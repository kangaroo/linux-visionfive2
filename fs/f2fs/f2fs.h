--- conflicted
+++ resolved
@@ -4511,43 +4511,6 @@
 	return sbi->aligned_blksize;
 }
 
-<<<<<<< HEAD
-=======
-static inline bool f2fs_force_buffered_io(struct inode *inode,
-				struct kiocb *iocb, struct iov_iter *iter)
-{
-	struct f2fs_sb_info *sbi = F2FS_I_SB(inode);
-	int rw = iov_iter_rw(iter);
-
-	if (!fscrypt_dio_supported(iocb, iter))
-		return true;
-	if (fsverity_active(inode))
-		return true;
-	if (f2fs_compressed_file(inode))
-		return true;
-
-	/* disallow direct IO if any of devices has unaligned blksize */
-	if (f2fs_is_multi_device(sbi) && !sbi->aligned_blksize)
-		return true;
-	/*
-	 * for blkzoned device, fallback direct IO to buffered IO, so
-	 * all IOs can be serialized by log-structured write.
-	 */
-	if (f2fs_sb_has_blkzoned(sbi) && (rw == WRITE))
-		return true;
-	if (f2fs_lfs_mode(sbi) && (rw == WRITE)) {
-		if (block_unaligned_IO(inode, iocb, iter))
-			return true;
-		if (F2FS_IO_ALIGNED(sbi))
-			return true;
-	}
-	if (is_sbi_flag_set(F2FS_I_SB(inode), SBI_CP_DISABLED))
-		return true;
-
-	return false;
-}
-
->>>>>>> b4dac120
 static inline bool f2fs_need_verity(const struct inode *inode, pgoff_t idx)
 {
 	return fsverity_active(inode) &&
