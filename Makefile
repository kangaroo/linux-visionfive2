VERSION = 3
PATCHLEVEL = 3
SUBLEVEL = 0
<<<<<<< HEAD
EXTRAVERSION = -rc3
=======
EXTRAVERSION = -rc4
>>>>>>> d5171102
NAME = Saber-toothed Squirrel

# *DOCUMENTATION*
# To see a list of typical targets execute "make help"
# More info can be located in ./README
# Comments in this file are targeted only to the developer, do not
# expect to learn how to build the kernel reading this file.

# Do not:
# o  use make's built-in rules and variables
#    (this increases performance and avoids hard-to-debug behaviour);
# o  print "Entering directory ...";
MAKEFLAGS += -rR --no-print-directory

# Avoid funny character set dependencies
unexport LC_ALL
LC_COLLATE=C
LC_NUMERIC=C
export LC_COLLATE LC_NUMERIC

# We are using a recursive build, so we need to do a little thinking
# to get the ordering right.
#
# Most importantly: sub-Makefiles should only ever modify files in
# their own directory. If in some directory we have a dependency on
# a file in another dir (which doesn't happen often, but it's often
# unavoidable when linking the built-in.o targets which finally
# turn into vmlinux), we will call a sub make in that other dir, and
# after that we are sure that everything which is in that other dir
# is now up to date.
#
# The only cases where we need to modify files which have global
# effects are thus separated out and done before the recursive
# descending is started. They are now explicitly listed as the
# prepare rule.

# To put more focus on warnings, be less verbose as default
# Use 'make V=1' to see the full commands

ifeq ("$(origin V)", "command line")
  KBUILD_VERBOSE = $(V)
endif
ifndef KBUILD_VERBOSE
  KBUILD_VERBOSE = 0
endif

# Call a source code checker (by default, "sparse") as part of the
# C compilation.
#
# Use 'make C=1' to enable checking of only re-compiled files.
# Use 'make C=2' to enable checking of *all* source files, regardless
# of whether they are re-compiled or not.
#
# See the file "Documentation/sparse.txt" for more details, including
# where to get the "sparse" utility.

ifeq ("$(origin C)", "command line")
  KBUILD_CHECKSRC = $(C)
endif
ifndef KBUILD_CHECKSRC
  KBUILD_CHECKSRC = 0
endif

# Use make M=dir to specify directory of external module to build
# Old syntax make ... SUBDIRS=$PWD is still supported
# Setting the environment variable KBUILD_EXTMOD take precedence
ifdef SUBDIRS
  KBUILD_EXTMOD ?= $(SUBDIRS)
endif

ifeq ("$(origin M)", "command line")
  KBUILD_EXTMOD := $(M)
endif

# kbuild supports saving output files in a separate directory.
# To locate output files in a separate directory two syntaxes are supported.
# In both cases the working directory must be the root of the kernel src.
# 1) O=
# Use "make O=dir/to/store/output/files/"
#
# 2) Set KBUILD_OUTPUT
# Set the environment variable KBUILD_OUTPUT to point to the directory
# where the output files shall be placed.
# export KBUILD_OUTPUT=dir/to/store/output/files/
# make
#
# The O= assignment takes precedence over the KBUILD_OUTPUT environment
# variable.


# KBUILD_SRC is set on invocation of make in OBJ directory
# KBUILD_SRC is not intended to be used by the regular user (for now)
ifeq ($(KBUILD_SRC),)

# OK, Make called in directory where kernel src resides
# Do we want to locate output files in a separate directory?
ifeq ("$(origin O)", "command line")
  KBUILD_OUTPUT := $(O)
endif

ifeq ("$(origin W)", "command line")
  export KBUILD_ENABLE_EXTRA_GCC_CHECKS := $(W)
endif

# That's our default target when none is given on the command line
PHONY := _all
_all:

# Cancel implicit rules on top Makefile
$(CURDIR)/Makefile Makefile: ;

ifneq ($(KBUILD_OUTPUT),)
# Invoke a second make in the output directory, passing relevant variables
# check that the output directory actually exists
saved-output := $(KBUILD_OUTPUT)
KBUILD_OUTPUT := $(shell cd $(KBUILD_OUTPUT) && /bin/pwd)
$(if $(KBUILD_OUTPUT),, \
     $(error output directory "$(saved-output)" does not exist))

PHONY += $(MAKECMDGOALS) sub-make

$(filter-out _all sub-make $(CURDIR)/Makefile, $(MAKECMDGOALS)) _all: sub-make
	$(Q)@:

sub-make: FORCE
	$(if $(KBUILD_VERBOSE:1=),@)$(MAKE) -C $(KBUILD_OUTPUT) \
	KBUILD_SRC=$(CURDIR) \
	KBUILD_EXTMOD="$(KBUILD_EXTMOD)" -f $(CURDIR)/Makefile \
	$(filter-out _all sub-make,$(MAKECMDGOALS))

# Leave processing to above invocation of make
skip-makefile := 1
endif # ifneq ($(KBUILD_OUTPUT),)
endif # ifeq ($(KBUILD_SRC),)

# We process the rest of the Makefile if this is the final invocation of make
ifeq ($(skip-makefile),)

# If building an external module we do not care about the all: rule
# but instead _all depend on modules
PHONY += all
ifeq ($(KBUILD_EXTMOD),)
_all: all
else
_all: modules
endif

srctree		:= $(if $(KBUILD_SRC),$(KBUILD_SRC),$(CURDIR))
objtree		:= $(CURDIR)
src		:= $(srctree)
obj		:= $(objtree)

VPATH		:= $(srctree)$(if $(KBUILD_EXTMOD),:$(KBUILD_EXTMOD))

export srctree objtree VPATH


# SUBARCH tells the usermode build what the underlying arch is.  That is set
# first, and if a usermode build is happening, the "ARCH=um" on the command
# line overrides the setting of ARCH below.  If a native build is happening,
# then ARCH is assigned, getting whatever value it gets normally, and 
# SUBARCH is subsequently ignored.

SUBARCH := $(shell uname -m | sed -e s/i.86/i386/ -e s/sun4u/sparc64/ \
				  -e s/arm.*/arm/ -e s/sa110/arm/ \
				  -e s/s390x/s390/ -e s/parisc64/parisc/ \
				  -e s/ppc.*/powerpc/ -e s/mips.*/mips/ \
				  -e s/sh[234].*/sh/ )

# Cross compiling and selecting different set of gcc/bin-utils
# ---------------------------------------------------------------------------
#
# When performing cross compilation for other architectures ARCH shall be set
# to the target architecture. (See arch/* for the possibilities).
# ARCH can be set during invocation of make:
# make ARCH=ia64
# Another way is to have ARCH set in the environment.
# The default ARCH is the host where make is executed.

# CROSS_COMPILE specify the prefix used for all executables used
# during compilation. Only gcc and related bin-utils executables
# are prefixed with $(CROSS_COMPILE).
# CROSS_COMPILE can be set on the command line
# make CROSS_COMPILE=ia64-linux-
# Alternatively CROSS_COMPILE can be set in the environment.
# A third alternative is to store a setting in .config so that plain
# "make" in the configured kernel build directory always uses that.
# Default value for CROSS_COMPILE is not to prefix executables
# Note: Some architectures assign CROSS_COMPILE in their arch/*/Makefile
export KBUILD_BUILDHOST := $(SUBARCH)
ARCH		?= $(SUBARCH)
CROSS_COMPILE	?= $(CONFIG_CROSS_COMPILE:"%"=%)

# Architecture as present in compile.h
UTS_MACHINE 	:= $(ARCH)
SRCARCH 	:= $(ARCH)

# Additional ARCH settings for x86
ifeq ($(ARCH),i386)
        SRCARCH := x86
endif
ifeq ($(ARCH),x86_64)
        SRCARCH := x86
endif

# Additional ARCH settings for sparc
ifeq ($(ARCH),sparc32)
       SRCARCH := sparc
endif
ifeq ($(ARCH),sparc64)
       SRCARCH := sparc
endif

# Additional ARCH settings for sh
ifeq ($(ARCH),sh64)
       SRCARCH := sh
endif

# Additional ARCH settings for tile
ifeq ($(ARCH),tilepro)
       SRCARCH := tile
endif
ifeq ($(ARCH),tilegx)
       SRCARCH := tile
endif

# Where to locate arch specific headers
hdr-arch  := $(SRCARCH)

ifeq ($(ARCH),m68knommu)
       hdr-arch  := m68k
endif

KCONFIG_CONFIG	?= .config
export KCONFIG_CONFIG

# SHELL used by kbuild
CONFIG_SHELL := $(shell if [ -x "$$BASH" ]; then echo $$BASH; \
	  else if [ -x /bin/bash ]; then echo /bin/bash; \
	  else echo sh; fi ; fi)

HOSTCC       = gcc
HOSTCXX      = g++
HOSTCFLAGS   = -Wall -Wmissing-prototypes -Wstrict-prototypes -O2 -fomit-frame-pointer
HOSTCXXFLAGS = -O2

# Decide whether to build built-in, modular, or both.
# Normally, just do built-in.

KBUILD_MODULES :=
KBUILD_BUILTIN := 1

#	If we have only "make modules", don't compile built-in objects.
#	When we're building modules with modversions, we need to consider
#	the built-in objects during the descend as well, in order to
#	make sure the checksums are up to date before we record them.

ifeq ($(MAKECMDGOALS),modules)
  KBUILD_BUILTIN := $(if $(CONFIG_MODVERSIONS),1)
endif

#	If we have "make <whatever> modules", compile modules
#	in addition to whatever we do anyway.
#	Just "make" or "make all" shall build modules as well

ifneq ($(filter all _all modules,$(MAKECMDGOALS)),)
  KBUILD_MODULES := 1
endif

ifeq ($(MAKECMDGOALS),)
  KBUILD_MODULES := 1
endif

export KBUILD_MODULES KBUILD_BUILTIN
export KBUILD_CHECKSRC KBUILD_SRC KBUILD_EXTMOD

# Beautify output
# ---------------------------------------------------------------------------
#
# Normally, we echo the whole command before executing it. By making
# that echo $($(quiet)$(cmd)), we now have the possibility to set
# $(quiet) to choose other forms of output instead, e.g.
#
#         quiet_cmd_cc_o_c = Compiling $(RELDIR)/$@
#         cmd_cc_o_c       = $(CC) $(c_flags) -c -o $@ $<
#
# If $(quiet) is empty, the whole command will be printed.
# If it is set to "quiet_", only the short version will be printed. 
# If it is set to "silent_", nothing will be printed at all, since
# the variable $(silent_cmd_cc_o_c) doesn't exist.
#
# A simple variant is to prefix commands with $(Q) - that's useful
# for commands that shall be hidden in non-verbose mode.
#
#	$(Q)ln $@ :<
#
# If KBUILD_VERBOSE equals 0 then the above command will be hidden.
# If KBUILD_VERBOSE equals 1 then the above command is displayed.

ifeq ($(KBUILD_VERBOSE),1)
  quiet =
  Q =
else
  quiet=quiet_
  Q = @
endif

# If the user is running make -s (silent mode), suppress echoing of
# commands

ifneq ($(filter s% -s%,$(MAKEFLAGS)),)
  quiet=silent_
endif

export quiet Q KBUILD_VERBOSE


# Look for make include files relative to root of kernel src
MAKEFLAGS += --include-dir=$(srctree)

# We need some generic definitions (do not try to remake the file).
$(srctree)/scripts/Kbuild.include: ;
include $(srctree)/scripts/Kbuild.include

# Make variables (CC, etc...)

AS		= $(CROSS_COMPILE)as
LD		= $(CROSS_COMPILE)ld
CC		= $(CROSS_COMPILE)gcc
CPP		= $(CC) -E
AR		= $(CROSS_COMPILE)ar
NM		= $(CROSS_COMPILE)nm
STRIP		= $(CROSS_COMPILE)strip
OBJCOPY		= $(CROSS_COMPILE)objcopy
OBJDUMP		= $(CROSS_COMPILE)objdump
AWK		= awk
GENKSYMS	= scripts/genksyms/genksyms
INSTALLKERNEL  := installkernel
DEPMOD		= /sbin/depmod
KALLSYMS	= scripts/kallsyms
PERL		= perl
CHECK		= sparse

CHECKFLAGS     := -D__linux__ -Dlinux -D__STDC__ -Dunix -D__unix__ \
		  -Wbitwise -Wno-return-void $(CF)
CFLAGS_MODULE   =
AFLAGS_MODULE   =
LDFLAGS_MODULE  =
CFLAGS_KERNEL	=
AFLAGS_KERNEL	=
CFLAGS_GCOV	= -fprofile-arcs -ftest-coverage


# Use LINUXINCLUDE when you must reference the include/ directory.
# Needed to be compatible with the O= option
LINUXINCLUDE    := -I$(srctree)/arch/$(hdr-arch)/include \
                   -Iarch/$(hdr-arch)/include/generated -Iinclude \
                   $(if $(KBUILD_SRC), -I$(srctree)/include) \
                   -include $(srctree)/include/linux/kconfig.h

KBUILD_CPPFLAGS := -D__KERNEL__

KBUILD_CFLAGS   := -Wall -Wundef -Wstrict-prototypes -Wno-trigraphs \
		   -fno-strict-aliasing -fno-common \
		   -Werror-implicit-function-declaration \
		   -Wno-format-security \
		   -fno-delete-null-pointer-checks
KBUILD_AFLAGS_KERNEL :=
KBUILD_CFLAGS_KERNEL :=
KBUILD_AFLAGS   := -D__ASSEMBLY__
KBUILD_AFLAGS_MODULE  := -DMODULE
KBUILD_CFLAGS_MODULE  := -DMODULE
KBUILD_LDFLAGS_MODULE := -T $(srctree)/scripts/module-common.lds

# Read KERNELRELEASE from include/config/kernel.release (if it exists)
KERNELRELEASE = $(shell cat include/config/kernel.release 2> /dev/null)
KERNELVERSION = $(VERSION)$(if $(PATCHLEVEL),.$(PATCHLEVEL)$(if $(SUBLEVEL),.$(SUBLEVEL)))$(EXTRAVERSION)

export VERSION PATCHLEVEL SUBLEVEL KERNELRELEASE KERNELVERSION
export ARCH SRCARCH CONFIG_SHELL HOSTCC HOSTCFLAGS CROSS_COMPILE AS LD CC
export CPP AR NM STRIP OBJCOPY OBJDUMP
export MAKE AWK GENKSYMS INSTALLKERNEL PERL UTS_MACHINE
export HOSTCXX HOSTCXXFLAGS LDFLAGS_MODULE CHECK CHECKFLAGS

export KBUILD_CPPFLAGS NOSTDINC_FLAGS LINUXINCLUDE OBJCOPYFLAGS LDFLAGS
export KBUILD_CFLAGS CFLAGS_KERNEL CFLAGS_MODULE CFLAGS_GCOV
export KBUILD_AFLAGS AFLAGS_KERNEL AFLAGS_MODULE
export KBUILD_AFLAGS_MODULE KBUILD_CFLAGS_MODULE KBUILD_LDFLAGS_MODULE
export KBUILD_AFLAGS_KERNEL KBUILD_CFLAGS_KERNEL
export KBUILD_ARFLAGS

# When compiling out-of-tree modules, put MODVERDIR in the module
# tree rather than in the kernel tree. The kernel tree might
# even be read-only.
export MODVERDIR := $(if $(KBUILD_EXTMOD),$(firstword $(KBUILD_EXTMOD))/).tmp_versions

# Files to ignore in find ... statements

RCS_FIND_IGNORE := \( -name SCCS -o -name BitKeeper -o -name .svn -o -name CVS -o -name .pc -o -name .hg -o -name .git \) -prune -o
export RCS_TAR_IGNORE := --exclude SCCS --exclude BitKeeper --exclude .svn --exclude CVS --exclude .pc --exclude .hg --exclude .git

# ===========================================================================
# Rules shared between *config targets and build targets

# Basic helpers built in scripts/
PHONY += scripts_basic
scripts_basic:
	$(Q)$(MAKE) $(build)=scripts/basic
	$(Q)rm -f .tmp_quiet_recordmcount

# To avoid any implicit rule to kick in, define an empty command.
scripts/basic/%: scripts_basic ;

PHONY += outputmakefile
# outputmakefile generates a Makefile in the output directory, if using a
# separate output directory. This allows convenient use of make in the
# output directory.
outputmakefile:
ifneq ($(KBUILD_SRC),)
	$(Q)ln -fsn $(srctree) source
	$(Q)$(CONFIG_SHELL) $(srctree)/scripts/mkmakefile \
	    $(srctree) $(objtree) $(VERSION) $(PATCHLEVEL)
endif

# Support for using generic headers in asm-generic
PHONY += asm-generic
asm-generic:
	$(Q)$(MAKE) -f $(srctree)/scripts/Makefile.asm-generic \
	            obj=arch/$(SRCARCH)/include/generated/asm

# To make sure we do not include .config for any of the *config targets
# catch them early, and hand them over to scripts/kconfig/Makefile
# It is allowed to specify more targets when calling make, including
# mixing *config targets and build targets.
# For example 'make oldconfig all'.
# Detect when mixed targets is specified, and make a second invocation
# of make so .config is not included in this case either (for *config).

no-dot-config-targets := clean mrproper distclean \
			 cscope gtags TAGS tags help %docs check% coccicheck \
			 include/linux/version.h headers_% archheaders \
			 kernelversion %src-pkg

config-targets := 0
mixed-targets  := 0
dot-config     := 1

ifneq ($(filter $(no-dot-config-targets), $(MAKECMDGOALS)),)
	ifeq ($(filter-out $(no-dot-config-targets), $(MAKECMDGOALS)),)
		dot-config := 0
	endif
endif

ifeq ($(KBUILD_EXTMOD),)
        ifneq ($(filter config %config,$(MAKECMDGOALS)),)
                config-targets := 1
                ifneq ($(filter-out config %config,$(MAKECMDGOALS)),)
                        mixed-targets := 1
                endif
        endif
endif

ifeq ($(mixed-targets),1)
# ===========================================================================
# We're called with mixed targets (*config and build targets).
# Handle them one by one.

%:: FORCE
	$(Q)$(MAKE) -C $(srctree) KBUILD_SRC= $@

else
ifeq ($(config-targets),1)
# ===========================================================================
# *config targets only - make sure prerequisites are updated, and descend
# in scripts/kconfig to make the *config target

# Read arch specific Makefile to set KBUILD_DEFCONFIG as needed.
# KBUILD_DEFCONFIG may point out an alternative default configuration
# used for 'make defconfig'
include $(srctree)/arch/$(SRCARCH)/Makefile
export KBUILD_DEFCONFIG KBUILD_KCONFIG

config: scripts_basic outputmakefile FORCE
	$(Q)mkdir -p include/linux include/config
	$(Q)$(MAKE) $(build)=scripts/kconfig $@

%config: scripts_basic outputmakefile FORCE
	$(Q)mkdir -p include/linux include/config
	$(Q)$(MAKE) $(build)=scripts/kconfig $@

else
# ===========================================================================
# Build targets only - this includes vmlinux, arch specific targets, clean
# targets and others. In general all targets except *config targets.

ifeq ($(KBUILD_EXTMOD),)
# Additional helpers built in scripts/
# Carefully list dependencies so we do not try to build scripts twice
# in parallel
PHONY += scripts
scripts: scripts_basic include/config/auto.conf include/config/tristate.conf
	$(Q)$(MAKE) $(build)=$(@)

# Objects we will link into vmlinux / subdirs we need to visit
init-y		:= init/
drivers-y	:= drivers/ sound/ firmware/
net-y		:= net/
libs-y		:= lib/
core-y		:= usr/
endif # KBUILD_EXTMOD

ifeq ($(dot-config),1)
# Read in config
-include include/config/auto.conf

ifeq ($(KBUILD_EXTMOD),)
# Read in dependencies to all Kconfig* files, make sure to run
# oldconfig if changes are detected.
-include include/config/auto.conf.cmd

# To avoid any implicit rule to kick in, define an empty command
$(KCONFIG_CONFIG) include/config/auto.conf.cmd: ;

# If .config is newer than include/config/auto.conf, someone tinkered
# with it and forgot to run make oldconfig.
# if auto.conf.cmd is missing then we are probably in a cleaned tree so
# we execute the config step to be sure to catch updated Kconfig files
include/config/%.conf: $(KCONFIG_CONFIG) include/config/auto.conf.cmd
	$(Q)$(MAKE) -f $(srctree)/Makefile silentoldconfig
else
# external modules needs include/generated/autoconf.h and include/config/auto.conf
# but do not care if they are up-to-date. Use auto.conf to trigger the test
PHONY += include/config/auto.conf

include/config/auto.conf:
	$(Q)test -e include/generated/autoconf.h -a -e $@ || (		\
	echo;								\
	echo "  ERROR: Kernel configuration is invalid.";		\
	echo "         include/generated/autoconf.h or $@ are missing.";\
	echo "         Run 'make oldconfig && make prepare' on kernel src to fix it.";	\
	echo;								\
	/bin/false)

endif # KBUILD_EXTMOD

else
# Dummy target needed, because used as prerequisite
include/config/auto.conf: ;
endif # $(dot-config)

# The all: target is the default when no target is given on the
# command line.
# This allow a user to issue only 'make' to build a kernel including modules
# Defaults to vmlinux, but the arch makefile usually adds further targets
all: vmlinux

ifdef CONFIG_CC_OPTIMIZE_FOR_SIZE
KBUILD_CFLAGS	+= -Os
else
KBUILD_CFLAGS	+= -O2
endif

include $(srctree)/arch/$(SRCARCH)/Makefile

ifneq ($(CONFIG_FRAME_WARN),0)
KBUILD_CFLAGS += $(call cc-option,-Wframe-larger-than=${CONFIG_FRAME_WARN})
endif

# Force gcc to behave correct even for buggy distributions
ifndef CONFIG_CC_STACKPROTECTOR
KBUILD_CFLAGS += $(call cc-option, -fno-stack-protector)
endif

# This warning generated too much noise in a regular build.
# Use make W=1 to enable this warning (see scripts/Makefile.build)
KBUILD_CFLAGS += $(call cc-disable-warning, unused-but-set-variable)

ifdef CONFIG_FRAME_POINTER
KBUILD_CFLAGS	+= -fno-omit-frame-pointer -fno-optimize-sibling-calls
else
# Some targets (ARM with Thumb2, for example), can't be built with frame
# pointers.  For those, we don't have FUNCTION_TRACER automatically
# select FRAME_POINTER.  However, FUNCTION_TRACER adds -pg, and this is
# incompatible with -fomit-frame-pointer with current GCC, so we don't use
# -fomit-frame-pointer with FUNCTION_TRACER.
ifndef CONFIG_FUNCTION_TRACER
KBUILD_CFLAGS	+= -fomit-frame-pointer
endif
endif

ifdef CONFIG_DEBUG_INFO
KBUILD_CFLAGS	+= -g
KBUILD_AFLAGS	+= -gdwarf-2
endif

ifdef CONFIG_DEBUG_INFO_REDUCED
KBUILD_CFLAGS 	+= $(call cc-option, -femit-struct-debug-baseonly)
endif

ifdef CONFIG_FUNCTION_TRACER
KBUILD_CFLAGS	+= -pg
ifdef CONFIG_DYNAMIC_FTRACE
	ifdef CONFIG_HAVE_C_RECORDMCOUNT
		BUILD_C_RECORDMCOUNT := y
		export BUILD_C_RECORDMCOUNT
	endif
endif
endif

# We trigger additional mismatches with less inlining
ifdef CONFIG_DEBUG_SECTION_MISMATCH
KBUILD_CFLAGS += $(call cc-option, -fno-inline-functions-called-once)
endif

# arch Makefile may override CC so keep this after arch Makefile is included
NOSTDINC_FLAGS += -nostdinc -isystem $(shell $(CC) -print-file-name=include)
CHECKFLAGS     += $(NOSTDINC_FLAGS)

# warn about C99 declaration after statement
KBUILD_CFLAGS += $(call cc-option,-Wdeclaration-after-statement,)

# disable pointer signed / unsigned warnings in gcc 4.0
KBUILD_CFLAGS += $(call cc-disable-warning, pointer-sign)

# disable invalid "can't wrap" optimizations for signed / pointers
KBUILD_CFLAGS	+= $(call cc-option,-fno-strict-overflow)

# conserve stack if available
KBUILD_CFLAGS   += $(call cc-option,-fconserve-stack)

# use the deterministic mode of AR if available
KBUILD_ARFLAGS := $(call ar-option,D)

# check for 'asm goto'
ifeq ($(shell $(CONFIG_SHELL) $(srctree)/scripts/gcc-goto.sh $(CC)), y)
	KBUILD_CFLAGS += -DCC_HAVE_ASM_GOTO
endif

# Add user supplied CPPFLAGS, AFLAGS and CFLAGS as the last assignments
# But warn user when we do so
warn-assign = \
$(warning "WARNING: Appending $$K$(1) ($(K$(1))) from $(origin K$(1)) to kernel $$$(1)")

ifneq ($(KCPPFLAGS),)
        $(call warn-assign,CPPFLAGS)
        KBUILD_CPPFLAGS += $(KCPPFLAGS)
endif
ifneq ($(KAFLAGS),)
        $(call warn-assign,AFLAGS)
        KBUILD_AFLAGS += $(KAFLAGS)
endif
ifneq ($(KCFLAGS),)
        $(call warn-assign,CFLAGS)
        KBUILD_CFLAGS += $(KCFLAGS)
endif

# Use --build-id when available.
LDFLAGS_BUILD_ID = $(patsubst -Wl$(comma)%,%,\
			      $(call cc-ldoption, -Wl$(comma)--build-id,))
KBUILD_LDFLAGS_MODULE += $(LDFLAGS_BUILD_ID)
LDFLAGS_vmlinux += $(LDFLAGS_BUILD_ID)

ifeq ($(CONFIG_STRIP_ASM_SYMS),y)
LDFLAGS_vmlinux	+= $(call ld-option, -X,)
endif

# Default kernel image to build when no specific target is given.
# KBUILD_IMAGE may be overruled on the command line or
# set in the environment
# Also any assignments in arch/$(ARCH)/Makefile take precedence over
# this default value
export KBUILD_IMAGE ?= vmlinux

#
# INSTALL_PATH specifies where to place the updated kernel and system map
# images. Default is /boot, but you can set it to other values
export	INSTALL_PATH ?= /boot

#
# INSTALL_MOD_PATH specifies a prefix to MODLIB for module directory
# relocations required by build roots.  This is not defined in the
# makefile but the argument can be passed to make if needed.
#

MODLIB	= $(INSTALL_MOD_PATH)/lib/modules/$(KERNELRELEASE)
export MODLIB

#
#  INSTALL_MOD_STRIP, if defined, will cause modules to be
#  stripped after they are installed.  If INSTALL_MOD_STRIP is '1', then
#  the default option --strip-debug will be used.  Otherwise,
#  INSTALL_MOD_STRIP value will be used as the options to the strip command.

ifdef INSTALL_MOD_STRIP
ifeq ($(INSTALL_MOD_STRIP),1)
mod_strip_cmd = $(STRIP) --strip-debug
else
mod_strip_cmd = $(STRIP) $(INSTALL_MOD_STRIP)
endif # INSTALL_MOD_STRIP=1
else
mod_strip_cmd = true
endif # INSTALL_MOD_STRIP
export mod_strip_cmd


ifeq ($(KBUILD_EXTMOD),)
core-y		+= kernel/ mm/ fs/ ipc/ security/ crypto/ block/

vmlinux-dirs	:= $(patsubst %/,%,$(filter %/, $(init-y) $(init-m) \
		     $(core-y) $(core-m) $(drivers-y) $(drivers-m) \
		     $(net-y) $(net-m) $(libs-y) $(libs-m)))

vmlinux-alldirs	:= $(sort $(vmlinux-dirs) $(patsubst %/,%,$(filter %/, \
		     $(init-n) $(init-) \
		     $(core-n) $(core-) $(drivers-n) $(drivers-) \
		     $(net-n)  $(net-)  $(libs-n)    $(libs-))))

init-y		:= $(patsubst %/, %/built-in.o, $(init-y))
core-y		:= $(patsubst %/, %/built-in.o, $(core-y))
drivers-y	:= $(patsubst %/, %/built-in.o, $(drivers-y))
net-y		:= $(patsubst %/, %/built-in.o, $(net-y))
libs-y1		:= $(patsubst %/, %/lib.a, $(libs-y))
libs-y2		:= $(patsubst %/, %/built-in.o, $(libs-y))
libs-y		:= $(libs-y1) $(libs-y2)

# Build vmlinux
# ---------------------------------------------------------------------------
# vmlinux is built from the objects selected by $(vmlinux-init) and
# $(vmlinux-main). Most are built-in.o files from top-level directories
# in the kernel tree, others are specified in arch/$(ARCH)/Makefile.
# Ordering when linking is important, and $(vmlinux-init) must be first.
#
# vmlinux
#   ^
#   |
#   +-< $(vmlinux-init)
#   |   +--< init/version.o + more
#   |
#   +--< $(vmlinux-main)
#   |    +--< driver/built-in.o mm/built-in.o + more
#   |
#   +-< kallsyms.o (see description in CONFIG_KALLSYMS section)
#
# vmlinux version (uname -v) cannot be updated during normal
# descending-into-subdirs phase since we do not yet know if we need to
# update vmlinux.
# Therefore this step is delayed until just before final link of vmlinux -
# except in the kallsyms case where it is done just before adding the
# symbols to the kernel.
#
# System.map is generated to document addresses of all kernel symbols

vmlinux-init := $(head-y) $(init-y)
vmlinux-main := $(core-y) $(libs-y) $(drivers-y) $(net-y)
vmlinux-all  := $(vmlinux-init) $(vmlinux-main)
vmlinux-lds  := arch/$(SRCARCH)/kernel/vmlinux.lds
export KBUILD_VMLINUX_OBJS := $(vmlinux-all)

# Rule to link vmlinux - also used during CONFIG_KALLSYMS
# May be overridden by arch/$(ARCH)/Makefile
quiet_cmd_vmlinux__ ?= LD      $@
      cmd_vmlinux__ ?= $(LD) $(LDFLAGS) $(LDFLAGS_vmlinux) -o $@ \
      -T $(vmlinux-lds) $(vmlinux-init)                          \
      --start-group $(vmlinux-main) --end-group                  \
      $(filter-out $(vmlinux-lds) $(vmlinux-init) $(vmlinux-main) vmlinux.o FORCE ,$^)

# Generate new vmlinux version
quiet_cmd_vmlinux_version = GEN     .version
      cmd_vmlinux_version = set -e;                     \
	if [ ! -r .version ]; then			\
	  rm -f .version;				\
	  echo 1 >.version;				\
	else						\
	  mv .version .old_version;			\
	  expr 0$$(cat .old_version) + 1 >.version;	\
	fi;						\
	$(MAKE) $(build)=init

# Generate System.map
quiet_cmd_sysmap = SYSMAP
      cmd_sysmap = $(CONFIG_SHELL) $(srctree)/scripts/mksysmap

# Link of vmlinux
# If CONFIG_KALLSYMS is set .version is already updated
# Generate System.map and verify that the content is consistent
# Use + in front of the vmlinux_version rule to silent warning with make -j2
# First command is ':' to allow us to use + in front of the rule
define rule_vmlinux__
	:
	$(if $(CONFIG_KALLSYMS),,+$(call cmd,vmlinux_version))

	$(call cmd,vmlinux__)
	$(Q)echo 'cmd_$@ := $(cmd_vmlinux__)' > $(@D)/.$(@F).cmd

	$(Q)$(if $($(quiet)cmd_sysmap),                                      \
	  echo '  $($(quiet)cmd_sysmap)  System.map' &&)                     \
	$(cmd_sysmap) $@ System.map;                                         \
	if [ $$? -ne 0 ]; then                                               \
		rm -f $@;                                                    \
		/bin/false;                                                  \
	fi;
	$(verify_kallsyms)
endef


ifdef CONFIG_KALLSYMS
# Generate section listing all symbols and add it into vmlinux $(kallsyms.o)
# It's a three stage process:
# o .tmp_vmlinux1 has all symbols and sections, but __kallsyms is
#   empty
#   Running kallsyms on that gives us .tmp_kallsyms1.o with
#   the right size - vmlinux version (uname -v) is updated during this step
# o .tmp_vmlinux2 now has a __kallsyms section of the right size,
#   but due to the added section, some addresses have shifted.
#   From here, we generate a correct .tmp_kallsyms2.o
# o The correct .tmp_kallsyms2.o is linked into the final vmlinux.
# o Verify that the System.map from vmlinux matches the map from
#   .tmp_vmlinux2, just in case we did not generate kallsyms correctly.
# o If 'make KALLSYMS_EXTRA_PASS=1" was used, do an extra pass using
#   .tmp_vmlinux3 and .tmp_kallsyms3.o.  This is only meant as a
#   temporary bypass to allow the kernel to be built while the
#   maintainers work out what went wrong with kallsyms.

last_kallsyms := 2

ifdef KALLSYMS_EXTRA_PASS
ifneq ($(KALLSYMS_EXTRA_PASS),0)
last_kallsyms := 3
endif
endif

kallsyms.o := .tmp_kallsyms$(last_kallsyms).o

define verify_kallsyms
	$(Q)$(if $($(quiet)cmd_sysmap),                                      \
	  echo '  $($(quiet)cmd_sysmap)  .tmp_System.map' &&)                \
	  $(cmd_sysmap) .tmp_vmlinux$(last_kallsyms) .tmp_System.map
	$(Q)cmp -s System.map .tmp_System.map ||                             \
		(echo Inconsistent kallsyms data;                            \
		 echo This is a bug - please report about it;                \
		 echo Try "make KALLSYMS_EXTRA_PASS=1" as a workaround;      \
		 rm .tmp_kallsyms* ; /bin/false )
endef

# Update vmlinux version before link
# Use + in front of this rule to silent warning about make -j1
# First command is ':' to allow us to use + in front of this rule
cmd_ksym_ld = $(cmd_vmlinux__)
define rule_ksym_ld
	: 
	+$(call cmd,vmlinux_version)
	$(call cmd,vmlinux__)
	$(Q)echo 'cmd_$@ := $(cmd_vmlinux__)' > $(@D)/.$(@F).cmd
endef

# Generate .S file with all kernel symbols
quiet_cmd_kallsyms = KSYM    $@
      cmd_kallsyms = $(NM) -n $< | $(KALLSYMS) \
                     $(if $(CONFIG_KALLSYMS_ALL),--all-symbols) > $@

.tmp_kallsyms1.o .tmp_kallsyms2.o .tmp_kallsyms3.o: %.o: %.S scripts FORCE
	$(call if_changed_dep,as_o_S)

.tmp_kallsyms%.S: .tmp_vmlinux% $(KALLSYMS)
	$(call cmd,kallsyms)

# .tmp_vmlinux1 must be complete except kallsyms, so update vmlinux version
.tmp_vmlinux1: $(vmlinux-lds) $(vmlinux-all) FORCE
	$(call if_changed_rule,ksym_ld)

.tmp_vmlinux2: $(vmlinux-lds) $(vmlinux-all) .tmp_kallsyms1.o FORCE
	$(call if_changed,vmlinux__)

.tmp_vmlinux3: $(vmlinux-lds) $(vmlinux-all) .tmp_kallsyms2.o FORCE
	$(call if_changed,vmlinux__)

# Needs to visit scripts/ before $(KALLSYMS) can be used.
$(KALLSYMS): scripts ;

# Generate some data for debugging strange kallsyms problems
debug_kallsyms: .tmp_map$(last_kallsyms)

.tmp_map%: .tmp_vmlinux% FORCE
	($(OBJDUMP) -h $< | $(AWK) '/^ +[0-9]/{print $$4 " 0 " $$2}'; $(NM) $<) | sort > $@

.tmp_map3: .tmp_map2

.tmp_map2: .tmp_map1

endif # ifdef CONFIG_KALLSYMS

# Do modpost on a prelinked vmlinux. The finally linked vmlinux has
# relevant sections renamed as per the linker script.
quiet_cmd_vmlinux-modpost = LD      $@
      cmd_vmlinux-modpost = $(LD) $(LDFLAGS) -r -o $@                          \
	 $(vmlinux-init) --start-group $(vmlinux-main) --end-group             \
	 $(filter-out $(vmlinux-init) $(vmlinux-main) FORCE ,$^)
define rule_vmlinux-modpost
	:
	+$(call cmd,vmlinux-modpost)
	$(Q)$(MAKE) -f $(srctree)/scripts/Makefile.modpost $@
	$(Q)echo 'cmd_$@ := $(cmd_vmlinux-modpost)' > $(dot-target).cmd
endef

# vmlinux image - including updated kernel symbols
vmlinux: $(vmlinux-lds) $(vmlinux-init) $(vmlinux-main) vmlinux.o $(kallsyms.o) FORCE
ifdef CONFIG_HEADERS_CHECK
	$(Q)$(MAKE) -f $(srctree)/Makefile headers_check
endif
ifdef CONFIG_SAMPLES
	$(Q)$(MAKE) $(build)=samples
endif
ifdef CONFIG_BUILD_DOCSRC
	$(Q)$(MAKE) $(build)=Documentation
endif
	$(call vmlinux-modpost)
	$(call if_changed_rule,vmlinux__)
	$(Q)rm -f .old_version

# build vmlinux.o first to catch section mismatch errors early
ifdef CONFIG_KALLSYMS
.tmp_vmlinux1: vmlinux.o
endif

modpost-init := $(filter-out init/built-in.o, $(vmlinux-init))
vmlinux.o: $(modpost-init) $(vmlinux-main) FORCE
	$(call if_changed_rule,vmlinux-modpost)

# The actual objects are generated when descending, 
# make sure no implicit rule kicks in
$(sort $(vmlinux-init) $(vmlinux-main)) $(vmlinux-lds): $(vmlinux-dirs) ;

# Handle descending into subdirectories listed in $(vmlinux-dirs)
# Preset locale variables to speed up the build process. Limit locale
# tweaks to this spot to avoid wrong language settings when running
# make menuconfig etc.
# Error messages still appears in the original language

PHONY += $(vmlinux-dirs)
$(vmlinux-dirs): prepare scripts
	$(Q)$(MAKE) $(build)=$@

# Store (new) KERNELRELASE string in include/config/kernel.release
include/config/kernel.release: include/config/auto.conf FORCE
	$(Q)rm -f $@
	$(Q)echo "$(KERNELVERSION)$$($(CONFIG_SHELL) $(srctree)/scripts/setlocalversion $(srctree))" > $@


# Things we need to do before we recursively start building the kernel
# or the modules are listed in "prepare".
# A multi level approach is used. prepareN is processed before prepareN-1.
# archprepare is used in arch Makefiles and when processed asm symlink,
# version.h and scripts_basic is processed / created.

# Listed in dependency order
PHONY += prepare archprepare prepare0 prepare1 prepare2 prepare3

# prepare3 is used to check if we are building in a separate output directory,
# and if so do:
# 1) Check that make has not been executed in the kernel src $(srctree)
prepare3: include/config/kernel.release
ifneq ($(KBUILD_SRC),)
	@$(kecho) '  Using $(srctree) as source for kernel'
	$(Q)if [ -f $(srctree)/.config -o -d $(srctree)/include/config ]; then \
		echo "  $(srctree) is not clean, please run 'make mrproper'";\
		echo "  in the '$(srctree)' directory.";\
		/bin/false; \
	fi;
endif

# prepare2 creates a makefile if using a separate output directory
prepare2: prepare3 outputmakefile asm-generic

prepare1: prepare2 include/linux/version.h include/generated/utsrelease.h \
                   include/config/auto.conf
	$(cmd_crmodverdir)

archprepare: archheaders prepare1 scripts_basic

prepare0: archprepare FORCE
	$(Q)$(MAKE) $(build)=.

# All the preparing..
prepare: prepare0

# Generate some files
# ---------------------------------------------------------------------------

# KERNELRELEASE can change from a few different places, meaning version.h
# needs to be updated, so this check is forced on all builds

uts_len := 64
define filechk_utsrelease.h
	if [ `echo -n "$(KERNELRELEASE)" | wc -c ` -gt $(uts_len) ]; then \
	  echo '"$(KERNELRELEASE)" exceeds $(uts_len) characters' >&2;    \
	  exit 1;                                                         \
	fi;                                                               \
	(echo \#define UTS_RELEASE \"$(KERNELRELEASE)\";)
endef

define filechk_version.h
	(echo \#define LINUX_VERSION_CODE $(shell                             \
	expr $(VERSION) \* 65536 + 0$(PATCHLEVEL) \* 256 + 0$(SUBLEVEL));    \
	echo '#define KERNEL_VERSION(a,b,c) (((a) << 16) + ((b) << 8) + (c))';)
endef

include/linux/version.h: $(srctree)/Makefile FORCE
	$(call filechk,version.h)

include/generated/utsrelease.h: include/config/kernel.release FORCE
	$(call filechk,utsrelease.h)

PHONY += headerdep
headerdep:
	$(Q)find $(srctree)/include/ -name '*.h' | xargs --max-args 1 \
	$(srctree)/scripts/headerdep.pl -I$(srctree)/include

# ---------------------------------------------------------------------------

PHONY += depend dep
depend dep:
	@echo '*** Warning: make $@ is unnecessary now.'

# ---------------------------------------------------------------------------
# Firmware install
INSTALL_FW_PATH=$(INSTALL_MOD_PATH)/lib/firmware
export INSTALL_FW_PATH

PHONY += firmware_install
firmware_install: FORCE
	@mkdir -p $(objtree)/firmware
	$(Q)$(MAKE) -f $(srctree)/scripts/Makefile.fwinst obj=firmware __fw_install

# ---------------------------------------------------------------------------
# Kernel headers

#Default location for installed headers
export INSTALL_HDR_PATH = $(objtree)/usr

hdr-inst := -rR -f $(srctree)/scripts/Makefile.headersinst obj

# If we do an all arch process set dst to asm-$(hdr-arch)
hdr-dst = $(if $(KBUILD_HEADERS), dst=include/asm-$(hdr-arch), dst=include/asm)

PHONY += archheaders
archheaders:

PHONY += __headers
__headers: include/linux/version.h scripts_basic asm-generic archheaders FORCE
	$(Q)$(MAKE) $(build)=scripts build_unifdef

PHONY += headers_install_all
headers_install_all:
	$(Q)$(CONFIG_SHELL) $(srctree)/scripts/headers.sh install

PHONY += headers_install
headers_install: __headers
	$(if $(wildcard $(srctree)/arch/$(hdr-arch)/include/asm/Kbuild),, \
	$(error Headers not exportable for the $(SRCARCH) architecture))
	$(Q)$(MAKE) $(hdr-inst)=include
	$(Q)$(MAKE) $(hdr-inst)=arch/$(hdr-arch)/include/asm $(hdr-dst)

PHONY += headers_check_all
headers_check_all: headers_install_all
	$(Q)$(CONFIG_SHELL) $(srctree)/scripts/headers.sh check

PHONY += headers_check
headers_check: headers_install
	$(Q)$(MAKE) $(hdr-inst)=include HDRCHECK=1
	$(Q)$(MAKE) $(hdr-inst)=arch/$(hdr-arch)/include/asm $(hdr-dst) HDRCHECK=1

# ---------------------------------------------------------------------------
# Modules

ifdef CONFIG_MODULES

# By default, build modules as well

all: modules

#	Build modules
#
#	A module can be listed more than once in obj-m resulting in
#	duplicate lines in modules.order files.  Those are removed
#	using awk while concatenating to the final file.

PHONY += modules
modules: $(vmlinux-dirs) $(if $(KBUILD_BUILTIN),vmlinux) modules.builtin
	$(Q)$(AWK) '!x[$$0]++' $(vmlinux-dirs:%=$(objtree)/%/modules.order) > $(objtree)/modules.order
	@$(kecho) '  Building modules, stage 2.';
	$(Q)$(MAKE) -f $(srctree)/scripts/Makefile.modpost
	$(Q)$(MAKE) -f $(srctree)/scripts/Makefile.fwinst obj=firmware __fw_modbuild

modules.builtin: $(vmlinux-dirs:%=%/modules.builtin)
	$(Q)$(AWK) '!x[$$0]++' $^ > $(objtree)/modules.builtin

%/modules.builtin: include/config/auto.conf
	$(Q)$(MAKE) $(modbuiltin)=$*


# Target to prepare building external modules
PHONY += modules_prepare
modules_prepare: prepare scripts

# Target to install modules
PHONY += modules_install
modules_install: _modinst_ _modinst_post

PHONY += _modinst_
_modinst_:
	@rm -rf $(MODLIB)/kernel
	@rm -f $(MODLIB)/source
	@mkdir -p $(MODLIB)/kernel
	@ln -s $(srctree) $(MODLIB)/source
	@if [ ! $(objtree) -ef  $(MODLIB)/build ]; then \
		rm -f $(MODLIB)/build ; \
		ln -s $(objtree) $(MODLIB)/build ; \
	fi
	@cp -f $(objtree)/modules.order $(MODLIB)/
	@cp -f $(objtree)/modules.builtin $(MODLIB)/
	$(Q)$(MAKE) -f $(srctree)/scripts/Makefile.modinst

# This depmod is only for convenience to give the initial
# boot a modules.dep even before / is mounted read-write.  However the
# boot script depmod is the master version.
PHONY += _modinst_post
_modinst_post: _modinst_
	$(Q)$(MAKE) -f $(srctree)/scripts/Makefile.fwinst obj=firmware __fw_modinst
	$(call cmd,depmod)

else # CONFIG_MODULES

# Modules not configured
# ---------------------------------------------------------------------------

modules modules_install: FORCE
	@echo
	@echo "The present kernel configuration has modules disabled."
	@echo "Type 'make config' and enable loadable module support."
	@echo "Then build a kernel with module support enabled."
	@echo
	@exit 1

endif # CONFIG_MODULES

###
# Cleaning is done on three levels.
# make clean     Delete most generated files
#                Leave enough to build external modules
# make mrproper  Delete the current configuration, and all generated files
# make distclean Remove editor backup files, patch leftover files and the like

# Directories & files removed with 'make clean'
CLEAN_DIRS  += $(MODVERDIR)
CLEAN_FILES +=	vmlinux System.map \
                .tmp_kallsyms* .tmp_version .tmp_vmlinux* .tmp_System.map

# Directories & files removed with 'make mrproper'
MRPROPER_DIRS  += include/config usr/include include/generated          \
                  arch/*/include/generated
MRPROPER_FILES += .config .config.old .version .old_version             \
                  include/linux/version.h                               \
		  Module.symvers tags TAGS cscope* GPATH GTAGS GRTAGS GSYMS

# clean - Delete most, but leave enough to build external modules
#
clean: rm-dirs  := $(CLEAN_DIRS)
clean: rm-files := $(CLEAN_FILES)
clean-dirs      := $(addprefix _clean_, . $(vmlinux-alldirs) Documentation)

PHONY += $(clean-dirs) clean archclean
$(clean-dirs):
	$(Q)$(MAKE) $(clean)=$(patsubst _clean_%,%,$@)

clean: archclean

# mrproper - Delete all generated files, including .config
#
mrproper: rm-dirs  := $(wildcard $(MRPROPER_DIRS))
mrproper: rm-files := $(wildcard $(MRPROPER_FILES))
mrproper-dirs      := $(addprefix _mrproper_,Documentation/DocBook scripts)

PHONY += $(mrproper-dirs) mrproper archmrproper
$(mrproper-dirs):
	$(Q)$(MAKE) $(clean)=$(patsubst _mrproper_%,%,$@)

mrproper: clean archmrproper $(mrproper-dirs)
	$(call cmd,rmdirs)
	$(call cmd,rmfiles)

# distclean
#
PHONY += distclean

distclean: mrproper
	@find $(srctree) $(RCS_FIND_IGNORE) \
		\( -name '*.orig' -o -name '*.rej' -o -name '*~' \
		-o -name '*.bak' -o -name '#*#' -o -name '.*.orig' \
		-o -name '.*.rej' \
		-o -name '*%' -o -name '.*.cmd' -o -name 'core' \) \
		-type f -print | xargs rm -f


# Packaging of the kernel to various formats
# ---------------------------------------------------------------------------
# rpm target kept for backward compatibility
package-dir	:= $(srctree)/scripts/package

%src-pkg: FORCE
	$(Q)$(MAKE) $(build)=$(package-dir) $@
%pkg: include/config/kernel.release FORCE
	$(Q)$(MAKE) $(build)=$(package-dir) $@
rpm: include/config/kernel.release FORCE
	$(Q)$(MAKE) $(build)=$(package-dir) $@


# Brief documentation of the typical targets used
# ---------------------------------------------------------------------------

boards := $(wildcard $(srctree)/arch/$(SRCARCH)/configs/*_defconfig)
boards := $(notdir $(boards))
board-dirs := $(dir $(wildcard $(srctree)/arch/$(SRCARCH)/configs/*/*_defconfig))
board-dirs := $(sort $(notdir $(board-dirs:/=)))

help:
	@echo  'Cleaning targets:'
	@echo  '  clean		  - Remove most generated files but keep the config and'
	@echo  '                    enough build support to build external modules'
	@echo  '  mrproper	  - Remove all generated files + config + various backup files'
	@echo  '  distclean	  - mrproper + remove editor backup and patch files'
	@echo  ''
	@echo  'Configuration targets:'
	@$(MAKE) -f $(srctree)/scripts/kconfig/Makefile help
	@echo  ''
	@echo  'Other generic targets:'
	@echo  '  all		  - Build all targets marked with [*]'
	@echo  '* vmlinux	  - Build the bare kernel'
	@echo  '* modules	  - Build all modules'
	@echo  '  modules_install - Install all modules to INSTALL_MOD_PATH (default: /)'
	@echo  '  firmware_install- Install all firmware to INSTALL_FW_PATH'
	@echo  '                    (default: $$(INSTALL_MOD_PATH)/lib/firmware)'
	@echo  '  dir/            - Build all files in dir and below'
	@echo  '  dir/file.[oisS] - Build specified target only'
	@echo  '  dir/file.lst    - Build specified mixed source/assembly target only'
	@echo  '                    (requires a recent binutils and recent build (System.map))'
	@echo  '  dir/file.ko     - Build module including final link'
	@echo  '  modules_prepare - Set up for building external modules'
	@echo  '  tags/TAGS	  - Generate tags file for editors'
	@echo  '  cscope	  - Generate cscope index'
	@echo  '  gtags           - Generate GNU GLOBAL index'
	@echo  '  kernelrelease	  - Output the release version string'
	@echo  '  kernelversion	  - Output the version stored in Makefile'
	@echo  '  headers_install - Install sanitised kernel headers to INSTALL_HDR_PATH'; \
	 echo  '                    (default: $(INSTALL_HDR_PATH))'; \
	 echo  ''
	@echo  'Static analysers'
	@echo  '  checkstack      - Generate a list of stack hogs'
	@echo  '  namespacecheck  - Name space analysis on compiled kernel'
	@echo  '  versioncheck    - Sanity check on version.h usage'
	@echo  '  includecheck    - Check for duplicate included header files'
	@echo  '  export_report   - List the usages of all exported symbols'
	@echo  '  headers_check   - Sanity check on exported headers'
	@echo  '  headerdep       - Detect inclusion cycles in headers'
	@$(MAKE) -f $(srctree)/scripts/Makefile.help checker-help
	@echo  ''
	@echo  'Kernel packaging:'
	@$(MAKE) $(build)=$(package-dir) help
	@echo  ''
	@echo  'Documentation targets:'
	@$(MAKE) -f $(srctree)/Documentation/DocBook/Makefile dochelp
	@echo  ''
	@echo  'Architecture specific targets ($(SRCARCH)):'
	@$(if $(archhelp),$(archhelp),\
		echo '  No architecture specific help defined for $(SRCARCH)')
	@echo  ''
	@$(if $(boards), \
		$(foreach b, $(boards), \
		printf "  %-24s - Build for %s\\n" $(b) $(subst _defconfig,,$(b));) \
		echo '')
	@$(if $(board-dirs), \
		$(foreach b, $(board-dirs), \
		printf "  %-16s - Show %s-specific targets\\n" help-$(b) $(b);) \
		printf "  %-16s - Show all of the above\\n" help-boards; \
		echo '')

	@echo  '  make V=0|1 [targets] 0 => quiet build (default), 1 => verbose build'
	@echo  '  make V=2   [targets] 2 => give reason for rebuild of target'
	@echo  '  make O=dir [targets] Locate all output files in "dir", including .config'
	@echo  '  make C=1   [targets] Check all c source with $$CHECK (sparse by default)'
	@echo  '  make C=2   [targets] Force check of all c source with $$CHECK'
	@echo  '  make RECORDMCOUNT_WARN=1 [targets] Warn about ignored mcount sections'
	@echo  '  make W=n   [targets] Enable extra gcc checks, n=1,2,3 where'
	@echo  '		1: warnings which may be relevant and do not occur too often'
	@echo  '		2: warnings which occur quite often but may still be relevant'
	@echo  '		3: more obscure warnings, can most likely be ignored'
	@echo  '		Multiple levels can be combined with W=12 or W=123'
	@echo  ''
	@echo  'Execute "make" or "make all" to build all targets marked with [*] '
	@echo  'For further info see the ./README file'


help-board-dirs := $(addprefix help-,$(board-dirs))

help-boards: $(help-board-dirs)

boards-per-dir = $(notdir $(wildcard $(srctree)/arch/$(SRCARCH)/configs/$*/*_defconfig))

$(help-board-dirs): help-%:
	@echo  'Architecture specific targets ($(SRCARCH) $*):'
	@$(if $(boards-per-dir), \
		$(foreach b, $(boards-per-dir), \
		printf "  %-24s - Build for %s\\n" $*/$(b) $(subst _defconfig,,$(b));) \
		echo '')


# Documentation targets
# ---------------------------------------------------------------------------
%docs: scripts_basic FORCE
	$(Q)$(MAKE) $(build)=scripts build_docproc
	$(Q)$(MAKE) $(build)=Documentation/DocBook $@

else # KBUILD_EXTMOD

###
# External module support.
# When building external modules the kernel used as basis is considered
# read-only, and no consistency checks are made and the make
# system is not used on the basis kernel. If updates are required
# in the basis kernel ordinary make commands (without M=...) must
# be used.
#
# The following are the only valid targets when building external
# modules.
# make M=dir clean     Delete all automatically generated files
# make M=dir modules   Make all modules in specified dir
# make M=dir	       Same as 'make M=dir modules'
# make M=dir modules_install
#                      Install the modules built in the module directory
#                      Assumes install directory is already created

# We are always building modules
KBUILD_MODULES := 1
PHONY += crmodverdir
crmodverdir:
	$(cmd_crmodverdir)

PHONY += $(objtree)/Module.symvers
$(objtree)/Module.symvers:
	@test -e $(objtree)/Module.symvers || ( \
	echo; \
	echo "  WARNING: Symbol version dump $(objtree)/Module.symvers"; \
	echo "           is missing; modules will have no dependencies and modversions."; \
	echo )

module-dirs := $(addprefix _module_,$(KBUILD_EXTMOD))
PHONY += $(module-dirs) modules
$(module-dirs): crmodverdir $(objtree)/Module.symvers
	$(Q)$(MAKE) $(build)=$(patsubst _module_%,%,$@)

modules: $(module-dirs)
	@$(kecho) '  Building modules, stage 2.';
	$(Q)$(MAKE) -f $(srctree)/scripts/Makefile.modpost

PHONY += modules_install
modules_install: _emodinst_ _emodinst_post

install-dir := $(if $(INSTALL_MOD_DIR),$(INSTALL_MOD_DIR),extra)
PHONY += _emodinst_
_emodinst_:
	$(Q)mkdir -p $(MODLIB)/$(install-dir)
	$(Q)$(MAKE) -f $(srctree)/scripts/Makefile.modinst

PHONY += _emodinst_post
_emodinst_post: _emodinst_
	$(call cmd,depmod)

clean-dirs := $(addprefix _clean_,$(KBUILD_EXTMOD))

PHONY += $(clean-dirs) clean
$(clean-dirs):
	$(Q)$(MAKE) $(clean)=$(patsubst _clean_%,%,$@)

clean:	rm-dirs := $(MODVERDIR)
clean: rm-files := $(KBUILD_EXTMOD)/Module.symvers

help:
	@echo  '  Building external modules.'
	@echo  '  Syntax: make -C path/to/kernel/src M=$$PWD target'
	@echo  ''
	@echo  '  modules         - default target, build the module(s)'
	@echo  '  modules_install - install the module'
	@echo  '  clean           - remove generated files in module directory only'
	@echo  ''

# Dummies...
PHONY += prepare scripts
prepare: ;
scripts: ;
endif # KBUILD_EXTMOD

clean: $(clean-dirs)
	$(call cmd,rmdirs)
	$(call cmd,rmfiles)
	@find $(if $(KBUILD_EXTMOD), $(KBUILD_EXTMOD), .) $(RCS_FIND_IGNORE) \
		\( -name '*.[oas]' -o -name '*.ko' -o -name '.*.cmd' \
		-o -name '.*.d' -o -name '.*.tmp' -o -name '*.mod.c' \
		-o -name '*.symtypes' -o -name 'modules.order' \
		-o -name modules.builtin -o -name '.tmp_*.o.*' \
		-o -name '*.gcno' \) -type f -print | xargs rm -f

# Generate tags for editors
# ---------------------------------------------------------------------------
quiet_cmd_tags = GEN     $@
      cmd_tags = $(CONFIG_SHELL) $(srctree)/scripts/tags.sh $@

tags TAGS cscope gtags: FORCE
	$(call cmd,tags)

# Scripts to check various things for consistency
# ---------------------------------------------------------------------------

PHONY += includecheck versioncheck coccicheck namespacecheck export_report

includecheck:
	find $(srctree)/* $(RCS_FIND_IGNORE) \
		-name '*.[hcS]' -type f -print | sort \
		| xargs $(PERL) -w $(srctree)/scripts/checkincludes.pl

versioncheck:
	find $(srctree)/* $(RCS_FIND_IGNORE) \
		-name '*.[hcS]' -type f -print | sort \
		| xargs $(PERL) -w $(srctree)/scripts/checkversion.pl

coccicheck:
	$(Q)$(CONFIG_SHELL) $(srctree)/scripts/$@

namespacecheck:
	$(PERL) $(srctree)/scripts/namespace.pl

export_report:
	$(PERL) $(srctree)/scripts/export_report.pl

endif #ifeq ($(config-targets),1)
endif #ifeq ($(mixed-targets),1)

PHONY += checkstack kernelrelease kernelversion

# UML needs a little special treatment here.  It wants to use the host
# toolchain, so needs $(SUBARCH) passed to checkstack.pl.  Everyone
# else wants $(ARCH), including people doing cross-builds, which means
# that $(SUBARCH) doesn't work here.
ifeq ($(ARCH), um)
CHECKSTACK_ARCH := $(SUBARCH)
else
CHECKSTACK_ARCH := $(ARCH)
endif
checkstack:
	$(OBJDUMP) -d vmlinux $$(find . -name '*.ko') | \
	$(PERL) $(src)/scripts/checkstack.pl $(CHECKSTACK_ARCH)

kernelrelease:
	@echo "$(KERNELVERSION)$$($(CONFIG_SHELL) $(srctree)/scripts/setlocalversion $(srctree))"

kernelversion:
	@echo $(KERNELVERSION)

# Single targets
# ---------------------------------------------------------------------------
# Single targets are compatible with:
# - build with mixed source and output
# - build with separate output dir 'make O=...'
# - external modules
#
#  target-dir => where to store outputfile
#  build-dir  => directory in kernel source tree to use

ifeq ($(KBUILD_EXTMOD),)
        build-dir  = $(patsubst %/,%,$(dir $@))
        target-dir = $(dir $@)
else
        zap-slash=$(filter-out .,$(patsubst %/,%,$(dir $@)))
        build-dir  = $(KBUILD_EXTMOD)$(if $(zap-slash),/$(zap-slash))
        target-dir = $(if $(KBUILD_EXTMOD),$(dir $<),$(dir $@))
endif

%.s: %.c prepare scripts FORCE
	$(Q)$(MAKE) $(build)=$(build-dir) $(target-dir)$(notdir $@)
%.i: %.c prepare scripts FORCE
	$(Q)$(MAKE) $(build)=$(build-dir) $(target-dir)$(notdir $@)
%.o: %.c prepare scripts FORCE
	$(Q)$(MAKE) $(build)=$(build-dir) $(target-dir)$(notdir $@)
%.lst: %.c prepare scripts FORCE
	$(Q)$(MAKE) $(build)=$(build-dir) $(target-dir)$(notdir $@)
%.s: %.S prepare scripts FORCE
	$(Q)$(MAKE) $(build)=$(build-dir) $(target-dir)$(notdir $@)
%.o: %.S prepare scripts FORCE
	$(Q)$(MAKE) $(build)=$(build-dir) $(target-dir)$(notdir $@)
%.symtypes: %.c prepare scripts FORCE
	$(Q)$(MAKE) $(build)=$(build-dir) $(target-dir)$(notdir $@)

# Modules
/: prepare scripts FORCE
	$(cmd_crmodverdir)
	$(Q)$(MAKE) KBUILD_MODULES=$(if $(CONFIG_MODULES),1) \
	$(build)=$(build-dir)
%/: prepare scripts FORCE
	$(cmd_crmodverdir)
	$(Q)$(MAKE) KBUILD_MODULES=$(if $(CONFIG_MODULES),1) \
	$(build)=$(build-dir)
%.ko: prepare scripts FORCE
	$(cmd_crmodverdir)
	$(Q)$(MAKE) KBUILD_MODULES=$(if $(CONFIG_MODULES),1)   \
	$(build)=$(build-dir) $(@:.ko=.o)
	$(Q)$(MAKE) -f $(srctree)/scripts/Makefile.modpost

# FIXME Should go into a make.lib or something 
# ===========================================================================

quiet_cmd_rmdirs = $(if $(wildcard $(rm-dirs)),CLEAN   $(wildcard $(rm-dirs)))
      cmd_rmdirs = rm -rf $(rm-dirs)

quiet_cmd_rmfiles = $(if $(wildcard $(rm-files)),CLEAN   $(wildcard $(rm-files)))
      cmd_rmfiles = rm -f $(rm-files)

# Run depmod only if we have System.map and depmod is executable
quiet_cmd_depmod = DEPMOD  $(KERNELRELEASE)
      cmd_depmod = $(CONFIG_SHELL) $(srctree)/scripts/depmod.sh $(DEPMOD) \
                   $(KERNELRELEASE)

# Create temporary dir for module support files
# clean it up only when building all modules
cmd_crmodverdir = $(Q)mkdir -p $(MODVERDIR) \
                  $(if $(KBUILD_MODULES),; rm -f $(MODVERDIR)/*)

a_flags = -Wp,-MD,$(depfile) $(KBUILD_AFLAGS) $(AFLAGS_KERNEL) \
	  $(KBUILD_AFLAGS_KERNEL)                              \
	  $(NOSTDINC_FLAGS) $(LINUXINCLUDE) $(KBUILD_CPPFLAGS) \
	  $(modkern_aflags) $(EXTRA_AFLAGS) $(AFLAGS_$(basetarget).o)

quiet_cmd_as_o_S = AS      $@
cmd_as_o_S       = $(CC) $(a_flags) -c -o $@ $<

# read all saved command lines

targets := $(wildcard $(sort $(targets)))
cmd_files := $(wildcard .*.cmd $(foreach f,$(targets),$(dir $(f)).$(notdir $(f)).cmd))

ifneq ($(cmd_files),)
  $(cmd_files): ;	# Do not try to update included dependency files
  include $(cmd_files)
endif

# Shorthand for $(Q)$(MAKE) -f scripts/Makefile.clean obj=dir
# Usage:
# $(Q)$(MAKE) $(clean)=dir
clean := -f $(if $(KBUILD_SRC),$(srctree)/)scripts/Makefile.clean obj

endif	# skip-makefile

PHONY += FORCE
FORCE:

# Declare the contents of the .PHONY variable as phony.  We keep that
# information in a variable so we can use it in if_changed and friends.
.PHONY: $(PHONY)<|MERGE_RESOLUTION|>--- conflicted
+++ resolved
@@ -1,11 +1,7 @@
 VERSION = 3
 PATCHLEVEL = 3
 SUBLEVEL = 0
-<<<<<<< HEAD
-EXTRAVERSION = -rc3
-=======
 EXTRAVERSION = -rc4
->>>>>>> d5171102
 NAME = Saber-toothed Squirrel
 
 # *DOCUMENTATION*
