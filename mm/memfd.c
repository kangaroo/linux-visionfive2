/*
 * memfd_create system call and file sealing support
 *
 * Code was originally included in shmem.c, and broken out to facilitate
 * use by hugetlbfs as well as tmpfs.
 *
 * This file is released under the GPL.
 */

#include <linux/fs.h>
#include <linux/vfs.h>
#include <linux/pagemap.h>
#include <linux/file.h>
#include <linux/mm.h>
#include <linux/sched/signal.h>
#include <linux/khugepaged.h>
#include <linux/syscalls.h>
#include <linux/hugetlb.h>
#include <linux/shmem_fs.h>
#include <linux/memfd.h>
#include <uapi/linux/memfd.h>

/*
 * We need a tag: a new tag would expand every xa_node by 8 bytes,
 * so reuse a tag which we firmly believe is never set or cleared on tmpfs
 * or hugetlbfs because they are memory only filesystems.
 */
#define MEMFD_TAG_PINNED        PAGECACHE_TAG_TOWRITE
#define LAST_SCAN               4       /* about 150ms max */

static void memfd_tag_pins(struct xa_state *xas)
{
	struct page *page;
	unsigned int tagged = 0;

	lru_add_drain();

	xas_lock_irq(xas);
	xas_for_each(xas, page, ULONG_MAX) {
		if (xa_is_value(page))
			continue;
		page = find_subpage(page, xas->xa_index);
		if (page_count(page) - page_mapcount(page) > 1)
			xas_set_mark(xas, MEMFD_TAG_PINNED);

		if (++tagged % XA_CHECK_SCHED)
			continue;

		xas_pause(xas);
		xas_unlock_irq(xas);
		cond_resched();
		xas_lock_irq(xas);
	}
	xas_unlock_irq(xas);
}

/*
 * Setting SEAL_WRITE requires us to verify there's no pending writer. However,
 * via get_user_pages(), drivers might have some pending I/O without any active
 * user-space mappings (eg., direct-IO, AIO). Therefore, we look at all pages
 * and see whether it has an elevated ref-count. If so, we tag them and wait for
 * them to be dropped.
 * The caller must guarantee that no new user will acquire writable references
 * to those pages to avoid races.
 */
static int memfd_wait_for_pins(struct address_space *mapping)
{
	XA_STATE(xas, &mapping->i_pages, 0);
	struct page *page;
	int error, scan;

	memfd_tag_pins(&xas);

	error = 0;
	for (scan = 0; scan <= LAST_SCAN; scan++) {
		unsigned int tagged = 0;

		if (!xas_marked(&xas, MEMFD_TAG_PINNED))
			break;

		if (!scan)
			lru_add_drain_all();
		else if (schedule_timeout_killable((HZ << scan) / 200))
			scan = LAST_SCAN;

		xas_set(&xas, 0);
		xas_lock_irq(&xas);
		xas_for_each_marked(&xas, page, ULONG_MAX, MEMFD_TAG_PINNED) {
			bool clear = true;
			if (xa_is_value(page))
				continue;
			page = find_subpage(page, xas.xa_index);
			if (page_count(page) - page_mapcount(page) != 1) {
				/*
				 * On the last scan, we clean up all those tags
				 * we inserted; but make a note that we still
				 * found pages pinned.
				 */
				if (scan == LAST_SCAN)
					error = -EBUSY;
				else
					clear = false;
			}
			if (clear)
				xas_clear_mark(&xas, MEMFD_TAG_PINNED);
			if (++tagged % XA_CHECK_SCHED)
				continue;

			xas_pause(&xas);
			xas_unlock_irq(&xas);
			cond_resched();
			xas_lock_irq(&xas);
		}
		xas_unlock_irq(&xas);
	}

	return error;
}

static unsigned int *memfd_file_seals_ptr(struct file *file)
{
	if (shmem_file(file))
		return &SHMEM_I(file_inode(file))->seals;

#ifdef CONFIG_HUGETLBFS
	if (is_file_hugepages(file))
		return &HUGETLBFS_I(file_inode(file))->seals;
#endif

	return NULL;
}

#define F_ALL_SEALS (F_SEAL_SEAL | \
		     F_SEAL_SHRINK | \
		     F_SEAL_GROW | \
		     F_SEAL_WRITE | \
		     F_SEAL_FUTURE_WRITE)

static int memfd_add_seals(struct file *file, unsigned int seals)
{
	struct inode *inode = file_inode(file);
	unsigned int *file_seals;
	int error;

	/*
	 * SEALING
	 * Sealing allows multiple parties to share a tmpfs or hugetlbfs file
	 * but restrict access to a specific subset of file operations. Seals
	 * can only be added, but never removed. This way, mutually untrusted
	 * parties can share common memory regions with a well-defined policy.
	 * A malicious peer can thus never perform unwanted operations on a
	 * shared object.
	 *
	 * Seals are only supported on special tmpfs or hugetlbfs files and
	 * always affect the whole underlying inode. Once a seal is set, it
	 * may prevent some kinds of access to the file. Currently, the
	 * following seals are defined:
	 *   SEAL_SEAL: Prevent further seals from being set on this file
	 *   SEAL_SHRINK: Prevent the file from shrinking
	 *   SEAL_GROW: Prevent the file from growing
	 *   SEAL_WRITE: Prevent write access to the file
	 *
	 * As we don't require any trust relationship between two parties, we
	 * must prevent seals from being removed. Therefore, sealing a file
	 * only adds a given set of seals to the file, it never touches
	 * existing seals. Furthermore, the "setting seals"-operation can be
	 * sealed itself, which basically prevents any further seal from being
	 * added.
	 *
	 * Semantics of sealing are only defined on volatile files. Only
	 * anonymous tmpfs and hugetlbfs files support sealing. More
	 * importantly, seals are never written to disk. Therefore, there's
	 * no plan to support it on other file types.
	 */

	if (!(file->f_mode & FMODE_WRITE))
		return -EPERM;
	if (seals & ~(unsigned int)F_ALL_SEALS)
		return -EINVAL;

	inode_lock(inode);

	file_seals = memfd_file_seals_ptr(file);
	if (!file_seals) {
		error = -EINVAL;
		goto unlock;
	}

	if (*file_seals & F_SEAL_SEAL) {
		error = -EPERM;
		goto unlock;
	}

	if ((seals & F_SEAL_WRITE) && !(*file_seals & F_SEAL_WRITE)) {
		error = mapping_deny_writable(file->f_mapping);
		if (error)
			goto unlock;

		error = memfd_wait_for_pins(file->f_mapping);
		if (error) {
			mapping_allow_writable(file->f_mapping);
			goto unlock;
		}
	}

	*file_seals |= seals;
	error = 0;

unlock:
	inode_unlock(inode);
	return error;
}

static int memfd_get_seals(struct file *file)
{
	unsigned int *seals = memfd_file_seals_ptr(file);

	return seals ? *seals : -EINVAL;
}

long memfd_fcntl(struct file *file, unsigned int cmd, unsigned long arg)
{
	long error;

	switch (cmd) {
	case F_ADD_SEALS:
		/* disallow upper 32bit */
		if (arg > UINT_MAX)
			return -EINVAL;

		error = memfd_add_seals(file, arg);
		break;
	case F_GET_SEALS:
		error = memfd_get_seals(file);
		break;
	default:
		error = -EINVAL;
		break;
	}

	return error;
}

#define MFD_NAME_PREFIX "memfd:"
#define MFD_NAME_PREFIX_LEN (sizeof(MFD_NAME_PREFIX) - 1)
#define MFD_NAME_MAX_LEN (NAME_MAX - MFD_NAME_PREFIX_LEN)

#define MFD_ALL_FLAGS (MFD_CLOEXEC | MFD_ALLOW_SEALING | MFD_HUGETLB)

SYSCALL_DEFINE2(memfd_create,
		const char __user *, uname,
		unsigned int, flags)
{
	unsigned int *file_seals;
	struct file *file;
	int fd, error;
	char *name;
	long len;

	if (!(flags & MFD_HUGETLB)) {
		if (flags & ~(unsigned int)MFD_ALL_FLAGS)
			return -EINVAL;
	} else {
		/* Allow huge page size encoding in flags. */
		if (flags & ~(unsigned int)(MFD_ALL_FLAGS |
				(MFD_HUGE_MASK << MFD_HUGE_SHIFT)))
			return -EINVAL;
	}

	/* length includes terminating zero */
	len = strnlen_user(uname, MFD_NAME_MAX_LEN + 1);
	if (len <= 0)
		return -EFAULT;
	if (len > MFD_NAME_MAX_LEN + 1)
		return -EINVAL;

	name = kmalloc(len + MFD_NAME_PREFIX_LEN, GFP_KERNEL);
	if (!name)
		return -ENOMEM;

	strcpy(name, MFD_NAME_PREFIX);
	if (copy_from_user(&name[MFD_NAME_PREFIX_LEN], uname, len)) {
		error = -EFAULT;
		goto err_name;
	}

	/* terminating-zero may have changed after strnlen_user() returned */
	if (name[len + MFD_NAME_PREFIX_LEN - 1]) {
		error = -EFAULT;
		goto err_name;
	}

	fd = get_unused_fd_flags((flags & MFD_CLOEXEC) ? O_CLOEXEC : 0);
	if (fd < 0) {
		error = fd;
		goto err_name;
	}

	if (flags & MFD_HUGETLB) {
<<<<<<< HEAD
		struct ucounts *ucounts = NULL;

		file = hugetlb_file_setup(name, 0, VM_NORESERVE, &ucounts,
=======
		file = hugetlb_file_setup(name, 0, VM_NORESERVE,
>>>>>>> df0cc57e
					HUGETLB_ANONHUGE_INODE,
					(flags >> MFD_HUGE_SHIFT) &
					MFD_HUGE_MASK);
	} else
		file = shmem_file_setup(name, 0, VM_NORESERVE);
	if (IS_ERR(file)) {
		error = PTR_ERR(file);
		goto err_fd;
	}
	file->f_mode |= FMODE_LSEEK | FMODE_PREAD | FMODE_PWRITE;
	file->f_flags |= O_LARGEFILE;

	if (flags & MFD_ALLOW_SEALING) {
		file_seals = memfd_file_seals_ptr(file);
		*file_seals &= ~F_SEAL_SEAL;
	}

	fd_install(fd, file);
	kfree(name);
	return fd;

err_fd:
	put_unused_fd(fd);
err_name:
	kfree(name);
	return error;
}<|MERGE_RESOLUTION|>--- conflicted
+++ resolved
@@ -297,13 +297,7 @@
 	}
 
 	if (flags & MFD_HUGETLB) {
-<<<<<<< HEAD
-		struct ucounts *ucounts = NULL;
-
-		file = hugetlb_file_setup(name, 0, VM_NORESERVE, &ucounts,
-=======
 		file = hugetlb_file_setup(name, 0, VM_NORESERVE,
->>>>>>> df0cc57e
 					HUGETLB_ANONHUGE_INODE,
 					(flags >> MFD_HUGE_SHIFT) &
 					MFD_HUGE_MASK);
