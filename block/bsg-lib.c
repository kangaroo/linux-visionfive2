// SPDX-License-Identifier: GPL-2.0-or-later
/*
 *  BSG helper library
 *
 *  Copyright (C) 2008   James Smart, Emulex Corporation
 *  Copyright (C) 2011   Red Hat, Inc.  All rights reserved.
 *  Copyright (C) 2011   Mike Christie
 */
#include <linux/bsg.h>
#include <linux/slab.h>
#include <linux/blk-mq.h>
#include <linux/delay.h>
#include <linux/scatterlist.h>
#include <linux/bsg-lib.h>
#include <linux/export.h>
#include <scsi/scsi_cmnd.h>
#include <scsi/sg.h>

#define uptr64(val) ((void __user *)(uintptr_t)(val))

struct bsg_set {
	struct blk_mq_tag_set	tag_set;
	struct bsg_device	*bd;
	bsg_job_fn		*job_fn;
	bsg_timeout_fn		*timeout_fn;
};

static int bsg_transport_sg_io_fn(struct request_queue *q, struct sg_io_v4 *hdr,
		fmode_t mode, unsigned int timeout)
{
	struct bsg_job *job;
	struct request *rq;
	struct bio *bio;
<<<<<<< HEAD
=======
	void *reply;
>>>>>>> df0cc57e
	int ret;

	if (hdr->protocol != BSG_PROTOCOL_SCSI  ||
	    hdr->subprotocol != BSG_SUB_PROTOCOL_SCSI_TRANSPORT)
		return -EINVAL;
	if (!capable(CAP_SYS_RAWIO))
		return -EPERM;

<<<<<<< HEAD
	rq = blk_get_request(q, hdr->dout_xfer_len ?
=======
	rq = blk_mq_alloc_request(q, hdr->dout_xfer_len ?
>>>>>>> df0cc57e
			     REQ_OP_DRV_OUT : REQ_OP_DRV_IN, 0);
	if (IS_ERR(rq))
		return PTR_ERR(rq);
	rq->timeout = timeout;
<<<<<<< HEAD
=======

	job = blk_mq_rq_to_pdu(rq);
	reply = job->reply;
	memset(job, 0, sizeof(*job));
	job->reply = reply;
	job->reply_len = SCSI_SENSE_BUFFERSIZE;
	job->dd_data = job + 1;
>>>>>>> df0cc57e

	job = blk_mq_rq_to_pdu(rq);
	job->request_len = hdr->request_len;
	job->request = memdup_user(uptr64(hdr->request), hdr->request_len);
	if (IS_ERR(job->request)) {
		ret = PTR_ERR(job->request);
<<<<<<< HEAD
		goto out_put_request;
	}

	if (hdr->dout_xfer_len && hdr->din_xfer_len) {
		job->bidi_rq = blk_get_request(rq->q, REQ_OP_DRV_IN, 0);
=======
		goto out_free_rq;
	}

	if (hdr->dout_xfer_len && hdr->din_xfer_len) {
		job->bidi_rq = blk_mq_alloc_request(rq->q, REQ_OP_DRV_IN, 0);
>>>>>>> df0cc57e
		if (IS_ERR(job->bidi_rq)) {
			ret = PTR_ERR(job->bidi_rq);
			goto out_free_job_request;
		}

		ret = blk_rq_map_user(rq->q, job->bidi_rq, NULL,
				uptr64(hdr->din_xferp), hdr->din_xfer_len,
				GFP_KERNEL);
		if (ret)
			goto out_free_bidi_rq;

		job->bidi_bio = job->bidi_rq->bio;
	} else {
		job->bidi_rq = NULL;
		job->bidi_bio = NULL;
	}

	ret = 0;
	if (hdr->dout_xfer_len) {
		ret = blk_rq_map_user(rq->q, rq, NULL, uptr64(hdr->dout_xferp),
				hdr->dout_xfer_len, GFP_KERNEL);
	} else if (hdr->din_xfer_len) {
		ret = blk_rq_map_user(rq->q, rq, NULL, uptr64(hdr->din_xferp),
				hdr->din_xfer_len, GFP_KERNEL);
	}

	if (ret)
		goto out_unmap_bidi_rq;

	bio = rq->bio;
	blk_execute_rq(NULL, rq, !(hdr->flags & BSG_FLAG_Q_AT_TAIL));

	/*
	 * The assignments below don't make much sense, but are kept for
	 * bug by bug backwards compatibility:
	 */
	hdr->device_status = job->result & 0xff;
	hdr->transport_status = host_byte(job->result);
	hdr->driver_status = 0;
	hdr->info = 0;
	if (hdr->device_status || hdr->transport_status || hdr->driver_status)
		hdr->info |= SG_INFO_CHECK;
	hdr->response_len = 0;

	if (job->result < 0) {
		/* we're only returning the result field in the reply */
		job->reply_len = sizeof(u32);
		ret = job->result;
	}

	if (job->reply_len && hdr->response) {
		int len = min(hdr->max_response_len, job->reply_len);

		if (copy_to_user(uptr64(hdr->response), job->reply, len))
			ret = -EFAULT;
		else
			hdr->response_len = len;
	}

	/* we assume all request payload was transferred, residual == 0 */
	hdr->dout_resid = 0;

	if (job->bidi_rq) {
		unsigned int rsp_len = job->reply_payload.payload_len;

		if (WARN_ON(job->reply_payload_rcv_len > rsp_len))
			hdr->din_resid = 0;
		else
			hdr->din_resid = rsp_len - job->reply_payload_rcv_len;
	} else {
		hdr->din_resid = 0;
	}

	blk_rq_unmap_user(bio);
out_unmap_bidi_rq:
	if (job->bidi_rq)
		blk_rq_unmap_user(job->bidi_bio);
out_free_bidi_rq:
	if (job->bidi_rq)
<<<<<<< HEAD
		blk_put_request(job->bidi_rq);
out_free_job_request:
	kfree(job->request);
out_put_request:
	blk_put_request(rq);
=======
		blk_mq_free_request(job->bidi_rq);
out_free_job_request:
	kfree(job->request);
out_free_rq:
	blk_mq_free_request(rq);
>>>>>>> df0cc57e
	return ret;
}

/**
 * bsg_teardown_job - routine to teardown a bsg job
 * @kref: kref inside bsg_job that is to be torn down
 */
static void bsg_teardown_job(struct kref *kref)
{
	struct bsg_job *job = container_of(kref, struct bsg_job, kref);
	struct request *rq = blk_mq_rq_from_pdu(job);

	put_device(job->dev);	/* release reference for the request */

	kfree(job->request_payload.sg_list);
	kfree(job->reply_payload.sg_list);

	blk_mq_end_request(rq, BLK_STS_OK);
}

void bsg_job_put(struct bsg_job *job)
{
	kref_put(&job->kref, bsg_teardown_job);
}
EXPORT_SYMBOL_GPL(bsg_job_put);

int bsg_job_get(struct bsg_job *job)
{
	return kref_get_unless_zero(&job->kref);
}
EXPORT_SYMBOL_GPL(bsg_job_get);

/**
 * bsg_job_done - completion routine for bsg requests
 * @job: bsg_job that is complete
 * @result: job reply result
 * @reply_payload_rcv_len: length of payload recvd
 *
 * The LLD should call this when the bsg job has completed.
 */
void bsg_job_done(struct bsg_job *job, int result,
		  unsigned int reply_payload_rcv_len)
{
	struct request *rq = blk_mq_rq_from_pdu(job);

	job->result = result;
	job->reply_payload_rcv_len = reply_payload_rcv_len;
	if (likely(!blk_should_fake_timeout(rq->q)))
		blk_mq_complete_request(rq);
}
EXPORT_SYMBOL_GPL(bsg_job_done);

/**
 * bsg_complete - softirq done routine for destroying the bsg requests
 * @rq: BSG request that holds the job to be destroyed
 */
static void bsg_complete(struct request *rq)
{
	struct bsg_job *job = blk_mq_rq_to_pdu(rq);

	bsg_job_put(job);
}

static int bsg_map_buffer(struct bsg_buffer *buf, struct request *req)
{
	size_t sz = (sizeof(struct scatterlist) * req->nr_phys_segments);

	BUG_ON(!req->nr_phys_segments);

	buf->sg_list = kmalloc(sz, GFP_KERNEL);
	if (!buf->sg_list)
		return -ENOMEM;
	sg_init_table(buf->sg_list, req->nr_phys_segments);
	buf->sg_cnt = blk_rq_map_sg(req->q, req, buf->sg_list);
	buf->payload_len = blk_rq_bytes(req);
	return 0;
}

/**
 * bsg_prepare_job - create the bsg_job structure for the bsg request
 * @dev: device that is being sent the bsg request
 * @req: BSG request that needs a job structure
 */
static bool bsg_prepare_job(struct device *dev, struct request *req)
{
	struct bsg_job *job = blk_mq_rq_to_pdu(req);
	int ret;

	job->timeout = req->timeout;

	if (req->bio) {
		ret = bsg_map_buffer(&job->request_payload, req);
		if (ret)
			goto failjob_rls_job;
	}
	if (job->bidi_rq) {
		ret = bsg_map_buffer(&job->reply_payload, job->bidi_rq);
		if (ret)
			goto failjob_rls_rqst_payload;
	}
	job->dev = dev;
	/* take a reference for the request */
	get_device(job->dev);
	kref_init(&job->kref);
	return true;

failjob_rls_rqst_payload:
	kfree(job->request_payload.sg_list);
failjob_rls_job:
	job->result = -ENOMEM;
	return false;
}

/**
 * bsg_queue_rq - generic handler for bsg requests
 * @hctx: hardware queue
 * @bd: queue data
 *
 * On error the create_bsg_job function should return a -Exyz error value
 * that will be set to ->result.
 *
 * Drivers/subsys should pass this to the queue init function.
 */
static blk_status_t bsg_queue_rq(struct blk_mq_hw_ctx *hctx,
				 const struct blk_mq_queue_data *bd)
{
	struct request_queue *q = hctx->queue;
	struct device *dev = q->queuedata;
	struct request *req = bd->rq;
	struct bsg_set *bset =
		container_of(q->tag_set, struct bsg_set, tag_set);
	blk_status_t sts = BLK_STS_IOERR;
	int ret;

	blk_mq_start_request(req);

	if (!get_device(dev))
		return BLK_STS_IOERR;

	if (!bsg_prepare_job(dev, req))
		goto out;

	ret = bset->job_fn(blk_mq_rq_to_pdu(req));
	if (!ret)
		sts = BLK_STS_OK;

out:
	put_device(dev);
	return sts;
}

/* called right after the request is allocated for the request_queue */
static int bsg_init_rq(struct blk_mq_tag_set *set, struct request *req,
		       unsigned int hctx_idx, unsigned int numa_node)
{
	struct bsg_job *job = blk_mq_rq_to_pdu(req);

	job->reply = kzalloc(SCSI_SENSE_BUFFERSIZE, GFP_KERNEL);
	if (!job->reply)
		return -ENOMEM;
	return 0;
}

static void bsg_exit_rq(struct blk_mq_tag_set *set, struct request *req,
		       unsigned int hctx_idx)
{
	struct bsg_job *job = blk_mq_rq_to_pdu(req);

	kfree(job->reply);
}

void bsg_remove_queue(struct request_queue *q)
{
	if (q) {
		struct bsg_set *bset =
			container_of(q->tag_set, struct bsg_set, tag_set);

		bsg_unregister_queue(bset->bd);
		blk_cleanup_queue(q);
		blk_mq_free_tag_set(&bset->tag_set);
		kfree(bset);
	}
}
EXPORT_SYMBOL_GPL(bsg_remove_queue);

static enum blk_eh_timer_return bsg_timeout(struct request *rq, bool reserved)
{
	struct bsg_set *bset =
		container_of(rq->q->tag_set, struct bsg_set, tag_set);

	if (!bset->timeout_fn)
		return BLK_EH_DONE;
	return bset->timeout_fn(rq);
}

static const struct blk_mq_ops bsg_mq_ops = {
	.queue_rq		= bsg_queue_rq,
	.init_request		= bsg_init_rq,
	.exit_request		= bsg_exit_rq,
	.complete		= bsg_complete,
	.timeout		= bsg_timeout,
};

/**
 * bsg_setup_queue - Create and add the bsg hooks so we can receive requests
 * @dev: device to attach bsg device to
 * @name: device to give bsg device
 * @job_fn: bsg job handler
 * @timeout: timeout handler function pointer
 * @dd_job_size: size of LLD data needed for each job
 */
struct request_queue *bsg_setup_queue(struct device *dev, const char *name,
		bsg_job_fn *job_fn, bsg_timeout_fn *timeout, int dd_job_size)
{
	struct bsg_set *bset;
	struct blk_mq_tag_set *set;
	struct request_queue *q;
	int ret = -ENOMEM;

	bset = kzalloc(sizeof(*bset), GFP_KERNEL);
	if (!bset)
		return ERR_PTR(-ENOMEM);

	bset->job_fn = job_fn;
	bset->timeout_fn = timeout;

	set = &bset->tag_set;
	set->ops = &bsg_mq_ops;
	set->nr_hw_queues = 1;
	set->queue_depth = 128;
	set->numa_node = NUMA_NO_NODE;
	set->cmd_size = sizeof(struct bsg_job) + dd_job_size;
	set->flags = BLK_MQ_F_NO_SCHED | BLK_MQ_F_BLOCKING;
	if (blk_mq_alloc_tag_set(set))
		goto out_tag_set;

	q = blk_mq_init_queue(set);
	if (IS_ERR(q)) {
		ret = PTR_ERR(q);
		goto out_queue;
	}

	q->queuedata = dev;
	blk_queue_rq_timeout(q, BLK_DEFAULT_SG_TIMEOUT);

	bset->bd = bsg_register_queue(q, dev, name, bsg_transport_sg_io_fn);
	if (IS_ERR(bset->bd)) {
		ret = PTR_ERR(bset->bd);
		goto out_cleanup_queue;
	}

	return q;
out_cleanup_queue:
	blk_cleanup_queue(q);
out_queue:
	blk_mq_free_tag_set(set);
out_tag_set:
	kfree(bset);
	return ERR_PTR(ret);
}
EXPORT_SYMBOL_GPL(bsg_setup_queue);<|MERGE_RESOLUTION|>--- conflicted
+++ resolved
@@ -31,10 +31,7 @@
 	struct bsg_job *job;
 	struct request *rq;
 	struct bio *bio;
-<<<<<<< HEAD
-=======
 	void *reply;
->>>>>>> df0cc57e
 	int ret;
 
 	if (hdr->protocol != BSG_PROTOCOL_SCSI  ||
@@ -43,17 +40,11 @@
 	if (!capable(CAP_SYS_RAWIO))
 		return -EPERM;
 
-<<<<<<< HEAD
-	rq = blk_get_request(q, hdr->dout_xfer_len ?
-=======
 	rq = blk_mq_alloc_request(q, hdr->dout_xfer_len ?
->>>>>>> df0cc57e
 			     REQ_OP_DRV_OUT : REQ_OP_DRV_IN, 0);
 	if (IS_ERR(rq))
 		return PTR_ERR(rq);
 	rq->timeout = timeout;
-<<<<<<< HEAD
-=======
 
 	job = blk_mq_rq_to_pdu(rq);
 	reply = job->reply;
@@ -61,26 +52,16 @@
 	job->reply = reply;
 	job->reply_len = SCSI_SENSE_BUFFERSIZE;
 	job->dd_data = job + 1;
->>>>>>> df0cc57e
-
-	job = blk_mq_rq_to_pdu(rq);
+
 	job->request_len = hdr->request_len;
 	job->request = memdup_user(uptr64(hdr->request), hdr->request_len);
 	if (IS_ERR(job->request)) {
 		ret = PTR_ERR(job->request);
-<<<<<<< HEAD
-		goto out_put_request;
-	}
-
-	if (hdr->dout_xfer_len && hdr->din_xfer_len) {
-		job->bidi_rq = blk_get_request(rq->q, REQ_OP_DRV_IN, 0);
-=======
 		goto out_free_rq;
 	}
 
 	if (hdr->dout_xfer_len && hdr->din_xfer_len) {
 		job->bidi_rq = blk_mq_alloc_request(rq->q, REQ_OP_DRV_IN, 0);
->>>>>>> df0cc57e
 		if (IS_ERR(job->bidi_rq)) {
 			ret = PTR_ERR(job->bidi_rq);
 			goto out_free_job_request;
@@ -160,19 +141,11 @@
 		blk_rq_unmap_user(job->bidi_bio);
 out_free_bidi_rq:
 	if (job->bidi_rq)
-<<<<<<< HEAD
-		blk_put_request(job->bidi_rq);
-out_free_job_request:
-	kfree(job->request);
-out_put_request:
-	blk_put_request(rq);
-=======
 		blk_mq_free_request(job->bidi_rq);
 out_free_job_request:
 	kfree(job->request);
 out_free_rq:
 	blk_mq_free_request(rq);
->>>>>>> df0cc57e
 	return ret;
 }
 
