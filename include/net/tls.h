--- conflicted
+++ resolved
@@ -87,9 +87,26 @@
 	struct crypto_aead *aead_send;
 	struct crypto_wait async_wait;
 
-<<<<<<< HEAD
-=======
-	/* Receive context */
+	char aad_space[TLS_AAD_SPACE_SIZE];
+
+	unsigned int sg_plaintext_size;
+	int sg_plaintext_num_elem;
+	struct scatterlist sg_plaintext_data[MAX_SKB_FRAGS];
+
+	unsigned int sg_encrypted_size;
+	int sg_encrypted_num_elem;
+	struct scatterlist sg_encrypted_data[MAX_SKB_FRAGS];
+
+	/* AAD | sg_plaintext_data | sg_tag */
+	struct scatterlist sg_aead_in[2];
+	/* AAD | sg_encrypted_data (data contain overhead for hdr&iv&tag) */
+	struct scatterlist sg_aead_out[2];
+};
+
+struct tls_sw_context_rx {
+	struct crypto_aead *aead_recv;
+	struct crypto_wait async_wait;
+
 	struct strparser strp;
 	void (*saved_data_ready)(struct sock *sk);
 	unsigned int (*sk_poll)(struct file *file, struct socket *sock,
@@ -101,35 +118,6 @@
 	char rx_aad_ciphertext[TLS_AAD_SPACE_SIZE];
 	char rx_aad_plaintext[TLS_AAD_SPACE_SIZE];
 
-	/* Sending context */
->>>>>>> 6741c4bb
-	char aad_space[TLS_AAD_SPACE_SIZE];
-
-	unsigned int sg_plaintext_size;
-	int sg_plaintext_num_elem;
-	struct scatterlist sg_plaintext_data[MAX_SKB_FRAGS];
-
-	unsigned int sg_encrypted_size;
-	int sg_encrypted_num_elem;
-	struct scatterlist sg_encrypted_data[MAX_SKB_FRAGS];
-
-	/* AAD | sg_plaintext_data | sg_tag */
-	struct scatterlist sg_aead_in[2];
-	/* AAD | sg_encrypted_data (data contain overhead for hdr&iv&tag) */
-	struct scatterlist sg_aead_out[2];
-};
-
-struct tls_sw_context_rx {
-	struct crypto_aead *aead_recv;
-	struct crypto_wait async_wait;
-
-	struct strparser strp;
-	void (*saved_data_ready)(struct sock *sk);
-	unsigned int (*sk_poll)(struct file *file, struct socket *sock,
-				struct poll_table_struct *wait);
-	struct sk_buff *recv_pkt;
-	u8 control;
-	bool decrypted;
 };
 
 struct tls_record_info {
