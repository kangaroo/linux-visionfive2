--- conflicted
+++ resolved
@@ -26,11 +26,7 @@
 
 	return inet_sk_diag_fill(sk, NULL, skb, req,
 			sk_user_ns(NETLINK_CB(cb->skb).ssk),
-<<<<<<< HEAD
-			NETLINK_CB(cb->skb).pid,
-=======
 			NETLINK_CB(cb->skb).portid,
->>>>>>> a3a6cab5
 			cb->nlh->nlmsg_seq, NLM_F_MULTI, cb->nlh);
 }
 
@@ -76,11 +72,7 @@
 
 	err = inet_sk_diag_fill(sk, NULL, rep, req,
 			   sk_user_ns(NETLINK_CB(in_skb).ssk),
-<<<<<<< HEAD
-			   NETLINK_CB(in_skb).pid,
-=======
 			   NETLINK_CB(in_skb).portid,
->>>>>>> a3a6cab5
 			   nlh->nlmsg_seq, 0, nlh);
 	if (err < 0) {
 		WARN_ON(err == -EMSGSIZE);
