// SPDX-License-Identifier: GPL-2.0
#include <linux/bitmap.h>
#include <linux/kernel.h>
#include <linux/module.h>
#include <linux/interrupt.h>
#include <linux/irq.h>
#include <linux/spinlock.h>
#include <linux/list.h>
#include <linux/device.h>
#include <linux/err.h>
#include <linux/debugfs.h>
#include <linux/seq_file.h>
#include <linux/gpio.h>
#include <linux/idr.h>
#include <linux/slab.h>
#include <linux/acpi.h>
#include <linux/gpio/driver.h>
#include <linux/gpio/machine.h>
#include <linux/pinctrl/consumer.h>
#include <linux/cdev.h>
#include <linux/fs.h>
#include <linux/uaccess.h>
#include <linux/compat.h>
#include <linux/anon_inodes.h>
#include <linux/file.h>
#include <linux/kfifo.h>
#include <linux/poll.h>
#include <linux/timekeeping.h>
#include <uapi/linux/gpio.h>

#include "gpiolib.h"
#include "gpiolib-of.h"
#include "gpiolib-acpi.h"

#define CREATE_TRACE_POINTS
#include <trace/events/gpio.h>

/* Implementation infrastructure for GPIO interfaces.
 *
 * The GPIO programming interface allows for inlining speed-critical
 * get/set operations for common cases, so that access to SOC-integrated
 * GPIOs can sometimes cost only an instruction or two per bit.
 */


/* When debugging, extend minimal trust to callers and platform code.
 * Also emit diagnostic messages that may help initial bringup, when
 * board setup or driver bugs are most common.
 *
 * Otherwise, minimize overhead in what may be bitbanging codepaths.
 */
#ifdef	DEBUG
#define	extra_checks	1
#else
#define	extra_checks	0
#endif

/* Device and char device-related information */
static DEFINE_IDA(gpio_ida);
static dev_t gpio_devt;
#define GPIO_DEV_MAX 256 /* 256 GPIO chip devices supported */
static struct bus_type gpio_bus_type = {
	.name = "gpio",
};

/*
 * Number of GPIOs to use for the fast path in set array
 */
#define FASTPATH_NGPIO CONFIG_GPIOLIB_FASTPATH_LIMIT

/* gpio_lock prevents conflicts during gpio_desc[] table updates.
 * While any GPIO is requested, its gpio_chip is not removable;
 * each GPIO's "requested" flag serves as a lock and refcount.
 */
DEFINE_SPINLOCK(gpio_lock);

static DEFINE_MUTEX(gpio_lookup_lock);
static LIST_HEAD(gpio_lookup_list);
LIST_HEAD(gpio_devices);

static DEFINE_MUTEX(gpio_machine_hogs_mutex);
static LIST_HEAD(gpio_machine_hogs);

static void gpiochip_free_hogs(struct gpio_chip *gc);
static int gpiochip_add_irqchip(struct gpio_chip *gc,
				struct lock_class_key *lock_key,
				struct lock_class_key *request_key);
static void gpiochip_irqchip_remove(struct gpio_chip *gc);
static int gpiochip_irqchip_init_hw(struct gpio_chip *gc);
static int gpiochip_irqchip_init_valid_mask(struct gpio_chip *gc);
static void gpiochip_irqchip_free_valid_mask(struct gpio_chip *gc);

static bool gpiolib_initialized;

static inline void desc_set_label(struct gpio_desc *d, const char *label)
{
	d->label = label;
}

/**
 * gpio_to_desc - Convert a GPIO number to its descriptor
 * @gpio: global GPIO number
 *
 * Returns:
 * The GPIO descriptor associated with the given GPIO, or %NULL if no GPIO
 * with the given number exists in the system.
 */
struct gpio_desc *gpio_to_desc(unsigned gpio)
{
	struct gpio_device *gdev;
	unsigned long flags;

	spin_lock_irqsave(&gpio_lock, flags);

	list_for_each_entry(gdev, &gpio_devices, list) {
		if (gdev->base <= gpio &&
		    gdev->base + gdev->ngpio > gpio) {
			spin_unlock_irqrestore(&gpio_lock, flags);
			return &gdev->descs[gpio - gdev->base];
		}
	}

	spin_unlock_irqrestore(&gpio_lock, flags);

	if (!gpio_is_valid(gpio))
		WARN(1, "invalid GPIO %d\n", gpio);

	return NULL;
}
EXPORT_SYMBOL_GPL(gpio_to_desc);

/**
 * gpiochip_get_desc - get the GPIO descriptor corresponding to the given
 *                     hardware number for this chip
 * @gc: GPIO chip
 * @hwnum: hardware number of the GPIO for this chip
 *
 * Returns:
 * A pointer to the GPIO descriptor or ``ERR_PTR(-EINVAL)`` if no GPIO exists
 * in the given chip for the specified hardware number.
 */
struct gpio_desc *gpiochip_get_desc(struct gpio_chip *gc,
				    unsigned int hwnum)
{
	struct gpio_device *gdev = gc->gpiodev;

	if (hwnum >= gdev->ngpio)
		return ERR_PTR(-EINVAL);

	return &gdev->descs[hwnum];
}
EXPORT_SYMBOL_GPL(gpiochip_get_desc);

/**
 * desc_to_gpio - convert a GPIO descriptor to the integer namespace
 * @desc: GPIO descriptor
 *
 * This should disappear in the future but is needed since we still
 * use GPIO numbers for error messages and sysfs nodes.
 *
 * Returns:
 * The global GPIO number for the GPIO specified by its descriptor.
 */
int desc_to_gpio(const struct gpio_desc *desc)
{
	return desc->gdev->base + (desc - &desc->gdev->descs[0]);
}
EXPORT_SYMBOL_GPL(desc_to_gpio);


/**
 * gpiod_to_chip - Return the GPIO chip to which a GPIO descriptor belongs
 * @desc:	descriptor to return the chip of
 */
struct gpio_chip *gpiod_to_chip(const struct gpio_desc *desc)
{
	if (!desc || !desc->gdev)
		return NULL;
	return desc->gdev->chip;
}
EXPORT_SYMBOL_GPL(gpiod_to_chip);

/* dynamic allocation of GPIOs, e.g. on a hotplugged device */
static int gpiochip_find_base(int ngpio)
{
	struct gpio_device *gdev;
	int base = ARCH_NR_GPIOS - ngpio;

	list_for_each_entry_reverse(gdev, &gpio_devices, list) {
		/* found a free space? */
		if (gdev->base + gdev->ngpio <= base)
			break;
		else
			/* nope, check the space right before the chip */
			base = gdev->base - ngpio;
	}

	if (gpio_is_valid(base)) {
		pr_debug("%s: found new base at %d\n", __func__, base);
		return base;
	} else {
		pr_err("%s: cannot find free range\n", __func__);
		return -ENOSPC;
	}
}

/**
 * gpiod_get_direction - return the current direction of a GPIO
 * @desc:	GPIO to get the direction of
 *
 * Returns 0 for output, 1 for input, or an error code in case of error.
 *
 * This function may sleep if gpiod_cansleep() is true.
 */
int gpiod_get_direction(struct gpio_desc *desc)
{
	struct gpio_chip *gc;
	unsigned offset;
	int ret;

	gc = gpiod_to_chip(desc);
	offset = gpio_chip_hwgpio(desc);

	/*
	 * Open drain emulation using input mode may incorrectly report
	 * input here, fix that up.
	 */
	if (test_bit(FLAG_OPEN_DRAIN, &desc->flags) &&
	    test_bit(FLAG_IS_OUT, &desc->flags))
		return 0;

	if (!gc->get_direction)
		return -ENOTSUPP;

	ret = gc->get_direction(gc, offset);
	if (ret < 0)
		return ret;

	/* GPIOF_DIR_IN or other positive, otherwise GPIOF_DIR_OUT */
	if (ret > 0)
		ret = 1;

	assign_bit(FLAG_IS_OUT, &desc->flags, !ret);

	return ret;
}
EXPORT_SYMBOL_GPL(gpiod_get_direction);

/*
 * Add a new chip to the global chips list, keeping the list of chips sorted
 * by range(means [base, base + ngpio - 1]) order.
 *
 * Return -EBUSY if the new chip overlaps with some other chip's integer
 * space.
 */
static int gpiodev_add_to_list(struct gpio_device *gdev)
{
	struct gpio_device *prev, *next;

	if (list_empty(&gpio_devices)) {
		/* initial entry in list */
		list_add_tail(&gdev->list, &gpio_devices);
		return 0;
	}

	next = list_entry(gpio_devices.next, struct gpio_device, list);
	if (gdev->base + gdev->ngpio <= next->base) {
		/* add before first entry */
		list_add(&gdev->list, &gpio_devices);
		return 0;
	}

	prev = list_entry(gpio_devices.prev, struct gpio_device, list);
	if (prev->base + prev->ngpio <= gdev->base) {
		/* add behind last entry */
		list_add_tail(&gdev->list, &gpio_devices);
		return 0;
	}

	list_for_each_entry_safe(prev, next, &gpio_devices, list) {
		/* at the end of the list */
		if (&next->list == &gpio_devices)
			break;

		/* add between prev and next */
		if (prev->base + prev->ngpio <= gdev->base
				&& gdev->base + gdev->ngpio <= next->base) {
			list_add(&gdev->list, &prev->list);
			return 0;
		}
	}

	dev_err(&gdev->dev, "GPIO integer space overlap, cannot add chip\n");
	return -EBUSY;
}

/*
 * Convert a GPIO name to its descriptor
 */
static struct gpio_desc *gpio_name_to_desc(const char * const name)
{
	struct gpio_device *gdev;
	unsigned long flags;

	if (!name)
		return NULL;

	spin_lock_irqsave(&gpio_lock, flags);

	list_for_each_entry(gdev, &gpio_devices, list) {
		int i;

		for (i = 0; i != gdev->ngpio; ++i) {
			struct gpio_desc *desc = &gdev->descs[i];

			if (!desc->name)
				continue;

			if (!strcmp(desc->name, name)) {
				spin_unlock_irqrestore(&gpio_lock, flags);
				return desc;
			}
		}
	}

	spin_unlock_irqrestore(&gpio_lock, flags);

	return NULL;
}

/*
 * Takes the names from gc->names and checks if they are all unique. If they
 * are, they are assigned to their gpio descriptors.
 *
 * Warning if one of the names is already used for a different GPIO.
 */
static int gpiochip_set_desc_names(struct gpio_chip *gc)
{
	struct gpio_device *gdev = gc->gpiodev;
	int i;

	if (!gc->names)
		return 0;

	/* First check all names if they are unique */
	for (i = 0; i != gc->ngpio; ++i) {
		struct gpio_desc *gpio;

		gpio = gpio_name_to_desc(gc->names[i]);
		if (gpio)
			dev_warn(&gdev->dev,
				 "Detected name collision for GPIO name '%s'\n",
				 gc->names[i]);
	}

	/* Then add all names to the GPIO descriptors */
	for (i = 0; i != gc->ngpio; ++i)
		gdev->descs[i].name = gc->names[i];

	return 0;
}

static unsigned long *gpiochip_allocate_mask(struct gpio_chip *gc)
{
	unsigned long *p;

	p = bitmap_alloc(gc->ngpio, GFP_KERNEL);
	if (!p)
		return NULL;

	/* Assume by default all GPIOs are valid */
	bitmap_fill(p, gc->ngpio);

	return p;
}

static int gpiochip_alloc_valid_mask(struct gpio_chip *gc)
{
	if (!(of_gpio_need_valid_mask(gc) || gc->init_valid_mask))
		return 0;

	gc->valid_mask = gpiochip_allocate_mask(gc);
	if (!gc->valid_mask)
		return -ENOMEM;

	return 0;
}

static int gpiochip_init_valid_mask(struct gpio_chip *gc)
{
	if (gc->init_valid_mask)
		return gc->init_valid_mask(gc,
					   gc->valid_mask,
					   gc->ngpio);

	return 0;
}

static void gpiochip_free_valid_mask(struct gpio_chip *gc)
{
	bitmap_free(gc->valid_mask);
	gc->valid_mask = NULL;
}

static int gpiochip_add_pin_ranges(struct gpio_chip *gc)
{
	if (gc->add_pin_ranges)
		return gc->add_pin_ranges(gc);

	return 0;
}

bool gpiochip_line_is_valid(const struct gpio_chip *gc,
				unsigned int offset)
{
	/* No mask means all valid */
	if (likely(!gc->valid_mask))
		return true;
	return test_bit(offset, gc->valid_mask);
}
EXPORT_SYMBOL_GPL(gpiochip_line_is_valid);

/*
 * GPIO line handle management
 */

/**
 * struct linehandle_state - contains the state of a userspace handle
 * @gdev: the GPIO device the handle pertains to
 * @label: consumer label used to tag descriptors
 * @descs: the GPIO descriptors held by this handle
 * @numdescs: the number of descriptors held in the descs array
 */
struct linehandle_state {
	struct gpio_device *gdev;
	const char *label;
	struct gpio_desc *descs[GPIOHANDLES_MAX];
	u32 numdescs;
};

#define GPIOHANDLE_REQUEST_VALID_FLAGS \
	(GPIOHANDLE_REQUEST_INPUT | \
	GPIOHANDLE_REQUEST_OUTPUT | \
	GPIOHANDLE_REQUEST_ACTIVE_LOW | \
	GPIOHANDLE_REQUEST_BIAS_PULL_UP | \
	GPIOHANDLE_REQUEST_BIAS_PULL_DOWN | \
	GPIOHANDLE_REQUEST_BIAS_DISABLE | \
	GPIOHANDLE_REQUEST_OPEN_DRAIN | \
	GPIOHANDLE_REQUEST_OPEN_SOURCE)

static int linehandle_validate_flags(u32 flags)
{
	/* Return an error if an unknown flag is set */
	if (flags & ~GPIOHANDLE_REQUEST_VALID_FLAGS)
		return -EINVAL;

	/*
	 * Do not allow both INPUT & OUTPUT flags to be set as they are
	 * contradictory.
	 */
	if ((flags & GPIOHANDLE_REQUEST_INPUT) &&
	    (flags & GPIOHANDLE_REQUEST_OUTPUT))
		return -EINVAL;

	/*
	 * Do not allow OPEN_SOURCE & OPEN_DRAIN flags in a single request. If
	 * the hardware actually supports enabling both at the same time the
	 * electrical result would be disastrous.
	 */
	if ((flags & GPIOHANDLE_REQUEST_OPEN_DRAIN) &&
	    (flags & GPIOHANDLE_REQUEST_OPEN_SOURCE))
		return -EINVAL;

	/* OPEN_DRAIN and OPEN_SOURCE flags only make sense for output mode. */
	if (!(flags & GPIOHANDLE_REQUEST_OUTPUT) &&
	    ((flags & GPIOHANDLE_REQUEST_OPEN_DRAIN) ||
	     (flags & GPIOHANDLE_REQUEST_OPEN_SOURCE)))
		return -EINVAL;

	/* Bias flags only allowed for input or output mode. */
	if (!((flags & GPIOHANDLE_REQUEST_INPUT) ||
	      (flags & GPIOHANDLE_REQUEST_OUTPUT)) &&
	    ((flags & GPIOHANDLE_REQUEST_BIAS_DISABLE) ||
	     (flags & GPIOHANDLE_REQUEST_BIAS_PULL_UP) ||
	     (flags & GPIOHANDLE_REQUEST_BIAS_PULL_DOWN)))
		return -EINVAL;

	/* Only one bias flag can be set. */
	if (((flags & GPIOHANDLE_REQUEST_BIAS_DISABLE) &&
	     (flags & (GPIOHANDLE_REQUEST_BIAS_PULL_DOWN |
			GPIOHANDLE_REQUEST_BIAS_PULL_UP))) ||
	    ((flags & GPIOHANDLE_REQUEST_BIAS_PULL_DOWN) &&
	     (flags & GPIOHANDLE_REQUEST_BIAS_PULL_UP)))
		return -EINVAL;

	return 0;
}

static long linehandle_set_config(struct linehandle_state *lh,
				  void __user *ip)
{
	struct gpiohandle_config gcnf;
	struct gpio_desc *desc;
	int i, ret;
	u32 lflags;
	unsigned long *flagsp;

	if (copy_from_user(&gcnf, ip, sizeof(gcnf)))
		return -EFAULT;

	lflags = gcnf.flags;
	ret = linehandle_validate_flags(lflags);
	if (ret)
		return ret;

	for (i = 0; i < lh->numdescs; i++) {
		desc = lh->descs[i];
		flagsp = &desc->flags;

		assign_bit(FLAG_ACTIVE_LOW, flagsp,
			lflags & GPIOHANDLE_REQUEST_ACTIVE_LOW);

		assign_bit(FLAG_OPEN_DRAIN, flagsp,
			lflags & GPIOHANDLE_REQUEST_OPEN_DRAIN);

		assign_bit(FLAG_OPEN_SOURCE, flagsp,
			lflags & GPIOHANDLE_REQUEST_OPEN_SOURCE);

		assign_bit(FLAG_PULL_UP, flagsp,
			lflags & GPIOHANDLE_REQUEST_BIAS_PULL_UP);

		assign_bit(FLAG_PULL_DOWN, flagsp,
			lflags & GPIOHANDLE_REQUEST_BIAS_PULL_DOWN);

		assign_bit(FLAG_BIAS_DISABLE, flagsp,
			lflags & GPIOHANDLE_REQUEST_BIAS_DISABLE);

		/*
		 * Lines have to be requested explicitly for input
		 * or output, else the line will be treated "as is".
		 */
		if (lflags & GPIOHANDLE_REQUEST_OUTPUT) {
			int val = !!gcnf.default_values[i];

			ret = gpiod_direction_output(desc, val);
			if (ret)
				return ret;
		} else if (lflags & GPIOHANDLE_REQUEST_INPUT) {
			ret = gpiod_direction_input(desc);
			if (ret)
				return ret;
		}

		atomic_notifier_call_chain(&desc->gdev->notifier,
					   GPIOLINE_CHANGED_CONFIG, desc);
	}
	return 0;
}

static long linehandle_ioctl(struct file *filep, unsigned int cmd,
			     unsigned long arg)
{
	struct linehandle_state *lh = filep->private_data;
	void __user *ip = (void __user *)arg;
	struct gpiohandle_data ghd;
	DECLARE_BITMAP(vals, GPIOHANDLES_MAX);
	int i;

	if (cmd == GPIOHANDLE_GET_LINE_VALUES_IOCTL) {
		/* NOTE: It's ok to read values of output lines. */
		int ret = gpiod_get_array_value_complex(false,
							true,
							lh->numdescs,
							lh->descs,
							NULL,
							vals);
		if (ret)
			return ret;

		memset(&ghd, 0, sizeof(ghd));
		for (i = 0; i < lh->numdescs; i++)
			ghd.values[i] = test_bit(i, vals);

		if (copy_to_user(ip, &ghd, sizeof(ghd)))
			return -EFAULT;

		return 0;
	} else if (cmd == GPIOHANDLE_SET_LINE_VALUES_IOCTL) {
		/*
		 * All line descriptors were created at once with the same
		 * flags so just check if the first one is really output.
		 */
		if (!test_bit(FLAG_IS_OUT, &lh->descs[0]->flags))
			return -EPERM;

		if (copy_from_user(&ghd, ip, sizeof(ghd)))
			return -EFAULT;

		/* Clamp all values to [0,1] */
		for (i = 0; i < lh->numdescs; i++)
			__assign_bit(i, vals, ghd.values[i]);

		/* Reuse the array setting function */
		return gpiod_set_array_value_complex(false,
					      true,
					      lh->numdescs,
					      lh->descs,
					      NULL,
					      vals);
	} else if (cmd == GPIOHANDLE_SET_CONFIG_IOCTL) {
		return linehandle_set_config(lh, ip);
	}
	return -EINVAL;
}

#ifdef CONFIG_COMPAT
static long linehandle_ioctl_compat(struct file *filep, unsigned int cmd,
			     unsigned long arg)
{
	return linehandle_ioctl(filep, cmd, (unsigned long)compat_ptr(arg));
}
#endif

static int linehandle_release(struct inode *inode, struct file *filep)
{
	struct linehandle_state *lh = filep->private_data;
	struct gpio_device *gdev = lh->gdev;
	int i;

	for (i = 0; i < lh->numdescs; i++)
		gpiod_free(lh->descs[i]);
	kfree(lh->label);
	kfree(lh);
	put_device(&gdev->dev);
	return 0;
}

static const struct file_operations linehandle_fileops = {
	.release = linehandle_release,
	.owner = THIS_MODULE,
	.llseek = noop_llseek,
	.unlocked_ioctl = linehandle_ioctl,
#ifdef CONFIG_COMPAT
	.compat_ioctl = linehandle_ioctl_compat,
#endif
};

static int linehandle_create(struct gpio_device *gdev, void __user *ip)
{
	struct gpiohandle_request handlereq;
	struct linehandle_state *lh;
	struct file *file;
	int fd, i, count = 0, ret;
	u32 lflags;

	if (copy_from_user(&handlereq, ip, sizeof(handlereq)))
		return -EFAULT;
	if ((handlereq.lines == 0) || (handlereq.lines > GPIOHANDLES_MAX))
		return -EINVAL;

	lflags = handlereq.flags;

	ret = linehandle_validate_flags(lflags);
	if (ret)
		return ret;

	lh = kzalloc(sizeof(*lh), GFP_KERNEL);
	if (!lh)
		return -ENOMEM;
	lh->gdev = gdev;
	get_device(&gdev->dev);

	/* Make sure this is terminated */
	handlereq.consumer_label[sizeof(handlereq.consumer_label)-1] = '\0';
	if (strlen(handlereq.consumer_label)) {
		lh->label = kstrdup(handlereq.consumer_label,
				    GFP_KERNEL);
		if (!lh->label) {
			ret = -ENOMEM;
			goto out_free_lh;
		}
	}

	/* Request each GPIO */
	for (i = 0; i < handlereq.lines; i++) {
		u32 offset = handlereq.lineoffsets[i];
		struct gpio_desc *desc = gpiochip_get_desc(gdev->chip, offset);

		if (IS_ERR(desc)) {
			ret = PTR_ERR(desc);
			goto out_free_descs;
		}

		ret = gpiod_request(desc, lh->label);
		if (ret)
			goto out_free_descs;
		lh->descs[i] = desc;
		count = i + 1;

		if (lflags & GPIOHANDLE_REQUEST_ACTIVE_LOW)
			set_bit(FLAG_ACTIVE_LOW, &desc->flags);
		if (lflags & GPIOHANDLE_REQUEST_OPEN_DRAIN)
			set_bit(FLAG_OPEN_DRAIN, &desc->flags);
		if (lflags & GPIOHANDLE_REQUEST_OPEN_SOURCE)
			set_bit(FLAG_OPEN_SOURCE, &desc->flags);
		if (lflags & GPIOHANDLE_REQUEST_BIAS_DISABLE)
			set_bit(FLAG_BIAS_DISABLE, &desc->flags);
		if (lflags & GPIOHANDLE_REQUEST_BIAS_PULL_DOWN)
			set_bit(FLAG_PULL_DOWN, &desc->flags);
		if (lflags & GPIOHANDLE_REQUEST_BIAS_PULL_UP)
			set_bit(FLAG_PULL_UP, &desc->flags);

		ret = gpiod_set_transitory(desc, false);
		if (ret < 0)
			goto out_free_descs;

		/*
		 * Lines have to be requested explicitly for input
		 * or output, else the line will be treated "as is".
		 */
		if (lflags & GPIOHANDLE_REQUEST_OUTPUT) {
			int val = !!handlereq.default_values[i];

			ret = gpiod_direction_output(desc, val);
			if (ret)
				goto out_free_descs;
		} else if (lflags & GPIOHANDLE_REQUEST_INPUT) {
			ret = gpiod_direction_input(desc);
			if (ret)
				goto out_free_descs;
		}
		dev_dbg(&gdev->dev, "registered chardev handle for line %d\n",
			offset);
	}
	/* Let i point at the last handle */
	i--;
	lh->numdescs = handlereq.lines;

	fd = get_unused_fd_flags(O_RDONLY | O_CLOEXEC);
	if (fd < 0) {
		ret = fd;
		goto out_free_descs;
	}

	file = anon_inode_getfile("gpio-linehandle",
				  &linehandle_fileops,
				  lh,
				  O_RDONLY | O_CLOEXEC);
	if (IS_ERR(file)) {
		ret = PTR_ERR(file);
		goto out_put_unused_fd;
	}

	handlereq.fd = fd;
	if (copy_to_user(ip, &handlereq, sizeof(handlereq))) {
		/*
		 * fput() will trigger the release() callback, so do not go onto
		 * the regular error cleanup path here.
		 */
		fput(file);
		put_unused_fd(fd);
		return -EFAULT;
	}

	fd_install(fd, file);

	dev_dbg(&gdev->dev, "registered chardev handle for %d lines\n",
		lh->numdescs);

	return 0;

out_put_unused_fd:
	put_unused_fd(fd);
out_free_descs:
	for (i = 0; i < count; i++)
		gpiod_free(lh->descs[i]);
	kfree(lh->label);
out_free_lh:
	kfree(lh);
	put_device(&gdev->dev);
	return ret;
}

/*
 * GPIO line event management
 */

/**
 * struct lineevent_state - contains the state of a userspace event
 * @gdev: the GPIO device the event pertains to
 * @label: consumer label used to tag descriptors
 * @desc: the GPIO descriptor held by this event
 * @eflags: the event flags this line was requested with
 * @irq: the interrupt that trigger in response to events on this GPIO
 * @wait: wait queue that handles blocking reads of events
 * @events: KFIFO for the GPIO events
 * @timestamp: cache for the timestamp storing it between hardirq
 * and IRQ thread, used to bring the timestamp close to the actual
 * event
 */
struct lineevent_state {
	struct gpio_device *gdev;
	const char *label;
	struct gpio_desc *desc;
	u32 eflags;
	int irq;
	wait_queue_head_t wait;
	DECLARE_KFIFO(events, struct gpioevent_data, 16);
	u64 timestamp;
};

#define GPIOEVENT_REQUEST_VALID_FLAGS \
	(GPIOEVENT_REQUEST_RISING_EDGE | \
	GPIOEVENT_REQUEST_FALLING_EDGE)

static __poll_t lineevent_poll(struct file *filep,
				   struct poll_table_struct *wait)
{
	struct lineevent_state *le = filep->private_data;
	__poll_t events = 0;

	poll_wait(filep, &le->wait, wait);

	if (!kfifo_is_empty_spinlocked_noirqsave(&le->events, &le->wait.lock))
		events = EPOLLIN | EPOLLRDNORM;

	return events;
}


static ssize_t lineevent_read(struct file *filep,
			      char __user *buf,
			      size_t count,
			      loff_t *f_ps)
{
	struct lineevent_state *le = filep->private_data;
	struct gpioevent_data ge;
	ssize_t bytes_read = 0;
	int ret;

	if (count < sizeof(ge))
		return -EINVAL;

	do {
		spin_lock(&le->wait.lock);
		if (kfifo_is_empty(&le->events)) {
			if (bytes_read) {
				spin_unlock(&le->wait.lock);
				return bytes_read;
			}

			if (filep->f_flags & O_NONBLOCK) {
				spin_unlock(&le->wait.lock);
				return -EAGAIN;
			}

			ret = wait_event_interruptible_locked(le->wait,
					!kfifo_is_empty(&le->events));
			if (ret) {
				spin_unlock(&le->wait.lock);
				return ret;
			}
		}

		ret = kfifo_out(&le->events, &ge, 1);
		spin_unlock(&le->wait.lock);
		if (ret != 1) {
			/*
			 * This should never happen - we were holding the lock
			 * from the moment we learned the fifo is no longer
			 * empty until now.
			 */
			ret = -EIO;
			break;
		}

		if (copy_to_user(buf + bytes_read, &ge, sizeof(ge)))
			return -EFAULT;
		bytes_read += sizeof(ge);
	} while (count >= bytes_read + sizeof(ge));

	return bytes_read;
}

static int lineevent_release(struct inode *inode, struct file *filep)
{
	struct lineevent_state *le = filep->private_data;
	struct gpio_device *gdev = le->gdev;

	free_irq(le->irq, le);
	gpiod_free(le->desc);
	kfree(le->label);
	kfree(le);
	put_device(&gdev->dev);
	return 0;
}

static long lineevent_ioctl(struct file *filep, unsigned int cmd,
			    unsigned long arg)
{
	struct lineevent_state *le = filep->private_data;
	void __user *ip = (void __user *)arg;
	struct gpiohandle_data ghd;

	/*
	 * We can get the value for an event line but not set it,
	 * because it is input by definition.
	 */
	if (cmd == GPIOHANDLE_GET_LINE_VALUES_IOCTL) {
		int val;

		memset(&ghd, 0, sizeof(ghd));

		val = gpiod_get_value_cansleep(le->desc);
		if (val < 0)
			return val;
		ghd.values[0] = val;

		if (copy_to_user(ip, &ghd, sizeof(ghd)))
			return -EFAULT;

		return 0;
	}
	return -EINVAL;
}

#ifdef CONFIG_COMPAT
static long lineevent_ioctl_compat(struct file *filep, unsigned int cmd,
				   unsigned long arg)
{
	return lineevent_ioctl(filep, cmd, (unsigned long)compat_ptr(arg));
}
#endif

static const struct file_operations lineevent_fileops = {
	.release = lineevent_release,
	.read = lineevent_read,
	.poll = lineevent_poll,
	.owner = THIS_MODULE,
	.llseek = noop_llseek,
	.unlocked_ioctl = lineevent_ioctl,
#ifdef CONFIG_COMPAT
	.compat_ioctl = lineevent_ioctl_compat,
#endif
};

static irqreturn_t lineevent_irq_thread(int irq, void *p)
{
	struct lineevent_state *le = p;
	struct gpioevent_data ge;
	int ret;

	/* Do not leak kernel stack to userspace */
	memset(&ge, 0, sizeof(ge));

	/*
	 * We may be running from a nested threaded interrupt in which case
	 * we didn't get the timestamp from lineevent_irq_handler().
	 */
	if (!le->timestamp)
		ge.timestamp = ktime_get_ns();
	else
		ge.timestamp = le->timestamp;

	if (le->eflags & GPIOEVENT_REQUEST_RISING_EDGE
	    && le->eflags & GPIOEVENT_REQUEST_FALLING_EDGE) {
		int level = gpiod_get_value_cansleep(le->desc);
		if (level)
			/* Emit low-to-high event */
			ge.id = GPIOEVENT_EVENT_RISING_EDGE;
		else
			/* Emit high-to-low event */
			ge.id = GPIOEVENT_EVENT_FALLING_EDGE;
	} else if (le->eflags & GPIOEVENT_REQUEST_RISING_EDGE) {
		/* Emit low-to-high event */
		ge.id = GPIOEVENT_EVENT_RISING_EDGE;
	} else if (le->eflags & GPIOEVENT_REQUEST_FALLING_EDGE) {
		/* Emit high-to-low event */
		ge.id = GPIOEVENT_EVENT_FALLING_EDGE;
	} else {
		return IRQ_NONE;
	}

	ret = kfifo_in_spinlocked_noirqsave(&le->events, &ge,
					    1, &le->wait.lock);
	if (ret)
		wake_up_poll(&le->wait, EPOLLIN);
	else
		pr_debug_ratelimited("event FIFO is full - event dropped\n");

	return IRQ_HANDLED;
}

static irqreturn_t lineevent_irq_handler(int irq, void *p)
{
	struct lineevent_state *le = p;

	/*
	 * Just store the timestamp in hardirq context so we get it as
	 * close in time as possible to the actual event.
	 */
	le->timestamp = ktime_get_ns();

	return IRQ_WAKE_THREAD;
}

static int lineevent_create(struct gpio_device *gdev, void __user *ip)
{
	struct gpioevent_request eventreq;
	struct lineevent_state *le;
	struct gpio_desc *desc;
	struct file *file;
	u32 offset;
	u32 lflags;
	u32 eflags;
	int fd;
	int ret;
	int irqflags = 0;

	if (copy_from_user(&eventreq, ip, sizeof(eventreq)))
		return -EFAULT;

	offset = eventreq.lineoffset;
	lflags = eventreq.handleflags;
	eflags = eventreq.eventflags;

	desc = gpiochip_get_desc(gdev->chip, offset);
	if (IS_ERR(desc))
		return PTR_ERR(desc);

	/* Return an error if a unknown flag is set */
	if ((lflags & ~GPIOHANDLE_REQUEST_VALID_FLAGS) ||
	    (eflags & ~GPIOEVENT_REQUEST_VALID_FLAGS))
		return -EINVAL;

	/* This is just wrong: we don't look for events on output lines */
	if ((lflags & GPIOHANDLE_REQUEST_OUTPUT) ||
	    (lflags & GPIOHANDLE_REQUEST_OPEN_DRAIN) ||
	    (lflags & GPIOHANDLE_REQUEST_OPEN_SOURCE))
		return -EINVAL;

	/* Only one bias flag can be set. */
	if (((lflags & GPIOHANDLE_REQUEST_BIAS_DISABLE) &&
	     (lflags & (GPIOHANDLE_REQUEST_BIAS_PULL_DOWN |
			GPIOHANDLE_REQUEST_BIAS_PULL_UP))) ||
	    ((lflags & GPIOHANDLE_REQUEST_BIAS_PULL_DOWN) &&
	     (lflags & GPIOHANDLE_REQUEST_BIAS_PULL_UP)))
		return -EINVAL;

	le = kzalloc(sizeof(*le), GFP_KERNEL);
	if (!le)
		return -ENOMEM;
	le->gdev = gdev;
	get_device(&gdev->dev);

	/* Make sure this is terminated */
	eventreq.consumer_label[sizeof(eventreq.consumer_label)-1] = '\0';
	if (strlen(eventreq.consumer_label)) {
		le->label = kstrdup(eventreq.consumer_label,
				    GFP_KERNEL);
		if (!le->label) {
			ret = -ENOMEM;
			goto out_free_le;
		}
	}

	ret = gpiod_request(desc, le->label);
	if (ret)
		goto out_free_label;
	le->desc = desc;
	le->eflags = eflags;

	if (lflags & GPIOHANDLE_REQUEST_ACTIVE_LOW)
		set_bit(FLAG_ACTIVE_LOW, &desc->flags);
	if (lflags & GPIOHANDLE_REQUEST_BIAS_DISABLE)
		set_bit(FLAG_BIAS_DISABLE, &desc->flags);
	if (lflags & GPIOHANDLE_REQUEST_BIAS_PULL_DOWN)
		set_bit(FLAG_PULL_DOWN, &desc->flags);
	if (lflags & GPIOHANDLE_REQUEST_BIAS_PULL_UP)
		set_bit(FLAG_PULL_UP, &desc->flags);

	ret = gpiod_direction_input(desc);
	if (ret)
		goto out_free_desc;

	le->irq = gpiod_to_irq(desc);
	if (le->irq <= 0) {
		ret = -ENODEV;
		goto out_free_desc;
	}

	if (eflags & GPIOEVENT_REQUEST_RISING_EDGE)
		irqflags |= test_bit(FLAG_ACTIVE_LOW, &desc->flags) ?
			IRQF_TRIGGER_FALLING : IRQF_TRIGGER_RISING;
	if (eflags & GPIOEVENT_REQUEST_FALLING_EDGE)
		irqflags |= test_bit(FLAG_ACTIVE_LOW, &desc->flags) ?
			IRQF_TRIGGER_RISING : IRQF_TRIGGER_FALLING;
	irqflags |= IRQF_ONESHOT;

	INIT_KFIFO(le->events);
	init_waitqueue_head(&le->wait);

	/* Request a thread to read the events */
	ret = request_threaded_irq(le->irq,
			lineevent_irq_handler,
			lineevent_irq_thread,
			irqflags,
			le->label,
			le);
	if (ret)
		goto out_free_desc;

	fd = get_unused_fd_flags(O_RDONLY | O_CLOEXEC);
	if (fd < 0) {
		ret = fd;
		goto out_free_irq;
	}

	file = anon_inode_getfile("gpio-event",
				  &lineevent_fileops,
				  le,
				  O_RDONLY | O_CLOEXEC);
	if (IS_ERR(file)) {
		ret = PTR_ERR(file);
		goto out_put_unused_fd;
	}

	eventreq.fd = fd;
	if (copy_to_user(ip, &eventreq, sizeof(eventreq))) {
		/*
		 * fput() will trigger the release() callback, so do not go onto
		 * the regular error cleanup path here.
		 */
		fput(file);
		put_unused_fd(fd);
		return -EFAULT;
	}

	fd_install(fd, file);

	return 0;

out_put_unused_fd:
	put_unused_fd(fd);
out_free_irq:
	free_irq(le->irq, le);
out_free_desc:
	gpiod_free(le->desc);
out_free_label:
	kfree(le->label);
out_free_le:
	kfree(le);
	put_device(&gdev->dev);
	return ret;
}

static void gpio_desc_to_lineinfo(struct gpio_desc *desc,
				  struct gpioline_info *info)
{
	struct gpio_chip *gc = desc->gdev->chip;
<<<<<<< HEAD
	unsigned long flags;

=======
	bool ok_for_pinctrl;
	unsigned long flags;

	/*
	 * This function takes a mutex so we must check this before taking
	 * the spinlock.
	 *
	 * FIXME: find a non-racy way to retrieve this information. Maybe a
	 * lock common to both frameworks?
	 */
	ok_for_pinctrl =
		pinctrl_gpio_can_use_line(gc->base + info->line_offset);

>>>>>>> 358c7c61
	spin_lock_irqsave(&gpio_lock, flags);

	if (desc->name) {
		strncpy(info->name, desc->name, sizeof(info->name));
		info->name[sizeof(info->name) - 1] = '\0';
	} else {
		info->name[0] = '\0';
	}

	if (desc->label) {
		strncpy(info->consumer, desc->label, sizeof(info->consumer));
		info->consumer[sizeof(info->consumer) - 1] = '\0';
	} else {
		info->consumer[0] = '\0';
	}

	/*
	 * Userspace only need to know that the kernel is using this GPIO so
	 * it can't use it.
	 */
	info->flags = 0;
	if (test_bit(FLAG_REQUESTED, &desc->flags) ||
	    test_bit(FLAG_IS_HOGGED, &desc->flags) ||
	    test_bit(FLAG_USED_AS_IRQ, &desc->flags) ||
	    test_bit(FLAG_EXPORT, &desc->flags) ||
	    test_bit(FLAG_SYSFS, &desc->flags) ||
<<<<<<< HEAD
	    !pinctrl_gpio_can_use_line(gc->base + info->line_offset))
=======
	    !ok_for_pinctrl)
>>>>>>> 358c7c61
		info->flags |= GPIOLINE_FLAG_KERNEL;
	if (test_bit(FLAG_IS_OUT, &desc->flags))
		info->flags |= GPIOLINE_FLAG_IS_OUT;
	if (test_bit(FLAG_ACTIVE_LOW, &desc->flags))
		info->flags |= GPIOLINE_FLAG_ACTIVE_LOW;
	if (test_bit(FLAG_OPEN_DRAIN, &desc->flags))
		info->flags |= (GPIOLINE_FLAG_OPEN_DRAIN |
				GPIOLINE_FLAG_IS_OUT);
	if (test_bit(FLAG_OPEN_SOURCE, &desc->flags))
		info->flags |= (GPIOLINE_FLAG_OPEN_SOURCE |
				GPIOLINE_FLAG_IS_OUT);
	if (test_bit(FLAG_BIAS_DISABLE, &desc->flags))
		info->flags |= GPIOLINE_FLAG_BIAS_DISABLE;
	if (test_bit(FLAG_PULL_DOWN, &desc->flags))
		info->flags |= GPIOLINE_FLAG_BIAS_PULL_DOWN;
	if (test_bit(FLAG_PULL_UP, &desc->flags))
		info->flags |= GPIOLINE_FLAG_BIAS_PULL_UP;

	spin_unlock_irqrestore(&gpio_lock, flags);
}

struct gpio_chardev_data {
	struct gpio_device *gdev;
	wait_queue_head_t wait;
	DECLARE_KFIFO(events, struct gpioline_info_changed, 32);
	struct notifier_block lineinfo_changed_nb;
	unsigned long *watched_lines;
};

/*
 * gpio_ioctl() - ioctl handler for the GPIO chardev
 */
static long gpio_ioctl(struct file *filp, unsigned int cmd, unsigned long arg)
{
	struct gpio_chardev_data *priv = filp->private_data;
	struct gpio_device *gdev = priv->gdev;
	struct gpio_chip *gc = gdev->chip;
	void __user *ip = (void __user *)arg;
	struct gpio_desc *desc;
	__u32 offset;
<<<<<<< HEAD
=======
	int hwgpio;
>>>>>>> 358c7c61

	/* We fail any subsequent ioctl():s when the chip is gone */
	if (!gc)
		return -ENODEV;

	/* Fill in the struct and pass to userspace */
	if (cmd == GPIO_GET_CHIPINFO_IOCTL) {
		struct gpiochip_info chipinfo;

		memset(&chipinfo, 0, sizeof(chipinfo));

		strncpy(chipinfo.name, dev_name(&gdev->dev),
			sizeof(chipinfo.name));
		chipinfo.name[sizeof(chipinfo.name)-1] = '\0';
		strncpy(chipinfo.label, gdev->label,
			sizeof(chipinfo.label));
		chipinfo.label[sizeof(chipinfo.label)-1] = '\0';
		chipinfo.lines = gdev->ngpio;
		if (copy_to_user(ip, &chipinfo, sizeof(chipinfo)))
			return -EFAULT;
		return 0;
	} else if (cmd == GPIO_GET_LINEINFO_IOCTL ||
		   cmd == GPIO_GET_LINEINFO_WATCH_IOCTL) {
		struct gpioline_info lineinfo;

		if (copy_from_user(&lineinfo, ip, sizeof(lineinfo)))
			return -EFAULT;

		desc = gpiochip_get_desc(gc, lineinfo.line_offset);
		if (IS_ERR(desc))
			return PTR_ERR(desc);

<<<<<<< HEAD
=======
		hwgpio = gpio_chip_hwgpio(desc);

		if (cmd == GPIO_GET_LINEINFO_WATCH_IOCTL &&
		    test_bit(hwgpio, priv->watched_lines))
			return -EBUSY;

>>>>>>> 358c7c61
		gpio_desc_to_lineinfo(desc, &lineinfo);

		if (copy_to_user(ip, &lineinfo, sizeof(lineinfo)))
			return -EFAULT;

		if (cmd == GPIO_GET_LINEINFO_WATCH_IOCTL)
<<<<<<< HEAD
			set_bit(gpio_chip_hwgpio(desc), priv->watched_lines);
=======
			set_bit(hwgpio, priv->watched_lines);
>>>>>>> 358c7c61

		return 0;
	} else if (cmd == GPIO_GET_LINEHANDLE_IOCTL) {
		return linehandle_create(gdev, ip);
	} else if (cmd == GPIO_GET_LINEEVENT_IOCTL) {
		return lineevent_create(gdev, ip);
	} else if (cmd == GPIO_GET_LINEINFO_UNWATCH_IOCTL) {
		if (copy_from_user(&offset, ip, sizeof(offset)))
			return -EFAULT;

		desc = gpiochip_get_desc(gc, offset);
		if (IS_ERR(desc))
			return PTR_ERR(desc);

<<<<<<< HEAD
		clear_bit(gpio_chip_hwgpio(desc), priv->watched_lines);
=======
		hwgpio = gpio_chip_hwgpio(desc);

		if (!test_bit(hwgpio, priv->watched_lines))
			return -EBUSY;

		clear_bit(hwgpio, priv->watched_lines);
>>>>>>> 358c7c61
		return 0;
	}
	return -EINVAL;
}

#ifdef CONFIG_COMPAT
static long gpio_ioctl_compat(struct file *filp, unsigned int cmd,
			      unsigned long arg)
{
	return gpio_ioctl(filp, cmd, (unsigned long)compat_ptr(arg));
}
#endif

static struct gpio_chardev_data *
to_gpio_chardev_data(struct notifier_block *nb)
{
	return container_of(nb, struct gpio_chardev_data, lineinfo_changed_nb);
}

static int lineinfo_changed_notify(struct notifier_block *nb,
				   unsigned long action, void *data)
{
	struct gpio_chardev_data *priv = to_gpio_chardev_data(nb);
	struct gpioline_info_changed chg;
	struct gpio_desc *desc = data;
	int ret;

	if (!test_bit(gpio_chip_hwgpio(desc), priv->watched_lines))
		return NOTIFY_DONE;

	memset(&chg, 0, sizeof(chg));
	chg.info.line_offset = gpio_chip_hwgpio(desc);
	chg.event_type = action;
	chg.timestamp = ktime_get_ns();
	gpio_desc_to_lineinfo(desc, &chg.info);

	ret = kfifo_in_spinlocked(&priv->events, &chg, 1, &priv->wait.lock);
	if (ret)
		wake_up_poll(&priv->wait, EPOLLIN);
	else
		pr_debug_ratelimited("lineinfo event FIFO is full - event dropped\n");

	return NOTIFY_OK;
}

static __poll_t lineinfo_watch_poll(struct file *filep,
				    struct poll_table_struct *pollt)
{
	struct gpio_chardev_data *priv = filep->private_data;
	__poll_t events = 0;

	poll_wait(filep, &priv->wait, pollt);

	if (!kfifo_is_empty_spinlocked_noirqsave(&priv->events,
						 &priv->wait.lock))
		events = EPOLLIN | EPOLLRDNORM;

	return events;
}

static ssize_t lineinfo_watch_read(struct file *filep, char __user *buf,
				   size_t count, loff_t *off)
{
	struct gpio_chardev_data *priv = filep->private_data;
	struct gpioline_info_changed event;
	ssize_t bytes_read = 0;
	int ret;

	if (count < sizeof(event))
		return -EINVAL;

	do {
		spin_lock(&priv->wait.lock);
		if (kfifo_is_empty(&priv->events)) {
			if (bytes_read) {
				spin_unlock(&priv->wait.lock);
				return bytes_read;
			}

			if (filep->f_flags & O_NONBLOCK) {
				spin_unlock(&priv->wait.lock);
				return -EAGAIN;
			}

			ret = wait_event_interruptible_locked(priv->wait,
					!kfifo_is_empty(&priv->events));
			if (ret) {
				spin_unlock(&priv->wait.lock);
				return ret;
			}
		}

		ret = kfifo_out(&priv->events, &event, 1);
		spin_unlock(&priv->wait.lock);
		if (ret != 1) {
			ret = -EIO;
			break;
			/* We should never get here. See lineevent_read(). */
		}

		if (copy_to_user(buf + bytes_read, &event, sizeof(event)))
			return -EFAULT;
		bytes_read += sizeof(event);
	} while (count >= bytes_read + sizeof(event));

	return bytes_read;
}

/**
 * gpio_chrdev_open() - open the chardev for ioctl operations
 * @inode: inode for this chardev
 * @filp: file struct for storing private data
 * Returns 0 on success
 */
static int gpio_chrdev_open(struct inode *inode, struct file *filp)
{
	struct gpio_device *gdev = container_of(inode->i_cdev,
					      struct gpio_device, chrdev);
	struct gpio_chardev_data *priv;
	int ret = -ENOMEM;

	/* Fail on open if the backing gpiochip is gone */
	if (!gdev->chip)
		return -ENODEV;

	priv = kzalloc(sizeof(*priv), GFP_KERNEL);
	if (!priv)
		return -ENOMEM;

	priv->watched_lines = bitmap_zalloc(gdev->chip->ngpio, GFP_KERNEL);
	if (!priv->watched_lines)
		goto out_free_priv;

	init_waitqueue_head(&priv->wait);
	INIT_KFIFO(priv->events);
	priv->gdev = gdev;

	priv->lineinfo_changed_nb.notifier_call = lineinfo_changed_notify;
	ret = atomic_notifier_chain_register(&gdev->notifier,
					     &priv->lineinfo_changed_nb);
	if (ret)
		goto out_free_bitmap;

	get_device(&gdev->dev);
	filp->private_data = priv;
<<<<<<< HEAD

	ret = nonseekable_open(inode, filp);
	if (ret)
		goto out_unregister_notifier;

=======

	ret = nonseekable_open(inode, filp);
	if (ret)
		goto out_unregister_notifier;

>>>>>>> 358c7c61
	return ret;

out_unregister_notifier:
	atomic_notifier_chain_unregister(&gdev->notifier,
					 &priv->lineinfo_changed_nb);
out_free_bitmap:
	bitmap_free(priv->watched_lines);
out_free_priv:
	kfree(priv);
	return ret;
}

/**
 * gpio_chrdev_release() - close chardev after ioctl operations
 * @inode: inode for this chardev
 * @filp: file struct for storing private data
 * Returns 0 on success
 */
static int gpio_chrdev_release(struct inode *inode, struct file *filp)
{
	struct gpio_chardev_data *priv = filp->private_data;
	struct gpio_device *gdev = priv->gdev;

	bitmap_free(priv->watched_lines);
	atomic_notifier_chain_unregister(&gdev->notifier,
					 &priv->lineinfo_changed_nb);
	put_device(&gdev->dev);
	kfree(priv);

	return 0;
}

static const struct file_operations gpio_fileops = {
	.release = gpio_chrdev_release,
	.open = gpio_chrdev_open,
	.poll = lineinfo_watch_poll,
	.read = lineinfo_watch_read,
	.owner = THIS_MODULE,
	.llseek = no_llseek,
	.unlocked_ioctl = gpio_ioctl,
#ifdef CONFIG_COMPAT
	.compat_ioctl = gpio_ioctl_compat,
#endif
};

static void gpiodevice_release(struct device *dev)
{
	struct gpio_device *gdev = dev_get_drvdata(dev);

	list_del(&gdev->list);
	ida_simple_remove(&gpio_ida, gdev->id);
	kfree_const(gdev->label);
	kfree(gdev->descs);
	kfree(gdev);
}

static int gpiochip_setup_dev(struct gpio_device *gdev)
{
	int ret;

	cdev_init(&gdev->chrdev, &gpio_fileops);
	gdev->chrdev.owner = THIS_MODULE;
	gdev->dev.devt = MKDEV(MAJOR(gpio_devt), gdev->id);

	ret = cdev_device_add(&gdev->chrdev, &gdev->dev);
	if (ret)
		return ret;

	chip_dbg(gdev->chip, "added GPIO chardev (%d:%d)\n",
		 MAJOR(gpio_devt), gdev->id);

	ret = gpiochip_sysfs_register(gdev);
	if (ret)
		goto err_remove_device;

	/* From this point, the .release() function cleans up gpio_device */
	gdev->dev.release = gpiodevice_release;
	pr_debug("%s: registered GPIOs %d to %d on device: %s (%s)\n",
		 __func__, gdev->base, gdev->base + gdev->ngpio - 1,
		 dev_name(&gdev->dev), gdev->chip->label ? : "generic");

	return 0;

err_remove_device:
	cdev_device_del(&gdev->chrdev, &gdev->dev);
	return ret;
}

static void gpiochip_machine_hog(struct gpio_chip *gc, struct gpiod_hog *hog)
{
	struct gpio_desc *desc;
	int rv;

	desc = gpiochip_get_desc(gc, hog->chip_hwnum);
	if (IS_ERR(desc)) {
		pr_err("%s: unable to get GPIO desc: %ld\n",
		       __func__, PTR_ERR(desc));
		return;
	}

	if (test_bit(FLAG_IS_HOGGED, &desc->flags))
		return;

	rv = gpiod_hog(desc, hog->line_name, hog->lflags, hog->dflags);
	if (rv)
		pr_err("%s: unable to hog GPIO line (%s:%u): %d\n",
		       __func__, gc->label, hog->chip_hwnum, rv);
}

static void machine_gpiochip_add(struct gpio_chip *gc)
{
	struct gpiod_hog *hog;

	mutex_lock(&gpio_machine_hogs_mutex);

	list_for_each_entry(hog, &gpio_machine_hogs, list) {
		if (!strcmp(gc->label, hog->chip_label))
			gpiochip_machine_hog(gc, hog);
	}

	mutex_unlock(&gpio_machine_hogs_mutex);
}

static void gpiochip_setup_devs(void)
{
	struct gpio_device *gdev;
	int ret;

	list_for_each_entry(gdev, &gpio_devices, list) {
		ret = gpiochip_setup_dev(gdev);
		if (ret)
			pr_err("%s: Failed to initialize gpio device (%d)\n",
			       dev_name(&gdev->dev), ret);
	}
}

int gpiochip_add_data_with_key(struct gpio_chip *gc, void *data,
			       struct lock_class_key *lock_key,
			       struct lock_class_key *request_key)
{
	unsigned long	flags;
	int		ret = 0;
	unsigned	i;
	int		base = gc->base;
	struct gpio_device *gdev;

	/*
	 * First: allocate and populate the internal stat container, and
	 * set up the struct device.
	 */
	gdev = kzalloc(sizeof(*gdev), GFP_KERNEL);
	if (!gdev)
		return -ENOMEM;
	gdev->dev.bus = &gpio_bus_type;
	gdev->chip = gc;
	gc->gpiodev = gdev;
	if (gc->parent) {
		gdev->dev.parent = gc->parent;
		gdev->dev.of_node = gc->parent->of_node;
	}

#ifdef CONFIG_OF_GPIO
	/* If the gpiochip has an assigned OF node this takes precedence */
	if (gc->of_node)
		gdev->dev.of_node = gc->of_node;
	else
		gc->of_node = gdev->dev.of_node;
#endif

	gdev->id = ida_simple_get(&gpio_ida, 0, 0, GFP_KERNEL);
	if (gdev->id < 0) {
		ret = gdev->id;
		goto err_free_gdev;
	}
	dev_set_name(&gdev->dev, GPIOCHIP_NAME "%d", gdev->id);
	device_initialize(&gdev->dev);
	dev_set_drvdata(&gdev->dev, gdev);
	if (gc->parent && gc->parent->driver)
		gdev->owner = gc->parent->driver->owner;
	else if (gc->owner)
		/* TODO: remove chip->owner */
		gdev->owner = gc->owner;
	else
		gdev->owner = THIS_MODULE;

	gdev->descs = kcalloc(gc->ngpio, sizeof(gdev->descs[0]), GFP_KERNEL);
	if (!gdev->descs) {
		ret = -ENOMEM;
		goto err_free_ida;
	}

	if (gc->ngpio == 0) {
		chip_err(gc, "tried to insert a GPIO chip with zero lines\n");
		ret = -EINVAL;
		goto err_free_descs;
	}

	if (gc->ngpio > FASTPATH_NGPIO)
		chip_warn(gc, "line cnt %u is greater than fast path cnt %u\n",
			  gc->ngpio, FASTPATH_NGPIO);

	gdev->label = kstrdup_const(gc->label ?: "unknown", GFP_KERNEL);
	if (!gdev->label) {
		ret = -ENOMEM;
		goto err_free_descs;
	}

	gdev->ngpio = gc->ngpio;
	gdev->data = data;

	spin_lock_irqsave(&gpio_lock, flags);

	/*
	 * TODO: this allocates a Linux GPIO number base in the global
	 * GPIO numberspace for this chip. In the long run we want to
	 * get *rid* of this numberspace and use only descriptors, but
	 * it may be a pipe dream. It will not happen before we get rid
	 * of the sysfs interface anyways.
	 */
	if (base < 0) {
		base = gpiochip_find_base(gc->ngpio);
		if (base < 0) {
			ret = base;
			spin_unlock_irqrestore(&gpio_lock, flags);
			goto err_free_label;
		}
		/*
		 * TODO: it should not be necessary to reflect the assigned
		 * base outside of the GPIO subsystem. Go over drivers and
		 * see if anyone makes use of this, else drop this and assign
		 * a poison instead.
		 */
		gc->base = base;
	}
	gdev->base = base;

	ret = gpiodev_add_to_list(gdev);
	if (ret) {
		spin_unlock_irqrestore(&gpio_lock, flags);
		goto err_free_label;
	}

	for (i = 0; i < gc->ngpio; i++)
		gdev->descs[i].gdev = gdev;

	spin_unlock_irqrestore(&gpio_lock, flags);

	ATOMIC_INIT_NOTIFIER_HEAD(&gdev->notifier);

#ifdef CONFIG_PINCTRL
	INIT_LIST_HEAD(&gdev->pin_ranges);
#endif

	ret = gpiochip_set_desc_names(gc);
	if (ret)
		goto err_remove_from_list;

	ret = gpiochip_alloc_valid_mask(gc);
	if (ret)
		goto err_remove_from_list;

	ret = of_gpiochip_add(gc);
	if (ret)
		goto err_free_gpiochip_mask;

	ret = gpiochip_init_valid_mask(gc);
	if (ret)
		goto err_remove_of_chip;

	for (i = 0; i < gc->ngpio; i++) {
		struct gpio_desc *desc = &gdev->descs[i];

		if (gc->get_direction && gpiochip_line_is_valid(gc, i)) {
			assign_bit(FLAG_IS_OUT,
				   &desc->flags, !gc->get_direction(gc, i));
		} else {
			assign_bit(FLAG_IS_OUT,
				   &desc->flags, !gc->direction_input);
		}
	}

	ret = gpiochip_add_pin_ranges(gc);
	if (ret)
		goto err_remove_of_chip;

	acpi_gpiochip_add(gc);

	machine_gpiochip_add(gc);

	ret = gpiochip_irqchip_init_valid_mask(gc);
	if (ret)
		goto err_remove_acpi_chip;

	ret = gpiochip_irqchip_init_hw(gc);
	if (ret)
		goto err_remove_acpi_chip;

	ret = gpiochip_add_irqchip(gc, lock_key, request_key);
	if (ret)
		goto err_remove_irqchip_mask;

	/*
	 * By first adding the chardev, and then adding the device,
	 * we get a device node entry in sysfs under
	 * /sys/bus/gpio/devices/gpiochipN/dev that can be used for
	 * coldplug of device nodes and other udev business.
	 * We can do this only if gpiolib has been initialized.
	 * Otherwise, defer until later.
	 */
	if (gpiolib_initialized) {
		ret = gpiochip_setup_dev(gdev);
		if (ret)
			goto err_remove_irqchip;
	}
	return 0;

err_remove_irqchip:
	gpiochip_irqchip_remove(gc);
err_remove_irqchip_mask:
	gpiochip_irqchip_free_valid_mask(gc);
err_remove_acpi_chip:
	acpi_gpiochip_remove(gc);
err_remove_of_chip:
	gpiochip_free_hogs(gc);
	of_gpiochip_remove(gc);
err_free_gpiochip_mask:
	gpiochip_remove_pin_ranges(gc);
	gpiochip_free_valid_mask(gc);
err_remove_from_list:
	spin_lock_irqsave(&gpio_lock, flags);
	list_del(&gdev->list);
	spin_unlock_irqrestore(&gpio_lock, flags);
err_free_label:
	kfree_const(gdev->label);
err_free_descs:
	kfree(gdev->descs);
err_free_ida:
	ida_simple_remove(&gpio_ida, gdev->id);
err_free_gdev:
	/* failures here can mean systems won't boot... */
	pr_err("%s: GPIOs %d..%d (%s) failed to register, %d\n", __func__,
	       gdev->base, gdev->base + gdev->ngpio - 1,
	       gc->label ? : "generic", ret);
	kfree(gdev);
	return ret;
}
EXPORT_SYMBOL_GPL(gpiochip_add_data_with_key);

/**
 * gpiochip_get_data() - get per-subdriver data for the chip
 * @gc: GPIO chip
 *
 * Returns:
 * The per-subdriver data for the chip.
 */
void *gpiochip_get_data(struct gpio_chip *gc)
{
	return gc->gpiodev->data;
}
EXPORT_SYMBOL_GPL(gpiochip_get_data);

/**
 * gpiochip_remove() - unregister a gpio_chip
 * @gc: the chip to unregister
 *
 * A gpio_chip with any GPIOs still requested may not be removed.
 */
void gpiochip_remove(struct gpio_chip *gc)
{
	struct gpio_device *gdev = gc->gpiodev;
	unsigned long	flags;
	unsigned int	i;

	/* FIXME: should the legacy sysfs handling be moved to gpio_device? */
	gpiochip_sysfs_unregister(gdev);
	gpiochip_free_hogs(gc);
	/* Numb the device, cancelling all outstanding operations */
	gdev->chip = NULL;
	gpiochip_irqchip_remove(gc);
	acpi_gpiochip_remove(gc);
	of_gpiochip_remove(gc);
	gpiochip_remove_pin_ranges(gc);
	gpiochip_free_valid_mask(gc);
	/*
	 * We accept no more calls into the driver from this point, so
	 * NULL the driver data pointer
	 */
	gdev->data = NULL;

	spin_lock_irqsave(&gpio_lock, flags);
	for (i = 0; i < gdev->ngpio; i++) {
		if (gpiochip_is_requested(gc, i))
			break;
	}
	spin_unlock_irqrestore(&gpio_lock, flags);

	if (i != gdev->ngpio)
		dev_crit(&gdev->dev,
			 "REMOVING GPIOCHIP WITH GPIOS STILL REQUESTED\n");

	/*
	 * The gpiochip side puts its use of the device to rest here:
	 * if there are no userspace clients, the chardev and device will
	 * be removed, else it will be dangling until the last user is
	 * gone.
	 */
	cdev_device_del(&gdev->chrdev, &gdev->dev);
	put_device(&gdev->dev);
}
EXPORT_SYMBOL_GPL(gpiochip_remove);

/**
 * gpiochip_find() - iterator for locating a specific gpio_chip
 * @data: data to pass to match function
 * @match: Callback function to check gpio_chip
 *
 * Similar to bus_find_device.  It returns a reference to a gpio_chip as
 * determined by a user supplied @match callback.  The callback should return
 * 0 if the device doesn't match and non-zero if it does.  If the callback is
 * non-zero, this function will return to the caller and not iterate over any
 * more gpio_chips.
 */
struct gpio_chip *gpiochip_find(void *data,
				int (*match)(struct gpio_chip *gc,
					     void *data))
{
	struct gpio_device *gdev;
	struct gpio_chip *gc = NULL;
	unsigned long flags;

	spin_lock_irqsave(&gpio_lock, flags);
	list_for_each_entry(gdev, &gpio_devices, list)
		if (gdev->chip && match(gdev->chip, data)) {
			gc = gdev->chip;
			break;
		}

	spin_unlock_irqrestore(&gpio_lock, flags);

	return gc;
}
EXPORT_SYMBOL_GPL(gpiochip_find);

static int gpiochip_match_name(struct gpio_chip *gc, void *data)
{
	const char *name = data;

	return !strcmp(gc->label, name);
}

static struct gpio_chip *find_chip_by_name(const char *name)
{
	return gpiochip_find((void *)name, gpiochip_match_name);
}

#ifdef CONFIG_GPIOLIB_IRQCHIP

/*
 * The following is irqchip helper code for gpiochips.
 */

static int gpiochip_irqchip_init_hw(struct gpio_chip *gc)
{
	struct gpio_irq_chip *girq = &gc->irq;

	if (!girq->init_hw)
		return 0;

	return girq->init_hw(gc);
}

static int gpiochip_irqchip_init_valid_mask(struct gpio_chip *gc)
{
	struct gpio_irq_chip *girq = &gc->irq;

	if (!girq->init_valid_mask)
		return 0;

	girq->valid_mask = gpiochip_allocate_mask(gc);
	if (!girq->valid_mask)
		return -ENOMEM;

	girq->init_valid_mask(gc, girq->valid_mask, gc->ngpio);

	return 0;
}

static void gpiochip_irqchip_free_valid_mask(struct gpio_chip *gc)
{
	bitmap_free(gc->irq.valid_mask);
	gc->irq.valid_mask = NULL;
}

bool gpiochip_irqchip_irq_valid(const struct gpio_chip *gc,
				unsigned int offset)
{
	if (!gpiochip_line_is_valid(gc, offset))
		return false;
	/* No mask means all valid */
	if (likely(!gc->irq.valid_mask))
		return true;
	return test_bit(offset, gc->irq.valid_mask);
}
EXPORT_SYMBOL_GPL(gpiochip_irqchip_irq_valid);

/**
 * gpiochip_set_cascaded_irqchip() - connects a cascaded irqchip to a gpiochip
 * @gc: the gpiochip to set the irqchip chain to
 * @parent_irq: the irq number corresponding to the parent IRQ for this
 * cascaded irqchip
 * @parent_handler: the parent interrupt handler for the accumulated IRQ
 * coming out of the gpiochip. If the interrupt is nested rather than
 * cascaded, pass NULL in this handler argument
 */
static void gpiochip_set_cascaded_irqchip(struct gpio_chip *gc,
					  unsigned int parent_irq,
					  irq_flow_handler_t parent_handler)
{
	struct gpio_irq_chip *girq = &gc->irq;
	struct device *dev = &gc->gpiodev->dev;

	if (!girq->domain) {
		chip_err(gc, "called %s before setting up irqchip\n",
			 __func__);
		return;
	}

	if (parent_handler) {
		if (gc->can_sleep) {
			chip_err(gc,
				 "you cannot have chained interrupts on a chip that may sleep\n");
			return;
		}
		girq->parents = devm_kcalloc(dev, 1,
					     sizeof(*girq->parents),
					     GFP_KERNEL);
		if (!girq->parents) {
			chip_err(gc, "out of memory allocating parent IRQ\n");
			return;
		}
		girq->parents[0] = parent_irq;
		girq->num_parents = 1;
		/*
		 * The parent irqchip is already using the chip_data for this
		 * irqchip, so our callbacks simply use the handler_data.
		 */
		irq_set_chained_handler_and_data(parent_irq, parent_handler,
						 gc);
	}
}

/**
 * gpiochip_set_nested_irqchip() - connects a nested irqchip to a gpiochip
 * @gc: the gpiochip to set the irqchip nested handler to
 * @irqchip: the irqchip to nest to the gpiochip
 * @parent_irq: the irq number corresponding to the parent IRQ for this
 * nested irqchip
 */
void gpiochip_set_nested_irqchip(struct gpio_chip *gc,
				 struct irq_chip *irqchip,
				 unsigned int parent_irq)
{
	gpiochip_set_cascaded_irqchip(gc, parent_irq, NULL);
}
EXPORT_SYMBOL_GPL(gpiochip_set_nested_irqchip);

#ifdef CONFIG_IRQ_DOMAIN_HIERARCHY

/**
 * gpiochip_set_hierarchical_irqchip() - connects a hierarchical irqchip
 * to a gpiochip
 * @gc: the gpiochip to set the irqchip hierarchical handler to
 * @irqchip: the irqchip to handle this level of the hierarchy, the interrupt
 * will then percolate up to the parent
 */
static void gpiochip_set_hierarchical_irqchip(struct gpio_chip *gc,
					      struct irq_chip *irqchip)
{
	/* DT will deal with mapping each IRQ as we go along */
	if (is_of_node(gc->irq.fwnode))
		return;

	/*
	 * This is for legacy and boardfile "irqchip" fwnodes: allocate
	 * irqs upfront instead of dynamically since we don't have the
	 * dynamic type of allocation that hardware description languages
	 * provide. Once all GPIO drivers using board files are gone from
	 * the kernel we can delete this code, but for a transitional period
	 * it is necessary to keep this around.
	 */
	if (is_fwnode_irqchip(gc->irq.fwnode)) {
		int i;
		int ret;

		for (i = 0; i < gc->ngpio; i++) {
			struct irq_fwspec fwspec;
			unsigned int parent_hwirq;
			unsigned int parent_type;
			struct gpio_irq_chip *girq = &gc->irq;

			/*
			 * We call the child to parent translation function
			 * only to check if the child IRQ is valid or not.
			 * Just pick the rising edge type here as that is what
			 * we likely need to support.
			 */
			ret = girq->child_to_parent_hwirq(gc, i,
							  IRQ_TYPE_EDGE_RISING,
							  &parent_hwirq,
							  &parent_type);
			if (ret) {
				chip_err(gc, "skip set-up on hwirq %d\n",
					 i);
				continue;
			}

			fwspec.fwnode = gc->irq.fwnode;
			/* This is the hwirq for the GPIO line side of things */
			fwspec.param[0] = girq->child_offset_to_irq(gc, i);
			/* Just pick something */
			fwspec.param[1] = IRQ_TYPE_EDGE_RISING;
			fwspec.param_count = 2;
			ret = __irq_domain_alloc_irqs(gc->irq.domain,
						      /* just pick something */
						      -1,
						      1,
						      NUMA_NO_NODE,
						      &fwspec,
						      false,
						      NULL);
			if (ret < 0) {
				chip_err(gc,
					 "can not allocate irq for GPIO line %d parent hwirq %d in hierarchy domain: %d\n",
					 i, parent_hwirq,
					 ret);
			}
		}
	}

	chip_err(gc, "%s unknown fwnode type proceed anyway\n", __func__);

	return;
}

static int gpiochip_hierarchy_irq_domain_translate(struct irq_domain *d,
						   struct irq_fwspec *fwspec,
						   unsigned long *hwirq,
						   unsigned int *type)
{
	/* We support standard DT translation */
	if (is_of_node(fwspec->fwnode) && fwspec->param_count == 2) {
		return irq_domain_translate_twocell(d, fwspec, hwirq, type);
	}

	/* This is for board files and others not using DT */
	if (is_fwnode_irqchip(fwspec->fwnode)) {
		int ret;

		ret = irq_domain_translate_twocell(d, fwspec, hwirq, type);
		if (ret)
			return ret;
		WARN_ON(*type == IRQ_TYPE_NONE);
		return 0;
	}
	return -EINVAL;
}

static int gpiochip_hierarchy_irq_domain_alloc(struct irq_domain *d,
					       unsigned int irq,
					       unsigned int nr_irqs,
					       void *data)
{
	struct gpio_chip *gc = d->host_data;
	irq_hw_number_t hwirq;
	unsigned int type = IRQ_TYPE_NONE;
	struct irq_fwspec *fwspec = data;
	void *parent_arg;
	unsigned int parent_hwirq;
	unsigned int parent_type;
	struct gpio_irq_chip *girq = &gc->irq;
	int ret;

	/*
	 * The nr_irqs parameter is always one except for PCI multi-MSI
	 * so this should not happen.
	 */
	WARN_ON(nr_irqs != 1);

	ret = gc->irq.child_irq_domain_ops.translate(d, fwspec, &hwirq, &type);
	if (ret)
		return ret;

	chip_dbg(gc, "allocate IRQ %d, hwirq %lu\n", irq,  hwirq);

	ret = girq->child_to_parent_hwirq(gc, hwirq, type,
					  &parent_hwirq, &parent_type);
	if (ret) {
		chip_err(gc, "can't look up hwirq %lu\n", hwirq);
		return ret;
	}
	chip_dbg(gc, "found parent hwirq %u\n", parent_hwirq);

	/*
	 * We set handle_bad_irq because the .set_type() should
	 * always be invoked and set the right type of handler.
	 */
	irq_domain_set_info(d,
			    irq,
			    hwirq,
			    gc->irq.chip,
			    gc,
			    girq->handler,
			    NULL, NULL);
	irq_set_probe(irq);

	/* This parent only handles asserted level IRQs */
	parent_arg = girq->populate_parent_alloc_arg(gc, parent_hwirq, parent_type);
	if (!parent_arg)
		return -ENOMEM;

	chip_dbg(gc, "alloc_irqs_parent for %d parent hwirq %d\n",
		  irq, parent_hwirq);
	irq_set_lockdep_class(irq, gc->irq.lock_key, gc->irq.request_key);
	ret = irq_domain_alloc_irqs_parent(d, irq, 1, parent_arg);
	/*
	 * If the parent irqdomain is msi, the interrupts have already
	 * been allocated, so the EEXIST is good.
	 */
	if (irq_domain_is_msi(d->parent) && (ret == -EEXIST))
		ret = 0;
	if (ret)
		chip_err(gc,
			 "failed to allocate parent hwirq %d for hwirq %lu\n",
			 parent_hwirq, hwirq);

	kfree(parent_arg);
	return ret;
}

static unsigned int gpiochip_child_offset_to_irq_noop(struct gpio_chip *gc,
						      unsigned int offset)
{
	return offset;
}

static void gpiochip_hierarchy_setup_domain_ops(struct irq_domain_ops *ops)
{
	ops->activate = gpiochip_irq_domain_activate;
	ops->deactivate = gpiochip_irq_domain_deactivate;
	ops->alloc = gpiochip_hierarchy_irq_domain_alloc;
	ops->free = irq_domain_free_irqs_common;

	/*
	 * We only allow overriding the translate() function for
	 * hierarchical chips, and this should only be done if the user
	 * really need something other than 1:1 translation.
	 */
	if (!ops->translate)
		ops->translate = gpiochip_hierarchy_irq_domain_translate;
}

static int gpiochip_hierarchy_add_domain(struct gpio_chip *gc)
{
	if (!gc->irq.child_to_parent_hwirq ||
	    !gc->irq.fwnode) {
		chip_err(gc, "missing irqdomain vital data\n");
		return -EINVAL;
	}

	if (!gc->irq.child_offset_to_irq)
		gc->irq.child_offset_to_irq = gpiochip_child_offset_to_irq_noop;

	if (!gc->irq.populate_parent_alloc_arg)
		gc->irq.populate_parent_alloc_arg =
			gpiochip_populate_parent_fwspec_twocell;

	gpiochip_hierarchy_setup_domain_ops(&gc->irq.child_irq_domain_ops);

	gc->irq.domain = irq_domain_create_hierarchy(
		gc->irq.parent_domain,
		0,
		gc->ngpio,
		gc->irq.fwnode,
		&gc->irq.child_irq_domain_ops,
		gc);

	if (!gc->irq.domain)
		return -ENOMEM;

	gpiochip_set_hierarchical_irqchip(gc, gc->irq.chip);

	return 0;
}

static bool gpiochip_hierarchy_is_hierarchical(struct gpio_chip *gc)
{
	return !!gc->irq.parent_domain;
}

void *gpiochip_populate_parent_fwspec_twocell(struct gpio_chip *gc,
					     unsigned int parent_hwirq,
					     unsigned int parent_type)
{
	struct irq_fwspec *fwspec;

	fwspec = kmalloc(sizeof(*fwspec), GFP_KERNEL);
	if (!fwspec)
		return NULL;

	fwspec->fwnode = gc->irq.parent_domain->fwnode;
	fwspec->param_count = 2;
	fwspec->param[0] = parent_hwirq;
	fwspec->param[1] = parent_type;

	return fwspec;
}
EXPORT_SYMBOL_GPL(gpiochip_populate_parent_fwspec_twocell);

void *gpiochip_populate_parent_fwspec_fourcell(struct gpio_chip *gc,
					      unsigned int parent_hwirq,
					      unsigned int parent_type)
{
	struct irq_fwspec *fwspec;

	fwspec = kmalloc(sizeof(*fwspec), GFP_KERNEL);
	if (!fwspec)
		return NULL;

	fwspec->fwnode = gc->irq.parent_domain->fwnode;
	fwspec->param_count = 4;
	fwspec->param[0] = 0;
	fwspec->param[1] = parent_hwirq;
	fwspec->param[2] = 0;
	fwspec->param[3] = parent_type;

	return fwspec;
}
EXPORT_SYMBOL_GPL(gpiochip_populate_parent_fwspec_fourcell);

#else

static int gpiochip_hierarchy_add_domain(struct gpio_chip *gc)
{
	return -EINVAL;
}

static bool gpiochip_hierarchy_is_hierarchical(struct gpio_chip *gc)
{
	return false;
}

#endif /* CONFIG_IRQ_DOMAIN_HIERARCHY */

/**
 * gpiochip_irq_map() - maps an IRQ into a GPIO irqchip
 * @d: the irqdomain used by this irqchip
 * @irq: the global irq number used by this GPIO irqchip irq
 * @hwirq: the local IRQ/GPIO line offset on this gpiochip
 *
 * This function will set up the mapping for a certain IRQ line on a
 * gpiochip by assigning the gpiochip as chip data, and using the irqchip
 * stored inside the gpiochip.
 */
int gpiochip_irq_map(struct irq_domain *d, unsigned int irq,
		     irq_hw_number_t hwirq)
{
	struct gpio_chip *gc = d->host_data;
	int ret = 0;

	if (!gpiochip_irqchip_irq_valid(gc, hwirq))
		return -ENXIO;

	irq_set_chip_data(irq, gc);
	/*
	 * This lock class tells lockdep that GPIO irqs are in a different
	 * category than their parents, so it won't report false recursion.
	 */
	irq_set_lockdep_class(irq, gc->irq.lock_key, gc->irq.request_key);
	irq_set_chip_and_handler(irq, gc->irq.chip, gc->irq.handler);
	/* Chips that use nested thread handlers have them marked */
	if (gc->irq.threaded)
		irq_set_nested_thread(irq, 1);
	irq_set_noprobe(irq);

	if (gc->irq.num_parents == 1)
		ret = irq_set_parent(irq, gc->irq.parents[0]);
	else if (gc->irq.map)
		ret = irq_set_parent(irq, gc->irq.map[hwirq]);

	if (ret < 0)
		return ret;

	/*
	 * No set-up of the hardware will happen if IRQ_TYPE_NONE
	 * is passed as default type.
	 */
	if (gc->irq.default_type != IRQ_TYPE_NONE)
		irq_set_irq_type(irq, gc->irq.default_type);

	return 0;
}
EXPORT_SYMBOL_GPL(gpiochip_irq_map);

void gpiochip_irq_unmap(struct irq_domain *d, unsigned int irq)
{
	struct gpio_chip *gc = d->host_data;

	if (gc->irq.threaded)
		irq_set_nested_thread(irq, 0);
	irq_set_chip_and_handler(irq, NULL, NULL);
	irq_set_chip_data(irq, NULL);
}
EXPORT_SYMBOL_GPL(gpiochip_irq_unmap);

static const struct irq_domain_ops gpiochip_domain_ops = {
	.map	= gpiochip_irq_map,
	.unmap	= gpiochip_irq_unmap,
	/* Virtually all GPIO irqchips are twocell:ed */
	.xlate	= irq_domain_xlate_twocell,
};

/*
 * TODO: move these activate/deactivate in under the hierarchicial
 * irqchip implementation as static once SPMI and SSBI (all external
 * users) are phased over.
 */
/**
 * gpiochip_irq_domain_activate() - Lock a GPIO to be used as an IRQ
 * @domain: The IRQ domain used by this IRQ chip
 * @data: Outermost irq_data associated with the IRQ
 * @reserve: If set, only reserve an interrupt vector instead of assigning one
 *
 * This function is a wrapper that calls gpiochip_lock_as_irq() and is to be
 * used as the activate function for the &struct irq_domain_ops. The host_data
 * for the IRQ domain must be the &struct gpio_chip.
 */
int gpiochip_irq_domain_activate(struct irq_domain *domain,
				 struct irq_data *data, bool reserve)
{
	struct gpio_chip *gc = domain->host_data;

	return gpiochip_lock_as_irq(gc, data->hwirq);
}
EXPORT_SYMBOL_GPL(gpiochip_irq_domain_activate);

/**
 * gpiochip_irq_domain_deactivate() - Unlock a GPIO used as an IRQ
 * @domain: The IRQ domain used by this IRQ chip
 * @data: Outermost irq_data associated with the IRQ
 *
 * This function is a wrapper that will call gpiochip_unlock_as_irq() and is to
 * be used as the deactivate function for the &struct irq_domain_ops. The
 * host_data for the IRQ domain must be the &struct gpio_chip.
 */
void gpiochip_irq_domain_deactivate(struct irq_domain *domain,
				    struct irq_data *data)
{
	struct gpio_chip *gc = domain->host_data;

	return gpiochip_unlock_as_irq(gc, data->hwirq);
}
EXPORT_SYMBOL_GPL(gpiochip_irq_domain_deactivate);

static int gpiochip_to_irq(struct gpio_chip *gc, unsigned offset)
{
	struct irq_domain *domain = gc->irq.domain;

	if (!gpiochip_irqchip_irq_valid(gc, offset))
		return -ENXIO;

#ifdef CONFIG_IRQ_DOMAIN_HIERARCHY
	if (irq_domain_is_hierarchy(domain)) {
		struct irq_fwspec spec;

		spec.fwnode = domain->fwnode;
		spec.param_count = 2;
		spec.param[0] = gc->irq.child_offset_to_irq(gc, offset);
		spec.param[1] = IRQ_TYPE_NONE;

		return irq_create_fwspec_mapping(&spec);
	}
#endif

	return irq_create_mapping(domain, offset);
}

static int gpiochip_irq_reqres(struct irq_data *d)
{
	struct gpio_chip *gc = irq_data_get_irq_chip_data(d);

	return gpiochip_reqres_irq(gc, d->hwirq);
}

static void gpiochip_irq_relres(struct irq_data *d)
{
	struct gpio_chip *gc = irq_data_get_irq_chip_data(d);

	gpiochip_relres_irq(gc, d->hwirq);
}

static void gpiochip_irq_enable(struct irq_data *d)
{
	struct gpio_chip *gc = irq_data_get_irq_chip_data(d);

	gpiochip_enable_irq(gc, d->hwirq);
	if (gc->irq.irq_enable)
		gc->irq.irq_enable(d);
	else
		gc->irq.chip->irq_unmask(d);
}

static void gpiochip_irq_disable(struct irq_data *d)
{
	struct gpio_chip *gc = irq_data_get_irq_chip_data(d);

	/*
	 * Since we override .irq_disable() we need to mimic the
	 * behaviour of __irq_disable() in irq/chip.c.
	 * First call .irq_disable() if it exists, else mimic the
	 * behaviour of mask_irq() which calls .irq_mask() if
	 * it exists.
	 */
	if (gc->irq.irq_disable)
		gc->irq.irq_disable(d);
	else if (gc->irq.chip->irq_mask)
		gc->irq.chip->irq_mask(d);
	gpiochip_disable_irq(gc, d->hwirq);
}

static void gpiochip_set_irq_hooks(struct gpio_chip *gc)
{
	struct irq_chip *irqchip = gc->irq.chip;

	if (!irqchip->irq_request_resources &&
	    !irqchip->irq_release_resources) {
		irqchip->irq_request_resources = gpiochip_irq_reqres;
		irqchip->irq_release_resources = gpiochip_irq_relres;
	}
	if (WARN_ON(gc->irq.irq_enable))
		return;
	/* Check if the irqchip already has this hook... */
	if (irqchip->irq_enable == gpiochip_irq_enable) {
		/*
		 * ...and if so, give a gentle warning that this is bad
		 * practice.
		 */
		chip_info(gc,
			  "detected irqchip that is shared with multiple gpiochips: please fix the driver.\n");
		return;
	}
	gc->irq.irq_enable = irqchip->irq_enable;
	gc->irq.irq_disable = irqchip->irq_disable;
	irqchip->irq_enable = gpiochip_irq_enable;
	irqchip->irq_disable = gpiochip_irq_disable;
}

/**
 * gpiochip_add_irqchip() - adds an IRQ chip to a GPIO chip
 * @gc: the GPIO chip to add the IRQ chip to
 * @lock_key: lockdep class for IRQ lock
 * @request_key: lockdep class for IRQ request
 */
static int gpiochip_add_irqchip(struct gpio_chip *gc,
				struct lock_class_key *lock_key,
				struct lock_class_key *request_key)
{
	struct irq_chip *irqchip = gc->irq.chip;
	const struct irq_domain_ops *ops = NULL;
	struct device_node *np;
	unsigned int type;
	unsigned int i;

	if (!irqchip)
		return 0;

	if (gc->irq.parent_handler && gc->can_sleep) {
		chip_err(gc, "you cannot have chained interrupts on a chip that may sleep\n");
		return -EINVAL;
	}

	np = gc->gpiodev->dev.of_node;
	type = gc->irq.default_type;

	/*
	 * Specifying a default trigger is a terrible idea if DT or ACPI is
	 * used to configure the interrupts, as you may end up with
	 * conflicting triggers. Tell the user, and reset to NONE.
	 */
	if (WARN(np && type != IRQ_TYPE_NONE,
		 "%s: Ignoring %u default trigger\n", np->full_name, type))
		type = IRQ_TYPE_NONE;

	if (has_acpi_companion(gc->parent) && type != IRQ_TYPE_NONE) {
		acpi_handle_warn(ACPI_HANDLE(gc->parent),
				 "Ignoring %u default trigger\n", type);
		type = IRQ_TYPE_NONE;
	}

	gc->to_irq = gpiochip_to_irq;
	gc->irq.default_type = type;
	gc->irq.lock_key = lock_key;
	gc->irq.request_key = request_key;

	/* If a parent irqdomain is provided, let's build a hierarchy */
	if (gpiochip_hierarchy_is_hierarchical(gc)) {
		int ret = gpiochip_hierarchy_add_domain(gc);
		if (ret)
			return ret;
	} else {
		/* Some drivers provide custom irqdomain ops */
		if (gc->irq.domain_ops)
			ops = gc->irq.domain_ops;

		if (!ops)
			ops = &gpiochip_domain_ops;
		gc->irq.domain = irq_domain_add_simple(np,
			gc->ngpio,
			gc->irq.first,
			ops, gc);
		if (!gc->irq.domain)
			return -EINVAL;
	}

	if (gc->irq.parent_handler) {
		void *data = gc->irq.parent_handler_data ?: gc;

		for (i = 0; i < gc->irq.num_parents; i++) {
			/*
			 * The parent IRQ chip is already using the chip_data
			 * for this IRQ chip, so our callbacks simply use the
			 * handler_data.
			 */
			irq_set_chained_handler_and_data(gc->irq.parents[i],
							 gc->irq.parent_handler,
							 data);
		}
	}

	gpiochip_set_irq_hooks(gc);

	acpi_gpiochip_request_interrupts(gc);

	return 0;
}

/**
 * gpiochip_irqchip_remove() - removes an irqchip added to a gpiochip
 * @gc: the gpiochip to remove the irqchip from
 *
 * This is called only from gpiochip_remove()
 */
static void gpiochip_irqchip_remove(struct gpio_chip *gc)
{
	struct irq_chip *irqchip = gc->irq.chip;
	unsigned int offset;

	acpi_gpiochip_free_interrupts(gc);

	if (irqchip && gc->irq.parent_handler) {
		struct gpio_irq_chip *irq = &gc->irq;
		unsigned int i;

		for (i = 0; i < irq->num_parents; i++)
			irq_set_chained_handler_and_data(irq->parents[i],
							 NULL, NULL);
	}

	/* Remove all IRQ mappings and delete the domain */
	if (gc->irq.domain) {
		unsigned int irq;

		for (offset = 0; offset < gc->ngpio; offset++) {
			if (!gpiochip_irqchip_irq_valid(gc, offset))
				continue;

			irq = irq_find_mapping(gc->irq.domain, offset);
			irq_dispose_mapping(irq);
		}

		irq_domain_remove(gc->irq.domain);
	}

	if (irqchip) {
		if (irqchip->irq_request_resources == gpiochip_irq_reqres) {
			irqchip->irq_request_resources = NULL;
			irqchip->irq_release_resources = NULL;
		}
		if (irqchip->irq_enable == gpiochip_irq_enable) {
			irqchip->irq_enable = gc->irq.irq_enable;
			irqchip->irq_disable = gc->irq.irq_disable;
		}
	}
	gc->irq.irq_enable = NULL;
	gc->irq.irq_disable = NULL;
	gc->irq.chip = NULL;

	gpiochip_irqchip_free_valid_mask(gc);
}

/**
 * gpiochip_irqchip_add_key() - adds an irqchip to a gpiochip
 * @gc: the gpiochip to add the irqchip to
 * @irqchip: the irqchip to add to the gpiochip
 * @first_irq: if not dynamically assigned, the base (first) IRQ to
 * allocate gpiochip irqs from
 * @handler: the irq handler to use (often a predefined irq core function)
 * @type: the default type for IRQs on this irqchip, pass IRQ_TYPE_NONE
 * to have the core avoid setting up any default type in the hardware.
 * @threaded: whether this irqchip uses a nested thread handler
 * @lock_key: lockdep class for IRQ lock
 * @request_key: lockdep class for IRQ request
 *
 * This function closely associates a certain irqchip with a certain
 * gpiochip, providing an irq domain to translate the local IRQs to
 * global irqs in the gpiolib core, and making sure that the gpiochip
 * is passed as chip data to all related functions. Driver callbacks
 * need to use gpiochip_get_data() to get their local state containers back
 * from the gpiochip passed as chip data. An irqdomain will be stored
 * in the gpiochip that shall be used by the driver to handle IRQ number
 * translation. The gpiochip will need to be initialized and registered
 * before calling this function.
 *
 * This function will handle two cell:ed simple IRQs and assumes all
 * the pins on the gpiochip can generate a unique IRQ. Everything else
 * need to be open coded.
 */
int gpiochip_irqchip_add_key(struct gpio_chip *gc,
			     struct irq_chip *irqchip,
			     unsigned int first_irq,
			     irq_flow_handler_t handler,
			     unsigned int type,
			     bool threaded,
			     struct lock_class_key *lock_key,
			     struct lock_class_key *request_key)
{
	struct device_node *of_node;

	if (!gc || !irqchip)
		return -EINVAL;

	if (!gc->parent) {
		pr_err("missing gpiochip .dev parent pointer\n");
		return -EINVAL;
	}
	gc->irq.threaded = threaded;
	of_node = gc->parent->of_node;
#ifdef CONFIG_OF_GPIO
	/*
	 * If the gpiochip has an assigned OF node this takes precedence
	 * FIXME: get rid of this and use gc->parent->of_node
	 * everywhere
	 */
	if (gc->of_node)
		of_node = gc->of_node;
#endif
	/*
	 * Specifying a default trigger is a terrible idea if DT or ACPI is
	 * used to configure the interrupts, as you may end-up with
	 * conflicting triggers. Tell the user, and reset to NONE.
	 */
	if (WARN(of_node && type != IRQ_TYPE_NONE,
		 "%pOF: Ignoring %d default trigger\n", of_node, type))
		type = IRQ_TYPE_NONE;
	if (has_acpi_companion(gc->parent) && type != IRQ_TYPE_NONE) {
		acpi_handle_warn(ACPI_HANDLE(gc->parent),
				 "Ignoring %d default trigger\n", type);
		type = IRQ_TYPE_NONE;
	}

	gc->irq.chip = irqchip;
	gc->irq.handler = handler;
	gc->irq.default_type = type;
	gc->to_irq = gpiochip_to_irq;
	gc->irq.lock_key = lock_key;
	gc->irq.request_key = request_key;
	gc->irq.domain = irq_domain_add_simple(of_node,
					gc->ngpio, first_irq,
					&gpiochip_domain_ops, gc);
	if (!gc->irq.domain) {
		gc->irq.chip = NULL;
		return -EINVAL;
	}

	gpiochip_set_irq_hooks(gc);

	acpi_gpiochip_request_interrupts(gc);

	return 0;
}
EXPORT_SYMBOL_GPL(gpiochip_irqchip_add_key);

#else /* CONFIG_GPIOLIB_IRQCHIP */

static inline int gpiochip_add_irqchip(struct gpio_chip *gc,
				       struct lock_class_key *lock_key,
				       struct lock_class_key *request_key)
{
	return 0;
}
static void gpiochip_irqchip_remove(struct gpio_chip *gc) {}

static inline int gpiochip_irqchip_init_hw(struct gpio_chip *gc)
{
	return 0;
}

static inline int gpiochip_irqchip_init_valid_mask(struct gpio_chip *gc)
{
	return 0;
}
static inline void gpiochip_irqchip_free_valid_mask(struct gpio_chip *gc)
{ }

#endif /* CONFIG_GPIOLIB_IRQCHIP */

/**
 * gpiochip_generic_request() - request the gpio function for a pin
 * @gc: the gpiochip owning the GPIO
 * @offset: the offset of the GPIO to request for GPIO function
 */
int gpiochip_generic_request(struct gpio_chip *gc, unsigned offset)
{
#ifdef CONFIG_PINCTRL
	if (list_empty(&gc->gpiodev->pin_ranges))
		return 0;
#endif

	return pinctrl_gpio_request(gc->gpiodev->base + offset);
}
EXPORT_SYMBOL_GPL(gpiochip_generic_request);

/**
 * gpiochip_generic_free() - free the gpio function from a pin
 * @gc: the gpiochip to request the gpio function for
 * @offset: the offset of the GPIO to free from GPIO function
 */
void gpiochip_generic_free(struct gpio_chip *gc, unsigned offset)
{
	pinctrl_gpio_free(gc->gpiodev->base + offset);
}
EXPORT_SYMBOL_GPL(gpiochip_generic_free);

/**
 * gpiochip_generic_config() - apply configuration for a pin
 * @gc: the gpiochip owning the GPIO
 * @offset: the offset of the GPIO to apply the configuration
 * @config: the configuration to be applied
 */
int gpiochip_generic_config(struct gpio_chip *gc, unsigned offset,
			    unsigned long config)
{
	return pinctrl_gpio_set_config(gc->gpiodev->base + offset, config);
}
EXPORT_SYMBOL_GPL(gpiochip_generic_config);

#ifdef CONFIG_PINCTRL

/**
 * gpiochip_add_pingroup_range() - add a range for GPIO <-> pin mapping
 * @gc: the gpiochip to add the range for
 * @pctldev: the pin controller to map to
 * @gpio_offset: the start offset in the current gpio_chip number space
 * @pin_group: name of the pin group inside the pin controller
 *
 * Calling this function directly from a DeviceTree-supported
 * pinctrl driver is DEPRECATED. Please see Section 2.1 of
 * Documentation/devicetree/bindings/gpio/gpio.txt on how to
 * bind pinctrl and gpio drivers via the "gpio-ranges" property.
 */
int gpiochip_add_pingroup_range(struct gpio_chip *gc,
			struct pinctrl_dev *pctldev,
			unsigned int gpio_offset, const char *pin_group)
{
	struct gpio_pin_range *pin_range;
	struct gpio_device *gdev = gc->gpiodev;
	int ret;

	pin_range = kzalloc(sizeof(*pin_range), GFP_KERNEL);
	if (!pin_range) {
		chip_err(gc, "failed to allocate pin ranges\n");
		return -ENOMEM;
	}

	/* Use local offset as range ID */
	pin_range->range.id = gpio_offset;
	pin_range->range.gc = gc;
	pin_range->range.name = gc->label;
	pin_range->range.base = gdev->base + gpio_offset;
	pin_range->pctldev = pctldev;

	ret = pinctrl_get_group_pins(pctldev, pin_group,
					&pin_range->range.pins,
					&pin_range->range.npins);
	if (ret < 0) {
		kfree(pin_range);
		return ret;
	}

	pinctrl_add_gpio_range(pctldev, &pin_range->range);

	chip_dbg(gc, "created GPIO range %d->%d ==> %s PINGRP %s\n",
		 gpio_offset, gpio_offset + pin_range->range.npins - 1,
		 pinctrl_dev_get_devname(pctldev), pin_group);

	list_add_tail(&pin_range->node, &gdev->pin_ranges);

	return 0;
}
EXPORT_SYMBOL_GPL(gpiochip_add_pingroup_range);

/**
 * gpiochip_add_pin_range() - add a range for GPIO <-> pin mapping
 * @gc: the gpiochip to add the range for
 * @pinctl_name: the dev_name() of the pin controller to map to
 * @gpio_offset: the start offset in the current gpio_chip number space
 * @pin_offset: the start offset in the pin controller number space
 * @npins: the number of pins from the offset of each pin space (GPIO and
 *	pin controller) to accumulate in this range
 *
 * Returns:
 * 0 on success, or a negative error-code on failure.
 *
 * Calling this function directly from a DeviceTree-supported
 * pinctrl driver is DEPRECATED. Please see Section 2.1 of
 * Documentation/devicetree/bindings/gpio/gpio.txt on how to
 * bind pinctrl and gpio drivers via the "gpio-ranges" property.
 */
int gpiochip_add_pin_range(struct gpio_chip *gc, const char *pinctl_name,
			   unsigned int gpio_offset, unsigned int pin_offset,
			   unsigned int npins)
{
	struct gpio_pin_range *pin_range;
	struct gpio_device *gdev = gc->gpiodev;
	int ret;

	pin_range = kzalloc(sizeof(*pin_range), GFP_KERNEL);
	if (!pin_range) {
		chip_err(gc, "failed to allocate pin ranges\n");
		return -ENOMEM;
	}

	/* Use local offset as range ID */
	pin_range->range.id = gpio_offset;
	pin_range->range.gc = gc;
	pin_range->range.name = gc->label;
	pin_range->range.base = gdev->base + gpio_offset;
	pin_range->range.pin_base = pin_offset;
	pin_range->range.npins = npins;
	pin_range->pctldev = pinctrl_find_and_add_gpio_range(pinctl_name,
			&pin_range->range);
	if (IS_ERR(pin_range->pctldev)) {
		ret = PTR_ERR(pin_range->pctldev);
		chip_err(gc, "could not create pin range\n");
		kfree(pin_range);
		return ret;
	}
	chip_dbg(gc, "created GPIO range %d->%d ==> %s PIN %d->%d\n",
		 gpio_offset, gpio_offset + npins - 1,
		 pinctl_name,
		 pin_offset, pin_offset + npins - 1);

	list_add_tail(&pin_range->node, &gdev->pin_ranges);

	return 0;
}
EXPORT_SYMBOL_GPL(gpiochip_add_pin_range);

/**
 * gpiochip_remove_pin_ranges() - remove all the GPIO <-> pin mappings
 * @gc: the chip to remove all the mappings for
 */
void gpiochip_remove_pin_ranges(struct gpio_chip *gc)
{
	struct gpio_pin_range *pin_range, *tmp;
	struct gpio_device *gdev = gc->gpiodev;

	list_for_each_entry_safe(pin_range, tmp, &gdev->pin_ranges, node) {
		list_del(&pin_range->node);
		pinctrl_remove_gpio_range(pin_range->pctldev,
				&pin_range->range);
		kfree(pin_range);
	}
}
EXPORT_SYMBOL_GPL(gpiochip_remove_pin_ranges);

#endif /* CONFIG_PINCTRL */

/* These "optional" allocation calls help prevent drivers from stomping
 * on each other, and help provide better diagnostics in debugfs.
 * They're called even less than the "set direction" calls.
 */
static int gpiod_request_commit(struct gpio_desc *desc, const char *label)
{
	struct gpio_chip	*gc = desc->gdev->chip;
	int			ret;
	unsigned long		flags;
	unsigned		offset;

	if (label) {
		label = kstrdup_const(label, GFP_KERNEL);
		if (!label)
			return -ENOMEM;
	}

	spin_lock_irqsave(&gpio_lock, flags);

	/* NOTE:  gpio_request() can be called in early boot,
	 * before IRQs are enabled, for non-sleeping (SOC) GPIOs.
	 */

	if (test_and_set_bit(FLAG_REQUESTED, &desc->flags) == 0) {
		desc_set_label(desc, label ? : "?");
		ret = 0;
	} else {
		kfree_const(label);
		ret = -EBUSY;
		goto done;
	}

	if (gc->request) {
		/* gc->request may sleep */
		spin_unlock_irqrestore(&gpio_lock, flags);
		offset = gpio_chip_hwgpio(desc);
		if (gpiochip_line_is_valid(gc, offset))
			ret = gc->request(gc, offset);
		else
			ret = -EINVAL;
		spin_lock_irqsave(&gpio_lock, flags);

		if (ret < 0) {
			desc_set_label(desc, NULL);
			kfree_const(label);
			clear_bit(FLAG_REQUESTED, &desc->flags);
			goto done;
		}
	}
	if (gc->get_direction) {
		/* gc->get_direction may sleep */
		spin_unlock_irqrestore(&gpio_lock, flags);
		gpiod_get_direction(desc);
		spin_lock_irqsave(&gpio_lock, flags);
	}
done:
	spin_unlock_irqrestore(&gpio_lock, flags);
	atomic_notifier_call_chain(&desc->gdev->notifier,
				   GPIOLINE_CHANGED_REQUESTED, desc);
	return ret;
}

/*
 * This descriptor validation needs to be inserted verbatim into each
 * function taking a descriptor, so we need to use a preprocessor
 * macro to avoid endless duplication. If the desc is NULL it is an
 * optional GPIO and calls should just bail out.
 */
static int validate_desc(const struct gpio_desc *desc, const char *func)
{
	if (!desc)
		return 0;
	if (IS_ERR(desc)) {
		pr_warn("%s: invalid GPIO (errorpointer)\n", func);
		return PTR_ERR(desc);
	}
	if (!desc->gdev) {
		pr_warn("%s: invalid GPIO (no device)\n", func);
		return -EINVAL;
	}
	if (!desc->gdev->chip) {
		dev_warn(&desc->gdev->dev,
			 "%s: backing chip is gone\n", func);
		return 0;
	}
	return 1;
}

#define VALIDATE_DESC(desc) do { \
	int __valid = validate_desc(desc, __func__); \
	if (__valid <= 0) \
		return __valid; \
	} while (0)

#define VALIDATE_DESC_VOID(desc) do { \
	int __valid = validate_desc(desc, __func__); \
	if (__valid <= 0) \
		return; \
	} while (0)

int gpiod_request(struct gpio_desc *desc, const char *label)
{
	int ret = -EPROBE_DEFER;
	struct gpio_device *gdev;

	VALIDATE_DESC(desc);
	gdev = desc->gdev;

	if (try_module_get(gdev->owner)) {
		ret = gpiod_request_commit(desc, label);
		if (ret < 0)
			module_put(gdev->owner);
		else
			get_device(&gdev->dev);
	}

	if (ret)
		gpiod_dbg(desc, "%s: status %d\n", __func__, ret);

	return ret;
}

static bool gpiod_free_commit(struct gpio_desc *desc)
{
	bool			ret = false;
	unsigned long		flags;
	struct gpio_chip	*gc;

	might_sleep();

	gpiod_unexport(desc);

	spin_lock_irqsave(&gpio_lock, flags);

	gc = desc->gdev->chip;
	if (gc && test_bit(FLAG_REQUESTED, &desc->flags)) {
		if (gc->free) {
			spin_unlock_irqrestore(&gpio_lock, flags);
			might_sleep_if(gc->can_sleep);
			gc->free(gc, gpio_chip_hwgpio(desc));
			spin_lock_irqsave(&gpio_lock, flags);
		}
		kfree_const(desc->label);
		desc_set_label(desc, NULL);
		clear_bit(FLAG_ACTIVE_LOW, &desc->flags);
		clear_bit(FLAG_REQUESTED, &desc->flags);
		clear_bit(FLAG_OPEN_DRAIN, &desc->flags);
		clear_bit(FLAG_OPEN_SOURCE, &desc->flags);
		clear_bit(FLAG_PULL_UP, &desc->flags);
		clear_bit(FLAG_PULL_DOWN, &desc->flags);
		clear_bit(FLAG_BIAS_DISABLE, &desc->flags);
		clear_bit(FLAG_IS_HOGGED, &desc->flags);
#ifdef CONFIG_OF_DYNAMIC
		desc->hog = NULL;
#endif
		ret = true;
	}

	spin_unlock_irqrestore(&gpio_lock, flags);
	atomic_notifier_call_chain(&desc->gdev->notifier,
				   GPIOLINE_CHANGED_RELEASED, desc);

	return ret;
}

void gpiod_free(struct gpio_desc *desc)
{
	if (desc && desc->gdev && gpiod_free_commit(desc)) {
		module_put(desc->gdev->owner);
		put_device(&desc->gdev->dev);
	} else {
		WARN_ON(extra_checks);
	}
}

/**
 * gpiochip_is_requested - return string iff signal was requested
 * @gc: controller managing the signal
 * @offset: of signal within controller's 0..(ngpio - 1) range
 *
 * Returns NULL if the GPIO is not currently requested, else a string.
 * The string returned is the label passed to gpio_request(); if none has been
 * passed it is a meaningless, non-NULL constant.
 *
 * This function is for use by GPIO controller drivers.  The label can
 * help with diagnostics, and knowing that the signal is used as a GPIO
 * can help avoid accidentally multiplexing it to another controller.
 */
const char *gpiochip_is_requested(struct gpio_chip *gc, unsigned offset)
{
	struct gpio_desc *desc;

	if (offset >= gc->ngpio)
		return NULL;

	desc = gpiochip_get_desc(gc, offset);
	if (IS_ERR(desc))
		return NULL;

	if (test_bit(FLAG_REQUESTED, &desc->flags) == 0)
		return NULL;
	return desc->label;
}
EXPORT_SYMBOL_GPL(gpiochip_is_requested);

/**
 * gpiochip_request_own_desc - Allow GPIO chip to request its own descriptor
 * @gc: GPIO chip
 * @hwnum: hardware number of the GPIO for which to request the descriptor
 * @label: label for the GPIO
 * @lflags: lookup flags for this GPIO or 0 if default, this can be used to
 * specify things like line inversion semantics with the machine flags
 * such as GPIO_OUT_LOW
 * @dflags: descriptor request flags for this GPIO or 0 if default, this
 * can be used to specify consumer semantics such as open drain
 *
 * Function allows GPIO chip drivers to request and use their own GPIO
 * descriptors via gpiolib API. Difference to gpiod_request() is that this
 * function will not increase reference count of the GPIO chip module. This
 * allows the GPIO chip module to be unloaded as needed (we assume that the
 * GPIO chip driver handles freeing the GPIOs it has requested).
 *
 * Returns:
 * A pointer to the GPIO descriptor, or an ERR_PTR()-encoded negative error
 * code on failure.
 */
struct gpio_desc *gpiochip_request_own_desc(struct gpio_chip *gc,
					    unsigned int hwnum,
					    const char *label,
					    enum gpio_lookup_flags lflags,
					    enum gpiod_flags dflags)
{
	struct gpio_desc *desc = gpiochip_get_desc(gc, hwnum);
	int ret;

	if (IS_ERR(desc)) {
		chip_err(gc, "failed to get GPIO descriptor\n");
		return desc;
	}

	ret = gpiod_request_commit(desc, label);
	if (ret < 0)
		return ERR_PTR(ret);

	ret = gpiod_configure_flags(desc, label, lflags, dflags);
	if (ret) {
		chip_err(gc, "setup of own GPIO %s failed\n", label);
		gpiod_free_commit(desc);
		return ERR_PTR(ret);
	}

	return desc;
}
EXPORT_SYMBOL_GPL(gpiochip_request_own_desc);

/**
 * gpiochip_free_own_desc - Free GPIO requested by the chip driver
 * @desc: GPIO descriptor to free
 *
 * Function frees the given GPIO requested previously with
 * gpiochip_request_own_desc().
 */
void gpiochip_free_own_desc(struct gpio_desc *desc)
{
	if (desc)
		gpiod_free_commit(desc);
}
EXPORT_SYMBOL_GPL(gpiochip_free_own_desc);

/*
 * Drivers MUST set GPIO direction before making get/set calls.  In
 * some cases this is done in early boot, before IRQs are enabled.
 *
 * As a rule these aren't called more than once (except for drivers
 * using the open-drain emulation idiom) so these are natural places
 * to accumulate extra debugging checks.  Note that we can't (yet)
 * rely on gpio_request() having been called beforehand.
 */

static int gpio_do_set_config(struct gpio_chip *gc, unsigned int offset,
			      unsigned long config)
{
	if (!gc->set_config)
		return -ENOTSUPP;

	return gc->set_config(gc, offset, config);
}

static int gpio_set_config(struct gpio_desc *desc, enum pin_config_param mode)
{
	struct gpio_chip *gc = desc->gdev->chip;
	unsigned long config;
	unsigned arg;

	switch (mode) {
	case PIN_CONFIG_BIAS_PULL_DOWN:
	case PIN_CONFIG_BIAS_PULL_UP:
		arg = 1;
		break;

	default:
		arg = 0;
	}

	config = PIN_CONF_PACKED(mode, arg);
	return gpio_do_set_config(gc, gpio_chip_hwgpio(desc), config);
}

static int gpio_set_bias(struct gpio_desc *desc)
{
	int bias = 0;
	int ret = 0;

	if (test_bit(FLAG_BIAS_DISABLE, &desc->flags))
		bias = PIN_CONFIG_BIAS_DISABLE;
	else if (test_bit(FLAG_PULL_UP, &desc->flags))
		bias = PIN_CONFIG_BIAS_PULL_UP;
	else if (test_bit(FLAG_PULL_DOWN, &desc->flags))
		bias = PIN_CONFIG_BIAS_PULL_DOWN;

	if (bias) {
		ret = gpio_set_config(desc, bias);
		if (ret != -ENOTSUPP)
			return ret;
	}
	return 0;
}

/**
 * gpiod_direction_input - set the GPIO direction to input
 * @desc:	GPIO to set to input
 *
 * Set the direction of the passed GPIO to input, such as gpiod_get_value() can
 * be called safely on it.
 *
 * Return 0 in case of success, else an error code.
 */
int gpiod_direction_input(struct gpio_desc *desc)
{
	struct gpio_chip	*gc;
	int			ret = 0;

	VALIDATE_DESC(desc);
	gc = desc->gdev->chip;

	/*
	 * It is legal to have no .get() and .direction_input() specified if
	 * the chip is output-only, but you can't specify .direction_input()
	 * and not support the .get() operation, that doesn't make sense.
	 */
	if (!gc->get && gc->direction_input) {
		gpiod_warn(desc,
			   "%s: missing get() but have direction_input()\n",
			   __func__);
		return -EIO;
	}

	/*
	 * If we have a .direction_input() callback, things are simple,
	 * just call it. Else we are some input-only chip so try to check the
	 * direction (if .get_direction() is supported) else we silently
	 * assume we are in input mode after this.
	 */
	if (gc->direction_input) {
		ret = gc->direction_input(gc, gpio_chip_hwgpio(desc));
	} else if (gc->get_direction &&
		  (gc->get_direction(gc, gpio_chip_hwgpio(desc)) != 1)) {
		gpiod_warn(desc,
			   "%s: missing direction_input() operation and line is output\n",
			   __func__);
		return -EIO;
	}
	if (ret == 0) {
		clear_bit(FLAG_IS_OUT, &desc->flags);
		ret = gpio_set_bias(desc);
	}

	trace_gpio_direction(desc_to_gpio(desc), 1, ret);

	return ret;
}
EXPORT_SYMBOL_GPL(gpiod_direction_input);

static int gpiod_direction_output_raw_commit(struct gpio_desc *desc, int value)
{
	struct gpio_chip *gc = desc->gdev->chip;
	int val = !!value;
	int ret = 0;

	/*
	 * It's OK not to specify .direction_output() if the gpiochip is
	 * output-only, but if there is then not even a .set() operation it
	 * is pretty tricky to drive the output line.
	 */
	if (!gc->set && !gc->direction_output) {
		gpiod_warn(desc,
			   "%s: missing set() and direction_output() operations\n",
			   __func__);
		return -EIO;
	}

	if (gc->direction_output) {
		ret = gc->direction_output(gc, gpio_chip_hwgpio(desc), val);
	} else {
		/* Check that we are in output mode if we can */
		if (gc->get_direction &&
		    gc->get_direction(gc, gpio_chip_hwgpio(desc))) {
			gpiod_warn(desc,
				"%s: missing direction_output() operation\n",
				__func__);
			return -EIO;
		}
		/*
		 * If we can't actively set the direction, we are some
		 * output-only chip, so just drive the output as desired.
		 */
		gc->set(gc, gpio_chip_hwgpio(desc), val);
	}

	if (!ret)
		set_bit(FLAG_IS_OUT, &desc->flags);
	trace_gpio_value(desc_to_gpio(desc), 0, val);
	trace_gpio_direction(desc_to_gpio(desc), 0, ret);
	return ret;
}

/**
 * gpiod_direction_output_raw - set the GPIO direction to output
 * @desc:	GPIO to set to output
 * @value:	initial output value of the GPIO
 *
 * Set the direction of the passed GPIO to output, such as gpiod_set_value() can
 * be called safely on it. The initial value of the output must be specified
 * as raw value on the physical line without regard for the ACTIVE_LOW status.
 *
 * Return 0 in case of success, else an error code.
 */
int gpiod_direction_output_raw(struct gpio_desc *desc, int value)
{
	VALIDATE_DESC(desc);
	return gpiod_direction_output_raw_commit(desc, value);
}
EXPORT_SYMBOL_GPL(gpiod_direction_output_raw);

/**
 * gpiod_direction_output - set the GPIO direction to output
 * @desc:	GPIO to set to output
 * @value:	initial output value of the GPIO
 *
 * Set the direction of the passed GPIO to output, such as gpiod_set_value() can
 * be called safely on it. The initial value of the output must be specified
 * as the logical value of the GPIO, i.e. taking its ACTIVE_LOW status into
 * account.
 *
 * Return 0 in case of success, else an error code.
 */
int gpiod_direction_output(struct gpio_desc *desc, int value)
{
	int ret;

	VALIDATE_DESC(desc);
	if (test_bit(FLAG_ACTIVE_LOW, &desc->flags))
		value = !value;
	else
		value = !!value;

	/* GPIOs used for enabled IRQs shall not be set as output */
	if (test_bit(FLAG_USED_AS_IRQ, &desc->flags) &&
	    test_bit(FLAG_IRQ_IS_ENABLED, &desc->flags)) {
		gpiod_err(desc,
			  "%s: tried to set a GPIO tied to an IRQ as output\n",
			  __func__);
		return -EIO;
	}

	if (test_bit(FLAG_OPEN_DRAIN, &desc->flags)) {
		/* First see if we can enable open drain in hardware */
		ret = gpio_set_config(desc, PIN_CONFIG_DRIVE_OPEN_DRAIN);
		if (!ret)
			goto set_output_value;
		/* Emulate open drain by not actively driving the line high */
		if (value) {
			ret = gpiod_direction_input(desc);
			goto set_output_flag;
		}
	}
	else if (test_bit(FLAG_OPEN_SOURCE, &desc->flags)) {
		ret = gpio_set_config(desc, PIN_CONFIG_DRIVE_OPEN_SOURCE);
		if (!ret)
			goto set_output_value;
		/* Emulate open source by not actively driving the line low */
		if (!value) {
			ret = gpiod_direction_input(desc);
			goto set_output_flag;
		}
	} else {
		gpio_set_config(desc, PIN_CONFIG_DRIVE_PUSH_PULL);
	}

set_output_value:
	ret = gpio_set_bias(desc);
	if (ret)
		return ret;
	return gpiod_direction_output_raw_commit(desc, value);

set_output_flag:
	/*
	 * When emulating open-source or open-drain functionalities by not
	 * actively driving the line (setting mode to input) we still need to
	 * set the IS_OUT flag or otherwise we won't be able to set the line
	 * value anymore.
	 */
	if (ret == 0)
		set_bit(FLAG_IS_OUT, &desc->flags);
	return ret;
}
EXPORT_SYMBOL_GPL(gpiod_direction_output);

/**
 * gpiod_set_config - sets @config for a GPIO
 * @desc: descriptor of the GPIO for which to set the configuration
 * @config: Same packed config format as generic pinconf
 *
 * Returns:
 * 0 on success, %-ENOTSUPP if the controller doesn't support setting the
 * configuration.
 */
int gpiod_set_config(struct gpio_desc *desc, unsigned long config)
{
	struct gpio_chip *gc;

	VALIDATE_DESC(desc);
	gc = desc->gdev->chip;

	return gpio_do_set_config(gc, gpio_chip_hwgpio(desc), config);
}
EXPORT_SYMBOL_GPL(gpiod_set_config);

/**
 * gpiod_set_debounce - sets @debounce time for a GPIO
 * @desc: descriptor of the GPIO for which to set debounce time
 * @debounce: debounce time in microseconds
 *
 * Returns:
 * 0 on success, %-ENOTSUPP if the controller doesn't support setting the
 * debounce time.
 */
int gpiod_set_debounce(struct gpio_desc *desc, unsigned debounce)
{
	unsigned long config;

	config = pinconf_to_config_packed(PIN_CONFIG_INPUT_DEBOUNCE, debounce);
	return gpiod_set_config(desc, config);
}
EXPORT_SYMBOL_GPL(gpiod_set_debounce);

/**
 * gpiod_set_transitory - Lose or retain GPIO state on suspend or reset
 * @desc: descriptor of the GPIO for which to configure persistence
 * @transitory: True to lose state on suspend or reset, false for persistence
 *
 * Returns:
 * 0 on success, otherwise a negative error code.
 */
int gpiod_set_transitory(struct gpio_desc *desc, bool transitory)
{
	struct gpio_chip *gc;
	unsigned long packed;
	int gpio;
	int rc;

	VALIDATE_DESC(desc);
	/*
	 * Handle FLAG_TRANSITORY first, enabling queries to gpiolib for
	 * persistence state.
	 */
	assign_bit(FLAG_TRANSITORY, &desc->flags, transitory);

	/* If the driver supports it, set the persistence state now */
	gc = desc->gdev->chip;
	if (!gc->set_config)
		return 0;

	packed = pinconf_to_config_packed(PIN_CONFIG_PERSIST_STATE,
					  !transitory);
	gpio = gpio_chip_hwgpio(desc);
	rc = gpio_do_set_config(gc, gpio, packed);
	if (rc == -ENOTSUPP) {
		dev_dbg(&desc->gdev->dev, "Persistence not supported for GPIO %d\n",
				gpio);
		return 0;
	}

	return rc;
}
EXPORT_SYMBOL_GPL(gpiod_set_transitory);

/**
 * gpiod_is_active_low - test whether a GPIO is active-low or not
 * @desc: the gpio descriptor to test
 *
 * Returns 1 if the GPIO is active-low, 0 otherwise.
 */
int gpiod_is_active_low(const struct gpio_desc *desc)
{
	VALIDATE_DESC(desc);
	return test_bit(FLAG_ACTIVE_LOW, &desc->flags);
}
EXPORT_SYMBOL_GPL(gpiod_is_active_low);

/**
 * gpiod_toggle_active_low - toggle whether a GPIO is active-low or not
 * @desc: the gpio descriptor to change
 */
void gpiod_toggle_active_low(struct gpio_desc *desc)
{
	VALIDATE_DESC_VOID(desc);
	change_bit(FLAG_ACTIVE_LOW, &desc->flags);
}
EXPORT_SYMBOL_GPL(gpiod_toggle_active_low);

/* I/O calls are only valid after configuration completed; the relevant
 * "is this a valid GPIO" error checks should already have been done.
 *
 * "Get" operations are often inlinable as reading a pin value register,
 * and masking the relevant bit in that register.
 *
 * When "set" operations are inlinable, they involve writing that mask to
 * one register to set a low value, or a different register to set it high.
 * Otherwise locking is needed, so there may be little value to inlining.
 *
 *------------------------------------------------------------------------
 *
 * IMPORTANT!!!  The hot paths -- get/set value -- assume that callers
 * have requested the GPIO.  That can include implicit requesting by
 * a direction setting call.  Marking a gpio as requested locks its chip
 * in memory, guaranteeing that these table lookups need no more locking
 * and that gpiochip_remove() will fail.
 *
 * REVISIT when debugging, consider adding some instrumentation to ensure
 * that the GPIO was actually requested.
 */

static int gpiod_get_raw_value_commit(const struct gpio_desc *desc)
{
	struct gpio_chip	*gc;
	int offset;
	int value;

	gc = desc->gdev->chip;
	offset = gpio_chip_hwgpio(desc);
	value = gc->get ? gc->get(gc, offset) : -EIO;
	value = value < 0 ? value : !!value;
	trace_gpio_value(desc_to_gpio(desc), 1, value);
	return value;
}

static int gpio_chip_get_multiple(struct gpio_chip *gc,
				  unsigned long *mask, unsigned long *bits)
{
	if (gc->get_multiple) {
		return gc->get_multiple(gc, mask, bits);
	} else if (gc->get) {
		int i, value;

		for_each_set_bit(i, mask, gc->ngpio) {
			value = gc->get(gc, i);
			if (value < 0)
				return value;
			__assign_bit(i, bits, value);
		}
		return 0;
	}
	return -EIO;
}

int gpiod_get_array_value_complex(bool raw, bool can_sleep,
				  unsigned int array_size,
				  struct gpio_desc **desc_array,
				  struct gpio_array *array_info,
				  unsigned long *value_bitmap)
{
	int ret, i = 0;

	/*
	 * Validate array_info against desc_array and its size.
	 * It should immediately follow desc_array if both
	 * have been obtained from the same gpiod_get_array() call.
	 */
	if (array_info && array_info->desc == desc_array &&
	    array_size <= array_info->size &&
	    (void *)array_info == desc_array + array_info->size) {
		if (!can_sleep)
			WARN_ON(array_info->chip->can_sleep);

		ret = gpio_chip_get_multiple(array_info->chip,
					     array_info->get_mask,
					     value_bitmap);
		if (ret)
			return ret;

		if (!raw && !bitmap_empty(array_info->invert_mask, array_size))
			bitmap_xor(value_bitmap, value_bitmap,
				   array_info->invert_mask, array_size);

		if (bitmap_full(array_info->get_mask, array_size))
			return 0;

		i = find_first_zero_bit(array_info->get_mask, array_size);
	} else {
		array_info = NULL;
	}

	while (i < array_size) {
		struct gpio_chip *gc = desc_array[i]->gdev->chip;
		unsigned long fastpath[2 * BITS_TO_LONGS(FASTPATH_NGPIO)];
		unsigned long *mask, *bits;
		int first, j, ret;

		if (likely(gc->ngpio <= FASTPATH_NGPIO)) {
			mask = fastpath;
		} else {
			mask = kmalloc_array(2 * BITS_TO_LONGS(gc->ngpio),
					   sizeof(*mask),
					   can_sleep ? GFP_KERNEL : GFP_ATOMIC);
			if (!mask)
				return -ENOMEM;
		}

		bits = mask + BITS_TO_LONGS(gc->ngpio);
		bitmap_zero(mask, gc->ngpio);

		if (!can_sleep)
			WARN_ON(gc->can_sleep);

		/* collect all inputs belonging to the same chip */
		first = i;
		do {
			const struct gpio_desc *desc = desc_array[i];
			int hwgpio = gpio_chip_hwgpio(desc);

			__set_bit(hwgpio, mask);
			i++;

			if (array_info)
				i = find_next_zero_bit(array_info->get_mask,
						       array_size, i);
		} while ((i < array_size) &&
			 (desc_array[i]->gdev->chip == gc));

		ret = gpio_chip_get_multiple(gc, mask, bits);
		if (ret) {
			if (mask != fastpath)
				kfree(mask);
			return ret;
		}

		for (j = first; j < i; ) {
			const struct gpio_desc *desc = desc_array[j];
			int hwgpio = gpio_chip_hwgpio(desc);
			int value = test_bit(hwgpio, bits);

			if (!raw && test_bit(FLAG_ACTIVE_LOW, &desc->flags))
				value = !value;
			__assign_bit(j, value_bitmap, value);
			trace_gpio_value(desc_to_gpio(desc), 1, value);
			j++;

			if (array_info)
				j = find_next_zero_bit(array_info->get_mask, i,
						       j);
		}

		if (mask != fastpath)
			kfree(mask);
	}
	return 0;
}

/**
 * gpiod_get_raw_value() - return a gpio's raw value
 * @desc: gpio whose value will be returned
 *
 * Return the GPIO's raw value, i.e. the value of the physical line disregarding
 * its ACTIVE_LOW status, or negative errno on failure.
 *
 * This function can be called from contexts where we cannot sleep, and will
 * complain if the GPIO chip functions potentially sleep.
 */
int gpiod_get_raw_value(const struct gpio_desc *desc)
{
	VALIDATE_DESC(desc);
	/* Should be using gpiod_get_raw_value_cansleep() */
	WARN_ON(desc->gdev->chip->can_sleep);
	return gpiod_get_raw_value_commit(desc);
}
EXPORT_SYMBOL_GPL(gpiod_get_raw_value);

/**
 * gpiod_get_value() - return a gpio's value
 * @desc: gpio whose value will be returned
 *
 * Return the GPIO's logical value, i.e. taking the ACTIVE_LOW status into
 * account, or negative errno on failure.
 *
 * This function can be called from contexts where we cannot sleep, and will
 * complain if the GPIO chip functions potentially sleep.
 */
int gpiod_get_value(const struct gpio_desc *desc)
{
	int value;

	VALIDATE_DESC(desc);
	/* Should be using gpiod_get_value_cansleep() */
	WARN_ON(desc->gdev->chip->can_sleep);

	value = gpiod_get_raw_value_commit(desc);
	if (value < 0)
		return value;

	if (test_bit(FLAG_ACTIVE_LOW, &desc->flags))
		value = !value;

	return value;
}
EXPORT_SYMBOL_GPL(gpiod_get_value);

/**
 * gpiod_get_raw_array_value() - read raw values from an array of GPIOs
 * @array_size: number of elements in the descriptor array / value bitmap
 * @desc_array: array of GPIO descriptors whose values will be read
 * @array_info: information on applicability of fast bitmap processing path
 * @value_bitmap: bitmap to store the read values
 *
 * Read the raw values of the GPIOs, i.e. the values of the physical lines
 * without regard for their ACTIVE_LOW status.  Return 0 in case of success,
 * else an error code.
 *
 * This function can be called from contexts where we cannot sleep,
 * and it will complain if the GPIO chip functions potentially sleep.
 */
int gpiod_get_raw_array_value(unsigned int array_size,
			      struct gpio_desc **desc_array,
			      struct gpio_array *array_info,
			      unsigned long *value_bitmap)
{
	if (!desc_array)
		return -EINVAL;
	return gpiod_get_array_value_complex(true, false, array_size,
					     desc_array, array_info,
					     value_bitmap);
}
EXPORT_SYMBOL_GPL(gpiod_get_raw_array_value);

/**
 * gpiod_get_array_value() - read values from an array of GPIOs
 * @array_size: number of elements in the descriptor array / value bitmap
 * @desc_array: array of GPIO descriptors whose values will be read
 * @array_info: information on applicability of fast bitmap processing path
 * @value_bitmap: bitmap to store the read values
 *
 * Read the logical values of the GPIOs, i.e. taking their ACTIVE_LOW status
 * into account.  Return 0 in case of success, else an error code.
 *
 * This function can be called from contexts where we cannot sleep,
 * and it will complain if the GPIO chip functions potentially sleep.
 */
int gpiod_get_array_value(unsigned int array_size,
			  struct gpio_desc **desc_array,
			  struct gpio_array *array_info,
			  unsigned long *value_bitmap)
{
	if (!desc_array)
		return -EINVAL;
	return gpiod_get_array_value_complex(false, false, array_size,
					     desc_array, array_info,
					     value_bitmap);
}
EXPORT_SYMBOL_GPL(gpiod_get_array_value);

/*
 *  gpio_set_open_drain_value_commit() - Set the open drain gpio's value.
 * @desc: gpio descriptor whose state need to be set.
 * @value: Non-zero for setting it HIGH otherwise it will set to LOW.
 */
static void gpio_set_open_drain_value_commit(struct gpio_desc *desc, bool value)
{
	int ret = 0;
	struct gpio_chip *gc = desc->gdev->chip;
	int offset = gpio_chip_hwgpio(desc);

	if (value) {
		ret = gc->direction_input(gc, offset);
	} else {
		ret = gc->direction_output(gc, offset, 0);
		if (!ret)
			set_bit(FLAG_IS_OUT, &desc->flags);
	}
	trace_gpio_direction(desc_to_gpio(desc), value, ret);
	if (ret < 0)
		gpiod_err(desc,
			  "%s: Error in set_value for open drain err %d\n",
			  __func__, ret);
}

/*
 *  _gpio_set_open_source_value() - Set the open source gpio's value.
 * @desc: gpio descriptor whose state need to be set.
 * @value: Non-zero for setting it HIGH otherwise it will set to LOW.
 */
static void gpio_set_open_source_value_commit(struct gpio_desc *desc, bool value)
{
	int ret = 0;
	struct gpio_chip *gc = desc->gdev->chip;
	int offset = gpio_chip_hwgpio(desc);

	if (value) {
		ret = gc->direction_output(gc, offset, 1);
		if (!ret)
			set_bit(FLAG_IS_OUT, &desc->flags);
	} else {
		ret = gc->direction_input(gc, offset);
	}
	trace_gpio_direction(desc_to_gpio(desc), !value, ret);
	if (ret < 0)
		gpiod_err(desc,
			  "%s: Error in set_value for open source err %d\n",
			  __func__, ret);
}

static void gpiod_set_raw_value_commit(struct gpio_desc *desc, bool value)
{
	struct gpio_chip	*gc;

	gc = desc->gdev->chip;
	trace_gpio_value(desc_to_gpio(desc), 0, value);
	gc->set(gc, gpio_chip_hwgpio(desc), value);
}

/*
 * set multiple outputs on the same chip;
 * use the chip's set_multiple function if available;
 * otherwise set the outputs sequentially;
 * @chip: the GPIO chip we operate on
 * @mask: bit mask array; one bit per output; BITS_PER_LONG bits per word
 *        defines which outputs are to be changed
 * @bits: bit value array; one bit per output; BITS_PER_LONG bits per word
 *        defines the values the outputs specified by mask are to be set to
 */
static void gpio_chip_set_multiple(struct gpio_chip *gc,
				   unsigned long *mask, unsigned long *bits)
{
	if (gc->set_multiple) {
		gc->set_multiple(gc, mask, bits);
	} else {
		unsigned int i;

		/* set outputs if the corresponding mask bit is set */
		for_each_set_bit(i, mask, gc->ngpio)
			gc->set(gc, i, test_bit(i, bits));
	}
}

int gpiod_set_array_value_complex(bool raw, bool can_sleep,
				  unsigned int array_size,
				  struct gpio_desc **desc_array,
				  struct gpio_array *array_info,
				  unsigned long *value_bitmap)
{
	int i = 0;

	/*
	 * Validate array_info against desc_array and its size.
	 * It should immediately follow desc_array if both
	 * have been obtained from the same gpiod_get_array() call.
	 */
	if (array_info && array_info->desc == desc_array &&
	    array_size <= array_info->size &&
	    (void *)array_info == desc_array + array_info->size) {
		if (!can_sleep)
			WARN_ON(array_info->chip->can_sleep);

		if (!raw && !bitmap_empty(array_info->invert_mask, array_size))
			bitmap_xor(value_bitmap, value_bitmap,
				   array_info->invert_mask, array_size);

		gpio_chip_set_multiple(array_info->chip, array_info->set_mask,
				       value_bitmap);

		if (bitmap_full(array_info->set_mask, array_size))
			return 0;

		i = find_first_zero_bit(array_info->set_mask, array_size);
	} else {
		array_info = NULL;
	}

	while (i < array_size) {
		struct gpio_chip *gc = desc_array[i]->gdev->chip;
		unsigned long fastpath[2 * BITS_TO_LONGS(FASTPATH_NGPIO)];
		unsigned long *mask, *bits;
		int count = 0;

		if (likely(gc->ngpio <= FASTPATH_NGPIO)) {
			mask = fastpath;
		} else {
			mask = kmalloc_array(2 * BITS_TO_LONGS(gc->ngpio),
					   sizeof(*mask),
					   can_sleep ? GFP_KERNEL : GFP_ATOMIC);
			if (!mask)
				return -ENOMEM;
		}

		bits = mask + BITS_TO_LONGS(gc->ngpio);
		bitmap_zero(mask, gc->ngpio);

		if (!can_sleep)
			WARN_ON(gc->can_sleep);

		do {
			struct gpio_desc *desc = desc_array[i];
			int hwgpio = gpio_chip_hwgpio(desc);
			int value = test_bit(i, value_bitmap);

			/*
			 * Pins applicable for fast input but not for
			 * fast output processing may have been already
			 * inverted inside the fast path, skip them.
			 */
			if (!raw && !(array_info &&
			    test_bit(i, array_info->invert_mask)) &&
			    test_bit(FLAG_ACTIVE_LOW, &desc->flags))
				value = !value;
			trace_gpio_value(desc_to_gpio(desc), 0, value);
			/*
			 * collect all normal outputs belonging to the same chip
			 * open drain and open source outputs are set individually
			 */
			if (test_bit(FLAG_OPEN_DRAIN, &desc->flags) && !raw) {
				gpio_set_open_drain_value_commit(desc, value);
			} else if (test_bit(FLAG_OPEN_SOURCE, &desc->flags) && !raw) {
				gpio_set_open_source_value_commit(desc, value);
			} else {
				__set_bit(hwgpio, mask);
				__assign_bit(hwgpio, bits, value);
				count++;
			}
			i++;

			if (array_info)
				i = find_next_zero_bit(array_info->set_mask,
						       array_size, i);
		} while ((i < array_size) &&
			 (desc_array[i]->gdev->chip == gc));
		/* push collected bits to outputs */
		if (count != 0)
			gpio_chip_set_multiple(gc, mask, bits);

		if (mask != fastpath)
			kfree(mask);
	}
	return 0;
}

/**
 * gpiod_set_raw_value() - assign a gpio's raw value
 * @desc: gpio whose value will be assigned
 * @value: value to assign
 *
 * Set the raw value of the GPIO, i.e. the value of its physical line without
 * regard for its ACTIVE_LOW status.
 *
 * This function can be called from contexts where we cannot sleep, and will
 * complain if the GPIO chip functions potentially sleep.
 */
void gpiod_set_raw_value(struct gpio_desc *desc, int value)
{
	VALIDATE_DESC_VOID(desc);
	/* Should be using gpiod_set_raw_value_cansleep() */
	WARN_ON(desc->gdev->chip->can_sleep);
	gpiod_set_raw_value_commit(desc, value);
}
EXPORT_SYMBOL_GPL(gpiod_set_raw_value);

/**
 * gpiod_set_value_nocheck() - set a GPIO line value without checking
 * @desc: the descriptor to set the value on
 * @value: value to set
 *
 * This sets the value of a GPIO line backing a descriptor, applying
 * different semantic quirks like active low and open drain/source
 * handling.
 */
static void gpiod_set_value_nocheck(struct gpio_desc *desc, int value)
{
	if (test_bit(FLAG_ACTIVE_LOW, &desc->flags))
		value = !value;
	if (test_bit(FLAG_OPEN_DRAIN, &desc->flags))
		gpio_set_open_drain_value_commit(desc, value);
	else if (test_bit(FLAG_OPEN_SOURCE, &desc->flags))
		gpio_set_open_source_value_commit(desc, value);
	else
		gpiod_set_raw_value_commit(desc, value);
}

/**
 * gpiod_set_value() - assign a gpio's value
 * @desc: gpio whose value will be assigned
 * @value: value to assign
 *
 * Set the logical value of the GPIO, i.e. taking its ACTIVE_LOW,
 * OPEN_DRAIN and OPEN_SOURCE flags into account.
 *
 * This function can be called from contexts where we cannot sleep, and will
 * complain if the GPIO chip functions potentially sleep.
 */
void gpiod_set_value(struct gpio_desc *desc, int value)
{
	VALIDATE_DESC_VOID(desc);
	/* Should be using gpiod_set_value_cansleep() */
	WARN_ON(desc->gdev->chip->can_sleep);
	gpiod_set_value_nocheck(desc, value);
}
EXPORT_SYMBOL_GPL(gpiod_set_value);

/**
 * gpiod_set_raw_array_value() - assign values to an array of GPIOs
 * @array_size: number of elements in the descriptor array / value bitmap
 * @desc_array: array of GPIO descriptors whose values will be assigned
 * @array_info: information on applicability of fast bitmap processing path
 * @value_bitmap: bitmap of values to assign
 *
 * Set the raw values of the GPIOs, i.e. the values of the physical lines
 * without regard for their ACTIVE_LOW status.
 *
 * This function can be called from contexts where we cannot sleep, and will
 * complain if the GPIO chip functions potentially sleep.
 */
int gpiod_set_raw_array_value(unsigned int array_size,
			      struct gpio_desc **desc_array,
			      struct gpio_array *array_info,
			      unsigned long *value_bitmap)
{
	if (!desc_array)
		return -EINVAL;
	return gpiod_set_array_value_complex(true, false, array_size,
					desc_array, array_info, value_bitmap);
}
EXPORT_SYMBOL_GPL(gpiod_set_raw_array_value);

/**
 * gpiod_set_array_value() - assign values to an array of GPIOs
 * @array_size: number of elements in the descriptor array / value bitmap
 * @desc_array: array of GPIO descriptors whose values will be assigned
 * @array_info: information on applicability of fast bitmap processing path
 * @value_bitmap: bitmap of values to assign
 *
 * Set the logical values of the GPIOs, i.e. taking their ACTIVE_LOW status
 * into account.
 *
 * This function can be called from contexts where we cannot sleep, and will
 * complain if the GPIO chip functions potentially sleep.
 */
int gpiod_set_array_value(unsigned int array_size,
			  struct gpio_desc **desc_array,
			  struct gpio_array *array_info,
			  unsigned long *value_bitmap)
{
	if (!desc_array)
		return -EINVAL;
	return gpiod_set_array_value_complex(false, false, array_size,
					     desc_array, array_info,
					     value_bitmap);
}
EXPORT_SYMBOL_GPL(gpiod_set_array_value);

/**
 * gpiod_cansleep() - report whether gpio value access may sleep
 * @desc: gpio to check
 *
 */
int gpiod_cansleep(const struct gpio_desc *desc)
{
	VALIDATE_DESC(desc);
	return desc->gdev->chip->can_sleep;
}
EXPORT_SYMBOL_GPL(gpiod_cansleep);

/**
 * gpiod_set_consumer_name() - set the consumer name for the descriptor
 * @desc: gpio to set the consumer name on
 * @name: the new consumer name
 */
int gpiod_set_consumer_name(struct gpio_desc *desc, const char *name)
{
	VALIDATE_DESC(desc);
	if (name) {
		name = kstrdup_const(name, GFP_KERNEL);
		if (!name)
			return -ENOMEM;
	}

	kfree_const(desc->label);
	desc_set_label(desc, name);

	return 0;
}
EXPORT_SYMBOL_GPL(gpiod_set_consumer_name);

/**
 * gpiod_to_irq() - return the IRQ corresponding to a GPIO
 * @desc: gpio whose IRQ will be returned (already requested)
 *
 * Return the IRQ corresponding to the passed GPIO, or an error code in case of
 * error.
 */
int gpiod_to_irq(const struct gpio_desc *desc)
{
	struct gpio_chip *gc;
	int offset;

	/*
	 * Cannot VALIDATE_DESC() here as gpiod_to_irq() consumer semantics
	 * requires this function to not return zero on an invalid descriptor
	 * but rather a negative error number.
	 */
	if (!desc || IS_ERR(desc) || !desc->gdev || !desc->gdev->chip)
		return -EINVAL;

	gc = desc->gdev->chip;
	offset = gpio_chip_hwgpio(desc);
	if (gc->to_irq) {
		int retirq = gc->to_irq(gc, offset);

		/* Zero means NO_IRQ */
		if (!retirq)
			return -ENXIO;

		return retirq;
	}
	return -ENXIO;
}
EXPORT_SYMBOL_GPL(gpiod_to_irq);

/**
 * gpiochip_lock_as_irq() - lock a GPIO to be used as IRQ
 * @gc: the chip the GPIO to lock belongs to
 * @offset: the offset of the GPIO to lock as IRQ
 *
 * This is used directly by GPIO drivers that want to lock down
 * a certain GPIO line to be used for IRQs.
 */
int gpiochip_lock_as_irq(struct gpio_chip *gc, unsigned int offset)
{
	struct gpio_desc *desc;

	desc = gpiochip_get_desc(gc, offset);
	if (IS_ERR(desc))
		return PTR_ERR(desc);

	/*
	 * If it's fast: flush the direction setting if something changed
	 * behind our back
	 */
	if (!gc->can_sleep && gc->get_direction) {
		int dir = gpiod_get_direction(desc);

		if (dir < 0) {
			chip_err(gc, "%s: cannot get GPIO direction\n",
				 __func__);
			return dir;
		}
	}

	if (test_bit(FLAG_IS_OUT, &desc->flags)) {
		chip_err(gc,
			 "%s: tried to flag a GPIO set as output for IRQ\n",
			 __func__);
		return -EIO;
	}

	set_bit(FLAG_USED_AS_IRQ, &desc->flags);
	set_bit(FLAG_IRQ_IS_ENABLED, &desc->flags);

	/*
	 * If the consumer has not set up a label (such as when the
	 * IRQ is referenced from .to_irq()) we set up a label here
	 * so it is clear this is used as an interrupt.
	 */
	if (!desc->label)
		desc_set_label(desc, "interrupt");

	return 0;
}
EXPORT_SYMBOL_GPL(gpiochip_lock_as_irq);

/**
 * gpiochip_unlock_as_irq() - unlock a GPIO used as IRQ
 * @gc: the chip the GPIO to lock belongs to
 * @offset: the offset of the GPIO to lock as IRQ
 *
 * This is used directly by GPIO drivers that want to indicate
 * that a certain GPIO is no longer used exclusively for IRQ.
 */
void gpiochip_unlock_as_irq(struct gpio_chip *gc, unsigned int offset)
{
	struct gpio_desc *desc;

	desc = gpiochip_get_desc(gc, offset);
	if (IS_ERR(desc))
		return;

	clear_bit(FLAG_USED_AS_IRQ, &desc->flags);
	clear_bit(FLAG_IRQ_IS_ENABLED, &desc->flags);

	/* If we only had this marking, erase it */
	if (desc->label && !strcmp(desc->label, "interrupt"))
		desc_set_label(desc, NULL);
}
EXPORT_SYMBOL_GPL(gpiochip_unlock_as_irq);

void gpiochip_disable_irq(struct gpio_chip *gc, unsigned int offset)
{
	struct gpio_desc *desc = gpiochip_get_desc(gc, offset);

	if (!IS_ERR(desc) &&
	    !WARN_ON(!test_bit(FLAG_USED_AS_IRQ, &desc->flags)))
		clear_bit(FLAG_IRQ_IS_ENABLED, &desc->flags);
}
EXPORT_SYMBOL_GPL(gpiochip_disable_irq);

void gpiochip_enable_irq(struct gpio_chip *gc, unsigned int offset)
{
	struct gpio_desc *desc = gpiochip_get_desc(gc, offset);

	if (!IS_ERR(desc) &&
	    !WARN_ON(!test_bit(FLAG_USED_AS_IRQ, &desc->flags))) {
		WARN_ON(test_bit(FLAG_IS_OUT, &desc->flags));
		set_bit(FLAG_IRQ_IS_ENABLED, &desc->flags);
	}
}
EXPORT_SYMBOL_GPL(gpiochip_enable_irq);

bool gpiochip_line_is_irq(struct gpio_chip *gc, unsigned int offset)
{
	if (offset >= gc->ngpio)
		return false;

	return test_bit(FLAG_USED_AS_IRQ, &gc->gpiodev->descs[offset].flags);
}
EXPORT_SYMBOL_GPL(gpiochip_line_is_irq);

int gpiochip_reqres_irq(struct gpio_chip *gc, unsigned int offset)
{
	int ret;

	if (!try_module_get(gc->gpiodev->owner))
		return -ENODEV;

	ret = gpiochip_lock_as_irq(gc, offset);
	if (ret) {
		chip_err(gc, "unable to lock HW IRQ %u for IRQ\n", offset);
		module_put(gc->gpiodev->owner);
		return ret;
	}
	return 0;
}
EXPORT_SYMBOL_GPL(gpiochip_reqres_irq);

void gpiochip_relres_irq(struct gpio_chip *gc, unsigned int offset)
{
	gpiochip_unlock_as_irq(gc, offset);
	module_put(gc->gpiodev->owner);
}
EXPORT_SYMBOL_GPL(gpiochip_relres_irq);

bool gpiochip_line_is_open_drain(struct gpio_chip *gc, unsigned int offset)
{
	if (offset >= gc->ngpio)
		return false;

	return test_bit(FLAG_OPEN_DRAIN, &gc->gpiodev->descs[offset].flags);
}
EXPORT_SYMBOL_GPL(gpiochip_line_is_open_drain);

bool gpiochip_line_is_open_source(struct gpio_chip *gc, unsigned int offset)
{
	if (offset >= gc->ngpio)
		return false;

	return test_bit(FLAG_OPEN_SOURCE, &gc->gpiodev->descs[offset].flags);
}
EXPORT_SYMBOL_GPL(gpiochip_line_is_open_source);

bool gpiochip_line_is_persistent(struct gpio_chip *gc, unsigned int offset)
{
	if (offset >= gc->ngpio)
		return false;

	return !test_bit(FLAG_TRANSITORY, &gc->gpiodev->descs[offset].flags);
}
EXPORT_SYMBOL_GPL(gpiochip_line_is_persistent);

/**
 * gpiod_get_raw_value_cansleep() - return a gpio's raw value
 * @desc: gpio whose value will be returned
 *
 * Return the GPIO's raw value, i.e. the value of the physical line disregarding
 * its ACTIVE_LOW status, or negative errno on failure.
 *
 * This function is to be called from contexts that can sleep.
 */
int gpiod_get_raw_value_cansleep(const struct gpio_desc *desc)
{
	might_sleep_if(extra_checks);
	VALIDATE_DESC(desc);
	return gpiod_get_raw_value_commit(desc);
}
EXPORT_SYMBOL_GPL(gpiod_get_raw_value_cansleep);

/**
 * gpiod_get_value_cansleep() - return a gpio's value
 * @desc: gpio whose value will be returned
 *
 * Return the GPIO's logical value, i.e. taking the ACTIVE_LOW status into
 * account, or negative errno on failure.
 *
 * This function is to be called from contexts that can sleep.
 */
int gpiod_get_value_cansleep(const struct gpio_desc *desc)
{
	int value;

	might_sleep_if(extra_checks);
	VALIDATE_DESC(desc);
	value = gpiod_get_raw_value_commit(desc);
	if (value < 0)
		return value;

	if (test_bit(FLAG_ACTIVE_LOW, &desc->flags))
		value = !value;

	return value;
}
EXPORT_SYMBOL_GPL(gpiod_get_value_cansleep);

/**
 * gpiod_get_raw_array_value_cansleep() - read raw values from an array of GPIOs
 * @array_size: number of elements in the descriptor array / value bitmap
 * @desc_array: array of GPIO descriptors whose values will be read
 * @array_info: information on applicability of fast bitmap processing path
 * @value_bitmap: bitmap to store the read values
 *
 * Read the raw values of the GPIOs, i.e. the values of the physical lines
 * without regard for their ACTIVE_LOW status.  Return 0 in case of success,
 * else an error code.
 *
 * This function is to be called from contexts that can sleep.
 */
int gpiod_get_raw_array_value_cansleep(unsigned int array_size,
				       struct gpio_desc **desc_array,
				       struct gpio_array *array_info,
				       unsigned long *value_bitmap)
{
	might_sleep_if(extra_checks);
	if (!desc_array)
		return -EINVAL;
	return gpiod_get_array_value_complex(true, true, array_size,
					     desc_array, array_info,
					     value_bitmap);
}
EXPORT_SYMBOL_GPL(gpiod_get_raw_array_value_cansleep);

/**
 * gpiod_get_array_value_cansleep() - read values from an array of GPIOs
 * @array_size: number of elements in the descriptor array / value bitmap
 * @desc_array: array of GPIO descriptors whose values will be read
 * @array_info: information on applicability of fast bitmap processing path
 * @value_bitmap: bitmap to store the read values
 *
 * Read the logical values of the GPIOs, i.e. taking their ACTIVE_LOW status
 * into account.  Return 0 in case of success, else an error code.
 *
 * This function is to be called from contexts that can sleep.
 */
int gpiod_get_array_value_cansleep(unsigned int array_size,
				   struct gpio_desc **desc_array,
				   struct gpio_array *array_info,
				   unsigned long *value_bitmap)
{
	might_sleep_if(extra_checks);
	if (!desc_array)
		return -EINVAL;
	return gpiod_get_array_value_complex(false, true, array_size,
					     desc_array, array_info,
					     value_bitmap);
}
EXPORT_SYMBOL_GPL(gpiod_get_array_value_cansleep);

/**
 * gpiod_set_raw_value_cansleep() - assign a gpio's raw value
 * @desc: gpio whose value will be assigned
 * @value: value to assign
 *
 * Set the raw value of the GPIO, i.e. the value of its physical line without
 * regard for its ACTIVE_LOW status.
 *
 * This function is to be called from contexts that can sleep.
 */
void gpiod_set_raw_value_cansleep(struct gpio_desc *desc, int value)
{
	might_sleep_if(extra_checks);
	VALIDATE_DESC_VOID(desc);
	gpiod_set_raw_value_commit(desc, value);
}
EXPORT_SYMBOL_GPL(gpiod_set_raw_value_cansleep);

/**
 * gpiod_set_value_cansleep() - assign a gpio's value
 * @desc: gpio whose value will be assigned
 * @value: value to assign
 *
 * Set the logical value of the GPIO, i.e. taking its ACTIVE_LOW status into
 * account
 *
 * This function is to be called from contexts that can sleep.
 */
void gpiod_set_value_cansleep(struct gpio_desc *desc, int value)
{
	might_sleep_if(extra_checks);
	VALIDATE_DESC_VOID(desc);
	gpiod_set_value_nocheck(desc, value);
}
EXPORT_SYMBOL_GPL(gpiod_set_value_cansleep);

/**
 * gpiod_set_raw_array_value_cansleep() - assign values to an array of GPIOs
 * @array_size: number of elements in the descriptor array / value bitmap
 * @desc_array: array of GPIO descriptors whose values will be assigned
 * @array_info: information on applicability of fast bitmap processing path
 * @value_bitmap: bitmap of values to assign
 *
 * Set the raw values of the GPIOs, i.e. the values of the physical lines
 * without regard for their ACTIVE_LOW status.
 *
 * This function is to be called from contexts that can sleep.
 */
int gpiod_set_raw_array_value_cansleep(unsigned int array_size,
				       struct gpio_desc **desc_array,
				       struct gpio_array *array_info,
				       unsigned long *value_bitmap)
{
	might_sleep_if(extra_checks);
	if (!desc_array)
		return -EINVAL;
	return gpiod_set_array_value_complex(true, true, array_size, desc_array,
				      array_info, value_bitmap);
}
EXPORT_SYMBOL_GPL(gpiod_set_raw_array_value_cansleep);

/**
 * gpiod_add_lookup_tables() - register GPIO device consumers
 * @tables: list of tables of consumers to register
 * @n: number of tables in the list
 */
void gpiod_add_lookup_tables(struct gpiod_lookup_table **tables, size_t n)
{
	unsigned int i;

	mutex_lock(&gpio_lookup_lock);

	for (i = 0; i < n; i++)
		list_add_tail(&tables[i]->list, &gpio_lookup_list);

	mutex_unlock(&gpio_lookup_lock);
}

/**
 * gpiod_set_array_value_cansleep() - assign values to an array of GPIOs
 * @array_size: number of elements in the descriptor array / value bitmap
 * @desc_array: array of GPIO descriptors whose values will be assigned
 * @array_info: information on applicability of fast bitmap processing path
 * @value_bitmap: bitmap of values to assign
 *
 * Set the logical values of the GPIOs, i.e. taking their ACTIVE_LOW status
 * into account.
 *
 * This function is to be called from contexts that can sleep.
 */
int gpiod_set_array_value_cansleep(unsigned int array_size,
				   struct gpio_desc **desc_array,
				   struct gpio_array *array_info,
				   unsigned long *value_bitmap)
{
	might_sleep_if(extra_checks);
	if (!desc_array)
		return -EINVAL;
	return gpiod_set_array_value_complex(false, true, array_size,
					     desc_array, array_info,
					     value_bitmap);
}
EXPORT_SYMBOL_GPL(gpiod_set_array_value_cansleep);

/**
 * gpiod_add_lookup_table() - register GPIO device consumers
 * @table: table of consumers to register
 */
void gpiod_add_lookup_table(struct gpiod_lookup_table *table)
{
	mutex_lock(&gpio_lookup_lock);

	list_add_tail(&table->list, &gpio_lookup_list);

	mutex_unlock(&gpio_lookup_lock);
}
EXPORT_SYMBOL_GPL(gpiod_add_lookup_table);

/**
 * gpiod_remove_lookup_table() - unregister GPIO device consumers
 * @table: table of consumers to unregister
 */
void gpiod_remove_lookup_table(struct gpiod_lookup_table *table)
{
	mutex_lock(&gpio_lookup_lock);

	list_del(&table->list);

	mutex_unlock(&gpio_lookup_lock);
}
EXPORT_SYMBOL_GPL(gpiod_remove_lookup_table);

/**
 * gpiod_add_hogs() - register a set of GPIO hogs from machine code
 * @hogs: table of gpio hog entries with a zeroed sentinel at the end
 */
void gpiod_add_hogs(struct gpiod_hog *hogs)
{
	struct gpio_chip *gc;
	struct gpiod_hog *hog;

	mutex_lock(&gpio_machine_hogs_mutex);

	for (hog = &hogs[0]; hog->chip_label; hog++) {
		list_add_tail(&hog->list, &gpio_machine_hogs);

		/*
		 * The chip may have been registered earlier, so check if it
		 * exists and, if so, try to hog the line now.
		 */
		gc = find_chip_by_name(hog->chip_label);
		if (gc)
			gpiochip_machine_hog(gc, hog);
	}

	mutex_unlock(&gpio_machine_hogs_mutex);
}
EXPORT_SYMBOL_GPL(gpiod_add_hogs);

static struct gpiod_lookup_table *gpiod_find_lookup_table(struct device *dev)
{
	const char *dev_id = dev ? dev_name(dev) : NULL;
	struct gpiod_lookup_table *table;

	mutex_lock(&gpio_lookup_lock);

	list_for_each_entry(table, &gpio_lookup_list, list) {
		if (table->dev_id && dev_id) {
			/*
			 * Valid strings on both ends, must be identical to have
			 * a match
			 */
			if (!strcmp(table->dev_id, dev_id))
				goto found;
		} else {
			/*
			 * One of the pointers is NULL, so both must be to have
			 * a match
			 */
			if (dev_id == table->dev_id)
				goto found;
		}
	}
	table = NULL;

found:
	mutex_unlock(&gpio_lookup_lock);
	return table;
}

static struct gpio_desc *gpiod_find(struct device *dev, const char *con_id,
				    unsigned int idx, unsigned long *flags)
{
	struct gpio_desc *desc = ERR_PTR(-ENOENT);
	struct gpiod_lookup_table *table;
	struct gpiod_lookup *p;

	table = gpiod_find_lookup_table(dev);
	if (!table)
		return desc;

	for (p = &table->table[0]; p->chip_label; p++) {
		struct gpio_chip *gc;

		/* idx must always match exactly */
		if (p->idx != idx)
			continue;

		/* If the lookup entry has a con_id, require exact match */
		if (p->con_id && (!con_id || strcmp(p->con_id, con_id)))
			continue;

		gc = find_chip_by_name(p->chip_label);

		if (!gc) {
			/*
			 * As the lookup table indicates a chip with
			 * p->chip_label should exist, assume it may
			 * still appear later and let the interested
			 * consumer be probed again or let the Deferred
			 * Probe infrastructure handle the error.
			 */
			dev_warn(dev, "cannot find GPIO chip %s, deferring\n",
				 p->chip_label);
			return ERR_PTR(-EPROBE_DEFER);
		}

		if (gc->ngpio <= p->chip_hwnum) {
			dev_err(dev,
				"requested GPIO %u (%u) is out of range [0..%u] for chip %s\n",
				idx, p->chip_hwnum, gc->ngpio - 1,
				gc->label);
			return ERR_PTR(-EINVAL);
		}

		desc = gpiochip_get_desc(gc, p->chip_hwnum);
		*flags = p->flags;

		return desc;
	}

	return desc;
}

static int platform_gpio_count(struct device *dev, const char *con_id)
{
	struct gpiod_lookup_table *table;
	struct gpiod_lookup *p;
	unsigned int count = 0;

	table = gpiod_find_lookup_table(dev);
	if (!table)
		return -ENOENT;

	for (p = &table->table[0]; p->chip_label; p++) {
		if ((con_id && p->con_id && !strcmp(con_id, p->con_id)) ||
		    (!con_id && !p->con_id))
			count++;
	}
	if (!count)
		return -ENOENT;

	return count;
}

/**
 * fwnode_gpiod_get_index - obtain a GPIO from firmware node
 * @fwnode:	handle of the firmware node
 * @con_id:	function within the GPIO consumer
 * @index:	index of the GPIO to obtain for the consumer
 * @flags:	GPIO initialization flags
 * @label:	label to attach to the requested GPIO
 *
 * This function can be used for drivers that get their configuration
 * from opaque firmware.
 *
 * The function properly finds the corresponding GPIO using whatever is the
 * underlying firmware interface and then makes sure that the GPIO
 * descriptor is requested before it is returned to the caller.
 *
 * Returns:
 * On successful request the GPIO pin is configured in accordance with
 * provided @flags.
 *
 * In case of error an ERR_PTR() is returned.
 */
struct gpio_desc *fwnode_gpiod_get_index(struct fwnode_handle *fwnode,
					 const char *con_id, int index,
					 enum gpiod_flags flags,
					 const char *label)
{
	struct gpio_desc *desc;
	char prop_name[32]; /* 32 is max size of property name */
	unsigned int i;

	for (i = 0; i < ARRAY_SIZE(gpio_suffixes); i++) {
		if (con_id)
			snprintf(prop_name, sizeof(prop_name), "%s-%s",
					    con_id, gpio_suffixes[i]);
		else
			snprintf(prop_name, sizeof(prop_name), "%s",
					    gpio_suffixes[i]);

		desc = fwnode_get_named_gpiod(fwnode, prop_name, index, flags,
					      label);
		if (!IS_ERR(desc) || (PTR_ERR(desc) != -ENOENT))
			break;
	}

	return desc;
}
EXPORT_SYMBOL_GPL(fwnode_gpiod_get_index);

/**
 * gpiod_count - return the number of GPIOs associated with a device / function
 *		or -ENOENT if no GPIO has been assigned to the requested function
 * @dev:	GPIO consumer, can be NULL for system-global GPIOs
 * @con_id:	function within the GPIO consumer
 */
int gpiod_count(struct device *dev, const char *con_id)
{
	int count = -ENOENT;

	if (IS_ENABLED(CONFIG_OF) && dev && dev->of_node)
		count = of_gpio_get_count(dev, con_id);
	else if (IS_ENABLED(CONFIG_ACPI) && dev && ACPI_HANDLE(dev))
		count = acpi_gpio_count(dev, con_id);

	if (count < 0)
		count = platform_gpio_count(dev, con_id);

	return count;
}
EXPORT_SYMBOL_GPL(gpiod_count);

/**
 * gpiod_get - obtain a GPIO for a given GPIO function
 * @dev:	GPIO consumer, can be NULL for system-global GPIOs
 * @con_id:	function within the GPIO consumer
 * @flags:	optional GPIO initialization flags
 *
 * Return the GPIO descriptor corresponding to the function con_id of device
 * dev, -ENOENT if no GPIO has been assigned to the requested function, or
 * another IS_ERR() code if an error occurred while trying to acquire the GPIO.
 */
struct gpio_desc *__must_check gpiod_get(struct device *dev, const char *con_id,
					 enum gpiod_flags flags)
{
	return gpiod_get_index(dev, con_id, 0, flags);
}
EXPORT_SYMBOL_GPL(gpiod_get);

/**
 * gpiod_get_optional - obtain an optional GPIO for a given GPIO function
 * @dev: GPIO consumer, can be NULL for system-global GPIOs
 * @con_id: function within the GPIO consumer
 * @flags: optional GPIO initialization flags
 *
 * This is equivalent to gpiod_get(), except that when no GPIO was assigned to
 * the requested function it will return NULL. This is convenient for drivers
 * that need to handle optional GPIOs.
 */
struct gpio_desc *__must_check gpiod_get_optional(struct device *dev,
						  const char *con_id,
						  enum gpiod_flags flags)
{
	return gpiod_get_index_optional(dev, con_id, 0, flags);
}
EXPORT_SYMBOL_GPL(gpiod_get_optional);


/**
 * gpiod_configure_flags - helper function to configure a given GPIO
 * @desc:	gpio whose value will be assigned
 * @con_id:	function within the GPIO consumer
 * @lflags:	bitmask of gpio_lookup_flags GPIO_* values - returned from
 *		of_find_gpio() or of_get_gpio_hog()
 * @dflags:	gpiod_flags - optional GPIO initialization flags
 *
 * Return 0 on success, -ENOENT if no GPIO has been assigned to the
 * requested function and/or index, or another IS_ERR() code if an error
 * occurred while trying to acquire the GPIO.
 */
int gpiod_configure_flags(struct gpio_desc *desc, const char *con_id,
		unsigned long lflags, enum gpiod_flags dflags)
{
	int ret;

	if (lflags & GPIO_ACTIVE_LOW)
		set_bit(FLAG_ACTIVE_LOW, &desc->flags);

	if (lflags & GPIO_OPEN_DRAIN)
		set_bit(FLAG_OPEN_DRAIN, &desc->flags);
	else if (dflags & GPIOD_FLAGS_BIT_OPEN_DRAIN) {
		/*
		 * This enforces open drain mode from the consumer side.
		 * This is necessary for some busses like I2C, but the lookup
		 * should *REALLY* have specified them as open drain in the
		 * first place, so print a little warning here.
		 */
		set_bit(FLAG_OPEN_DRAIN, &desc->flags);
		gpiod_warn(desc,
			   "enforced open drain please flag it properly in DT/ACPI DSDT/board file\n");
	}

	if (lflags & GPIO_OPEN_SOURCE)
		set_bit(FLAG_OPEN_SOURCE, &desc->flags);

	if ((lflags & GPIO_PULL_UP) && (lflags & GPIO_PULL_DOWN)) {
		gpiod_err(desc,
			  "both pull-up and pull-down enabled, invalid configuration\n");
		return -EINVAL;
	}

	if (lflags & GPIO_PULL_UP)
		set_bit(FLAG_PULL_UP, &desc->flags);
	else if (lflags & GPIO_PULL_DOWN)
		set_bit(FLAG_PULL_DOWN, &desc->flags);

	ret = gpiod_set_transitory(desc, (lflags & GPIO_TRANSITORY));
	if (ret < 0)
		return ret;

	/* No particular flag request, return here... */
	if (!(dflags & GPIOD_FLAGS_BIT_DIR_SET)) {
		pr_debug("no flags found for %s\n", con_id);
		return 0;
	}

	/* Process flags */
	if (dflags & GPIOD_FLAGS_BIT_DIR_OUT)
		ret = gpiod_direction_output(desc,
				!!(dflags & GPIOD_FLAGS_BIT_DIR_VAL));
	else
		ret = gpiod_direction_input(desc);

	return ret;
}

/**
 * gpiod_get_index - obtain a GPIO from a multi-index GPIO function
 * @dev:	GPIO consumer, can be NULL for system-global GPIOs
 * @con_id:	function within the GPIO consumer
 * @idx:	index of the GPIO to obtain in the consumer
 * @flags:	optional GPIO initialization flags
 *
 * This variant of gpiod_get() allows to access GPIOs other than the first
 * defined one for functions that define several GPIOs.
 *
 * Return a valid GPIO descriptor, -ENOENT if no GPIO has been assigned to the
 * requested function and/or index, or another IS_ERR() code if an error
 * occurred while trying to acquire the GPIO.
 */
struct gpio_desc *__must_check gpiod_get_index(struct device *dev,
					       const char *con_id,
					       unsigned int idx,
					       enum gpiod_flags flags)
{
	unsigned long lookupflags = GPIO_LOOKUP_FLAGS_DEFAULT;
	struct gpio_desc *desc = NULL;
	int ret;
	/* Maybe we have a device name, maybe not */
	const char *devname = dev ? dev_name(dev) : "?";

	dev_dbg(dev, "GPIO lookup for consumer %s\n", con_id);

	if (dev) {
		/* Using device tree? */
		if (IS_ENABLED(CONFIG_OF) && dev->of_node) {
			dev_dbg(dev, "using device tree for GPIO lookup\n");
			desc = of_find_gpio(dev, con_id, idx, &lookupflags);
		} else if (ACPI_COMPANION(dev)) {
			dev_dbg(dev, "using ACPI for GPIO lookup\n");
			desc = acpi_find_gpio(dev, con_id, idx, &flags, &lookupflags);
		}
	}

	/*
	 * Either we are not using DT or ACPI, or their lookup did not return
	 * a result. In that case, use platform lookup as a fallback.
	 */
	if (!desc || desc == ERR_PTR(-ENOENT)) {
		dev_dbg(dev, "using lookup tables for GPIO lookup\n");
		desc = gpiod_find(dev, con_id, idx, &lookupflags);
	}

	if (IS_ERR(desc)) {
		dev_dbg(dev, "No GPIO consumer %s found\n", con_id);
		return desc;
	}

	/*
	 * If a connection label was passed use that, else attempt to use
	 * the device name as label
	 */
	ret = gpiod_request(desc, con_id ? con_id : devname);
	if (ret < 0) {
		if (ret == -EBUSY && flags & GPIOD_FLAGS_BIT_NONEXCLUSIVE) {
			/*
			 * This happens when there are several consumers for
			 * the same GPIO line: we just return here without
			 * further initialization. It is a bit if a hack.
			 * This is necessary to support fixed regulators.
			 *
			 * FIXME: Make this more sane and safe.
			 */
			dev_info(dev, "nonexclusive access to GPIO for %s\n",
				 con_id ? con_id : devname);
			return desc;
		} else {
			return ERR_PTR(ret);
		}
	}

	ret = gpiod_configure_flags(desc, con_id, lookupflags, flags);
	if (ret < 0) {
		dev_dbg(dev, "setup of GPIO %s failed\n", con_id);
		gpiod_put(desc);
		return ERR_PTR(ret);
	}

	return desc;
}
EXPORT_SYMBOL_GPL(gpiod_get_index);

/**
 * fwnode_get_named_gpiod - obtain a GPIO from firmware node
 * @fwnode:	handle of the firmware node
 * @propname:	name of the firmware property representing the GPIO
 * @index:	index of the GPIO to obtain for the consumer
 * @dflags:	GPIO initialization flags
 * @label:	label to attach to the requested GPIO
 *
 * This function can be used for drivers that get their configuration
 * from opaque firmware.
 *
 * The function properly finds the corresponding GPIO using whatever is the
 * underlying firmware interface and then makes sure that the GPIO
 * descriptor is requested before it is returned to the caller.
 *
 * Returns:
 * On successful request the GPIO pin is configured in accordance with
 * provided @dflags.
 *
 * In case of error an ERR_PTR() is returned.
 */
struct gpio_desc *fwnode_get_named_gpiod(struct fwnode_handle *fwnode,
					 const char *propname, int index,
					 enum gpiod_flags dflags,
					 const char *label)
{
	unsigned long lflags = GPIO_LOOKUP_FLAGS_DEFAULT;
	struct gpio_desc *desc = ERR_PTR(-ENODEV);
	int ret;

	if (!fwnode)
		return ERR_PTR(-EINVAL);

	if (is_of_node(fwnode)) {
		desc = gpiod_get_from_of_node(to_of_node(fwnode),
					      propname, index,
					      dflags,
					      label);
		return desc;
	} else if (is_acpi_node(fwnode)) {
		struct acpi_gpio_info info;

		desc = acpi_node_get_gpiod(fwnode, propname, index, &info);
		if (IS_ERR(desc))
			return desc;

		acpi_gpio_update_gpiod_flags(&dflags, &info);
		acpi_gpio_update_gpiod_lookup_flags(&lflags, &info);
	}

	/* Currently only ACPI takes this path */
	ret = gpiod_request(desc, label);
	if (ret)
		return ERR_PTR(ret);

	ret = gpiod_configure_flags(desc, propname, lflags, dflags);
	if (ret < 0) {
		gpiod_put(desc);
		return ERR_PTR(ret);
	}

	return desc;
}
EXPORT_SYMBOL_GPL(fwnode_get_named_gpiod);

/**
 * gpiod_get_index_optional - obtain an optional GPIO from a multi-index GPIO
 *                            function
 * @dev: GPIO consumer, can be NULL for system-global GPIOs
 * @con_id: function within the GPIO consumer
 * @index: index of the GPIO to obtain in the consumer
 * @flags: optional GPIO initialization flags
 *
 * This is equivalent to gpiod_get_index(), except that when no GPIO with the
 * specified index was assigned to the requested function it will return NULL.
 * This is convenient for drivers that need to handle optional GPIOs.
 */
struct gpio_desc *__must_check gpiod_get_index_optional(struct device *dev,
							const char *con_id,
							unsigned int index,
							enum gpiod_flags flags)
{
	struct gpio_desc *desc;

	desc = gpiod_get_index(dev, con_id, index, flags);
	if (IS_ERR(desc)) {
		if (PTR_ERR(desc) == -ENOENT)
			return NULL;
	}

	return desc;
}
EXPORT_SYMBOL_GPL(gpiod_get_index_optional);

/**
 * gpiod_hog - Hog the specified GPIO desc given the provided flags
 * @desc:	gpio whose value will be assigned
 * @name:	gpio line name
 * @lflags:	bitmask of gpio_lookup_flags GPIO_* values - returned from
 *		of_find_gpio() or of_get_gpio_hog()
 * @dflags:	gpiod_flags - optional GPIO initialization flags
 */
int gpiod_hog(struct gpio_desc *desc, const char *name,
	      unsigned long lflags, enum gpiod_flags dflags)
{
	struct gpio_chip *gc;
	struct gpio_desc *local_desc;
	int hwnum;
	int ret;

	gc = gpiod_to_chip(desc);
	hwnum = gpio_chip_hwgpio(desc);

	local_desc = gpiochip_request_own_desc(gc, hwnum, name,
					       lflags, dflags);
	if (IS_ERR(local_desc)) {
		ret = PTR_ERR(local_desc);
		pr_err("requesting hog GPIO %s (chip %s, offset %d) failed, %d\n",
		       name, gc->label, hwnum, ret);
		return ret;
	}

	/* Mark GPIO as hogged so it can be identified and removed later */
	set_bit(FLAG_IS_HOGGED, &desc->flags);

	pr_info("GPIO line %d (%s) hogged as %s%s\n",
		desc_to_gpio(desc), name,
		(dflags & GPIOD_FLAGS_BIT_DIR_OUT) ? "output" : "input",
		(dflags & GPIOD_FLAGS_BIT_DIR_OUT) ?
		  (dflags & GPIOD_FLAGS_BIT_DIR_VAL) ? "/high" : "/low" : "");

	return 0;
}

/**
 * gpiochip_free_hogs - Scan gpio-controller chip and release GPIO hog
 * @gc:	gpio chip to act on
 */
static void gpiochip_free_hogs(struct gpio_chip *gc)
{
	int id;

	for (id = 0; id < gc->ngpio; id++) {
		if (test_bit(FLAG_IS_HOGGED, &gc->gpiodev->descs[id].flags))
			gpiochip_free_own_desc(&gc->gpiodev->descs[id]);
	}
}

/**
 * gpiod_get_array - obtain multiple GPIOs from a multi-index GPIO function
 * @dev:	GPIO consumer, can be NULL for system-global GPIOs
 * @con_id:	function within the GPIO consumer
 * @flags:	optional GPIO initialization flags
 *
 * This function acquires all the GPIOs defined under a given function.
 *
 * Return a struct gpio_descs containing an array of descriptors, -ENOENT if
 * no GPIO has been assigned to the requested function, or another IS_ERR()
 * code if an error occurred while trying to acquire the GPIOs.
 */
struct gpio_descs *__must_check gpiod_get_array(struct device *dev,
						const char *con_id,
						enum gpiod_flags flags)
{
	struct gpio_desc *desc;
	struct gpio_descs *descs;
	struct gpio_array *array_info = NULL;
	struct gpio_chip *gc;
	int count, bitmap_size;

	count = gpiod_count(dev, con_id);
	if (count < 0)
		return ERR_PTR(count);

	descs = kzalloc(struct_size(descs, desc, count), GFP_KERNEL);
	if (!descs)
		return ERR_PTR(-ENOMEM);

	for (descs->ndescs = 0; descs->ndescs < count; ) {
		desc = gpiod_get_index(dev, con_id, descs->ndescs, flags);
		if (IS_ERR(desc)) {
			gpiod_put_array(descs);
			return ERR_CAST(desc);
		}

		descs->desc[descs->ndescs] = desc;

		gc = gpiod_to_chip(desc);
		/*
		 * If pin hardware number of array member 0 is also 0, select
		 * its chip as a candidate for fast bitmap processing path.
		 */
		if (descs->ndescs == 0 && gpio_chip_hwgpio(desc) == 0) {
			struct gpio_descs *array;

			bitmap_size = BITS_TO_LONGS(gc->ngpio > count ?
						    gc->ngpio : count);

			array = kzalloc(struct_size(descs, desc, count) +
					struct_size(array_info, invert_mask,
					3 * bitmap_size), GFP_KERNEL);
			if (!array) {
				gpiod_put_array(descs);
				return ERR_PTR(-ENOMEM);
			}

			memcpy(array, descs,
			       struct_size(descs, desc, descs->ndescs + 1));
			kfree(descs);

			descs = array;
			array_info = (void *)(descs->desc + count);
			array_info->get_mask = array_info->invert_mask +
						  bitmap_size;
			array_info->set_mask = array_info->get_mask +
						  bitmap_size;

			array_info->desc = descs->desc;
			array_info->size = count;
			array_info->chip = gc;
			bitmap_set(array_info->get_mask, descs->ndescs,
				   count - descs->ndescs);
			bitmap_set(array_info->set_mask, descs->ndescs,
				   count - descs->ndescs);
			descs->info = array_info;
		}
		/* Unmark array members which don't belong to the 'fast' chip */
		if (array_info && array_info->chip != gc) {
			__clear_bit(descs->ndescs, array_info->get_mask);
			__clear_bit(descs->ndescs, array_info->set_mask);
		}
		/*
		 * Detect array members which belong to the 'fast' chip
		 * but their pins are not in hardware order.
		 */
		else if (array_info &&
			   gpio_chip_hwgpio(desc) != descs->ndescs) {
			/*
			 * Don't use fast path if all array members processed so
			 * far belong to the same chip as this one but its pin
			 * hardware number is different from its array index.
			 */
			if (bitmap_full(array_info->get_mask, descs->ndescs)) {
				array_info = NULL;
			} else {
				__clear_bit(descs->ndescs,
					    array_info->get_mask);
				__clear_bit(descs->ndescs,
					    array_info->set_mask);
			}
		} else if (array_info) {
			/* Exclude open drain or open source from fast output */
			if (gpiochip_line_is_open_drain(gc, descs->ndescs) ||
			    gpiochip_line_is_open_source(gc, descs->ndescs))
				__clear_bit(descs->ndescs,
					    array_info->set_mask);
			/* Identify 'fast' pins which require invertion */
			if (gpiod_is_active_low(desc))
				__set_bit(descs->ndescs,
					  array_info->invert_mask);
		}

		descs->ndescs++;
	}
	if (array_info)
		dev_dbg(dev,
			"GPIO array info: chip=%s, size=%d, get_mask=%lx, set_mask=%lx, invert_mask=%lx\n",
			array_info->chip->label, array_info->size,
			*array_info->get_mask, *array_info->set_mask,
			*array_info->invert_mask);
	return descs;
}
EXPORT_SYMBOL_GPL(gpiod_get_array);

/**
 * gpiod_get_array_optional - obtain multiple GPIOs from a multi-index GPIO
 *                            function
 * @dev:	GPIO consumer, can be NULL for system-global GPIOs
 * @con_id:	function within the GPIO consumer
 * @flags:	optional GPIO initialization flags
 *
 * This is equivalent to gpiod_get_array(), except that when no GPIO was
 * assigned to the requested function it will return NULL.
 */
struct gpio_descs *__must_check gpiod_get_array_optional(struct device *dev,
							const char *con_id,
							enum gpiod_flags flags)
{
	struct gpio_descs *descs;

	descs = gpiod_get_array(dev, con_id, flags);
	if (PTR_ERR(descs) == -ENOENT)
		return NULL;

	return descs;
}
EXPORT_SYMBOL_GPL(gpiod_get_array_optional);

/**
 * gpiod_put - dispose of a GPIO descriptor
 * @desc:	GPIO descriptor to dispose of
 *
 * No descriptor can be used after gpiod_put() has been called on it.
 */
void gpiod_put(struct gpio_desc *desc)
{
	if (desc)
		gpiod_free(desc);
}
EXPORT_SYMBOL_GPL(gpiod_put);

/**
 * gpiod_put_array - dispose of multiple GPIO descriptors
 * @descs:	struct gpio_descs containing an array of descriptors
 */
void gpiod_put_array(struct gpio_descs *descs)
{
	unsigned int i;

	for (i = 0; i < descs->ndescs; i++)
		gpiod_put(descs->desc[i]);

	kfree(descs);
}
EXPORT_SYMBOL_GPL(gpiod_put_array);

static int __init gpiolib_dev_init(void)
{
	int ret;

	/* Register GPIO sysfs bus */
	ret = bus_register(&gpio_bus_type);
	if (ret < 0) {
		pr_err("gpiolib: could not register GPIO bus type\n");
		return ret;
	}

	ret = alloc_chrdev_region(&gpio_devt, 0, GPIO_DEV_MAX, GPIOCHIP_NAME);
	if (ret < 0) {
		pr_err("gpiolib: failed to allocate char dev region\n");
		bus_unregister(&gpio_bus_type);
		return ret;
	}

	gpiolib_initialized = true;
	gpiochip_setup_devs();

<<<<<<< HEAD
	if (IS_ENABLED(CONFIG_OF_DYNAMIC))
		WARN_ON(of_reconfig_notifier_register(&gpio_of_notifier));
=======
#if IS_ENABLED(CONFIG_OF_DYNAMIC) && IS_ENABLED(CONFIG_OF_GPIO)
	WARN_ON(of_reconfig_notifier_register(&gpio_of_notifier));
#endif /* CONFIG_OF_DYNAMIC && CONFIG_OF_GPIO */
>>>>>>> 358c7c61

	return ret;
}
core_initcall(gpiolib_dev_init);

#ifdef CONFIG_DEBUG_FS

static void gpiolib_dbg_show(struct seq_file *s, struct gpio_device *gdev)
{
	unsigned		i;
	struct gpio_chip	*gc = gdev->chip;
	unsigned		gpio = gdev->base;
	struct gpio_desc	*gdesc = &gdev->descs[0];
	bool			is_out;
	bool			is_irq;
	bool			active_low;

	for (i = 0; i < gdev->ngpio; i++, gpio++, gdesc++) {
		if (!test_bit(FLAG_REQUESTED, &gdesc->flags)) {
			if (gdesc->name) {
				seq_printf(s, " gpio-%-3d (%-20.20s)\n",
					   gpio, gdesc->name);
			}
			continue;
		}

		gpiod_get_direction(gdesc);
		is_out = test_bit(FLAG_IS_OUT, &gdesc->flags);
		is_irq = test_bit(FLAG_USED_AS_IRQ, &gdesc->flags);
		active_low = test_bit(FLAG_ACTIVE_LOW, &gdesc->flags);
		seq_printf(s, " gpio-%-3d (%-20.20s|%-20.20s) %s %s %s%s",
			gpio, gdesc->name ? gdesc->name : "", gdesc->label,
			is_out ? "out" : "in ",
			gc->get ? (gc->get(gc, i) ? "hi" : "lo") : "?  ",
			is_irq ? "IRQ " : "",
			active_low ? "ACTIVE LOW" : "");
		seq_printf(s, "\n");
	}
}

static void *gpiolib_seq_start(struct seq_file *s, loff_t *pos)
{
	unsigned long flags;
	struct gpio_device *gdev = NULL;
	loff_t index = *pos;

	s->private = "";

	spin_lock_irqsave(&gpio_lock, flags);
	list_for_each_entry(gdev, &gpio_devices, list)
		if (index-- == 0) {
			spin_unlock_irqrestore(&gpio_lock, flags);
			return gdev;
		}
	spin_unlock_irqrestore(&gpio_lock, flags);

	return NULL;
}

static void *gpiolib_seq_next(struct seq_file *s, void *v, loff_t *pos)
{
	unsigned long flags;
	struct gpio_device *gdev = v;
	void *ret = NULL;

	spin_lock_irqsave(&gpio_lock, flags);
	if (list_is_last(&gdev->list, &gpio_devices))
		ret = NULL;
	else
		ret = list_entry(gdev->list.next, struct gpio_device, list);
	spin_unlock_irqrestore(&gpio_lock, flags);

	s->private = "\n";
	++*pos;

	return ret;
}

static void gpiolib_seq_stop(struct seq_file *s, void *v)
{
}

static int gpiolib_seq_show(struct seq_file *s, void *v)
{
	struct gpio_device *gdev = v;
	struct gpio_chip *gc = gdev->chip;
	struct device *parent;

	if (!gc) {
		seq_printf(s, "%s%s: (dangling chip)", (char *)s->private,
			   dev_name(&gdev->dev));
		return 0;
	}

	seq_printf(s, "%s%s: GPIOs %d-%d", (char *)s->private,
		   dev_name(&gdev->dev),
		   gdev->base, gdev->base + gdev->ngpio - 1);
	parent = gc->parent;
	if (parent)
		seq_printf(s, ", parent: %s/%s",
			   parent->bus ? parent->bus->name : "no-bus",
			   dev_name(parent));
	if (gc->label)
		seq_printf(s, ", %s", gc->label);
	if (gc->can_sleep)
		seq_printf(s, ", can sleep");
	seq_printf(s, ":\n");

	if (gc->dbg_show)
		gc->dbg_show(s, gc);
	else
		gpiolib_dbg_show(s, gdev);

	return 0;
}

static const struct seq_operations gpiolib_seq_ops = {
	.start = gpiolib_seq_start,
	.next = gpiolib_seq_next,
	.stop = gpiolib_seq_stop,
	.show = gpiolib_seq_show,
};

static int gpiolib_open(struct inode *inode, struct file *file)
{
	return seq_open(file, &gpiolib_seq_ops);
}

static const struct file_operations gpiolib_operations = {
	.owner		= THIS_MODULE,
	.open		= gpiolib_open,
	.read		= seq_read,
	.llseek		= seq_lseek,
	.release	= seq_release,
};

static int __init gpiolib_debugfs_init(void)
{
	/* /sys/kernel/debug/gpio */
	debugfs_create_file("gpio", S_IFREG | S_IRUGO, NULL, NULL,
			    &gpiolib_operations);
	return 0;
}
subsys_initcall(gpiolib_debugfs_init);

#endif	/* DEBUG_FS */<|MERGE_RESOLUTION|>--- conflicted
+++ resolved
@@ -1158,10 +1158,6 @@
 				  struct gpioline_info *info)
 {
 	struct gpio_chip *gc = desc->gdev->chip;
-<<<<<<< HEAD
-	unsigned long flags;
-
-=======
 	bool ok_for_pinctrl;
 	unsigned long flags;
 
@@ -1175,7 +1171,6 @@
 	ok_for_pinctrl =
 		pinctrl_gpio_can_use_line(gc->base + info->line_offset);
 
->>>>>>> 358c7c61
 	spin_lock_irqsave(&gpio_lock, flags);
 
 	if (desc->name) {
@@ -1202,11 +1197,7 @@
 	    test_bit(FLAG_USED_AS_IRQ, &desc->flags) ||
 	    test_bit(FLAG_EXPORT, &desc->flags) ||
 	    test_bit(FLAG_SYSFS, &desc->flags) ||
-<<<<<<< HEAD
-	    !pinctrl_gpio_can_use_line(gc->base + info->line_offset))
-=======
 	    !ok_for_pinctrl)
->>>>>>> 358c7c61
 		info->flags |= GPIOLINE_FLAG_KERNEL;
 	if (test_bit(FLAG_IS_OUT, &desc->flags))
 		info->flags |= GPIOLINE_FLAG_IS_OUT;
@@ -1247,10 +1238,7 @@
 	void __user *ip = (void __user *)arg;
 	struct gpio_desc *desc;
 	__u32 offset;
-<<<<<<< HEAD
-=======
 	int hwgpio;
->>>>>>> 358c7c61
 
 	/* We fail any subsequent ioctl():s when the chip is gone */
 	if (!gc)
@@ -1283,26 +1271,19 @@
 		if (IS_ERR(desc))
 			return PTR_ERR(desc);
 
-<<<<<<< HEAD
-=======
 		hwgpio = gpio_chip_hwgpio(desc);
 
 		if (cmd == GPIO_GET_LINEINFO_WATCH_IOCTL &&
 		    test_bit(hwgpio, priv->watched_lines))
 			return -EBUSY;
 
->>>>>>> 358c7c61
 		gpio_desc_to_lineinfo(desc, &lineinfo);
 
 		if (copy_to_user(ip, &lineinfo, sizeof(lineinfo)))
 			return -EFAULT;
 
 		if (cmd == GPIO_GET_LINEINFO_WATCH_IOCTL)
-<<<<<<< HEAD
-			set_bit(gpio_chip_hwgpio(desc), priv->watched_lines);
-=======
 			set_bit(hwgpio, priv->watched_lines);
->>>>>>> 358c7c61
 
 		return 0;
 	} else if (cmd == GPIO_GET_LINEHANDLE_IOCTL) {
@@ -1317,16 +1298,12 @@
 		if (IS_ERR(desc))
 			return PTR_ERR(desc);
 
-<<<<<<< HEAD
-		clear_bit(gpio_chip_hwgpio(desc), priv->watched_lines);
-=======
 		hwgpio = gpio_chip_hwgpio(desc);
 
 		if (!test_bit(hwgpio, priv->watched_lines))
 			return -EBUSY;
 
 		clear_bit(hwgpio, priv->watched_lines);
->>>>>>> 358c7c61
 		return 0;
 	}
 	return -EINVAL;
@@ -1472,19 +1449,11 @@
 
 	get_device(&gdev->dev);
 	filp->private_data = priv;
-<<<<<<< HEAD
 
 	ret = nonseekable_open(inode, filp);
 	if (ret)
 		goto out_unregister_notifier;
 
-=======
-
-	ret = nonseekable_open(inode, filp);
-	if (ret)
-		goto out_unregister_notifier;
-
->>>>>>> 358c7c61
 	return ret;
 
 out_unregister_notifier:
@@ -5343,14 +5312,9 @@
 	gpiolib_initialized = true;
 	gpiochip_setup_devs();
 
-<<<<<<< HEAD
-	if (IS_ENABLED(CONFIG_OF_DYNAMIC))
-		WARN_ON(of_reconfig_notifier_register(&gpio_of_notifier));
-=======
 #if IS_ENABLED(CONFIG_OF_DYNAMIC) && IS_ENABLED(CONFIG_OF_GPIO)
 	WARN_ON(of_reconfig_notifier_register(&gpio_of_notifier));
 #endif /* CONFIG_OF_DYNAMIC && CONFIG_OF_GPIO */
->>>>>>> 358c7c61
 
 	return ret;
 }
