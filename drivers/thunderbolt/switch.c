// SPDX-License-Identifier: GPL-2.0
/*
 * Thunderbolt driver - switch/port utility functions
 *
 * Copyright (c) 2014 Andreas Noever <andreas.noever@gmail.com>
 * Copyright (C) 2018, Intel Corporation
 */

#include <linux/delay.h>
#include <linux/idr.h>
#include <linux/nvmem-provider.h>
#include <linux/pm_runtime.h>
#include <linux/sched/signal.h>
#include <linux/sizes.h>
#include <linux/slab.h>
#include <linux/vmalloc.h>

#include "tb.h"

/* Switch NVM support */

#define NVM_DEVID		0x05
#define NVM_VERSION		0x08
#define NVM_CSS			0x10
#define NVM_FLASH_SIZE		0x45

#define NVM_MIN_SIZE		SZ_32K
#define NVM_MAX_SIZE		SZ_512K

static DEFINE_IDA(nvm_ida);

struct nvm_auth_status {
	struct list_head list;
	uuid_t uuid;
	u32 status;
};

/*
 * Hold NVM authentication failure status per switch This information
 * needs to stay around even when the switch gets power cycled so we
 * keep it separately.
 */
static LIST_HEAD(nvm_auth_status_cache);
static DEFINE_MUTEX(nvm_auth_status_lock);

static struct nvm_auth_status *__nvm_get_auth_status(const struct tb_switch *sw)
{
	struct nvm_auth_status *st;

	list_for_each_entry(st, &nvm_auth_status_cache, list) {
		if (uuid_equal(&st->uuid, sw->uuid))
			return st;
	}

	return NULL;
}

static void nvm_get_auth_status(const struct tb_switch *sw, u32 *status)
{
	struct nvm_auth_status *st;

	mutex_lock(&nvm_auth_status_lock);
	st = __nvm_get_auth_status(sw);
	mutex_unlock(&nvm_auth_status_lock);

	*status = st ? st->status : 0;
}

static void nvm_set_auth_status(const struct tb_switch *sw, u32 status)
{
	struct nvm_auth_status *st;

	if (WARN_ON(!sw->uuid))
		return;

	mutex_lock(&nvm_auth_status_lock);
	st = __nvm_get_auth_status(sw);

	if (!st) {
		st = kzalloc(sizeof(*st), GFP_KERNEL);
		if (!st)
			goto unlock;

		memcpy(&st->uuid, sw->uuid, sizeof(st->uuid));
		INIT_LIST_HEAD(&st->list);
		list_add_tail(&st->list, &nvm_auth_status_cache);
	}

	st->status = status;
unlock:
	mutex_unlock(&nvm_auth_status_lock);
}

static void nvm_clear_auth_status(const struct tb_switch *sw)
{
	struct nvm_auth_status *st;

	mutex_lock(&nvm_auth_status_lock);
	st = __nvm_get_auth_status(sw);
	if (st) {
		list_del(&st->list);
		kfree(st);
	}
	mutex_unlock(&nvm_auth_status_lock);
}

static int nvm_validate_and_write(struct tb_switch *sw)
{
	unsigned int image_size, hdr_size;
	const u8 *buf = sw->nvm->buf;
	u16 ds_size;
	int ret;

	if (!buf)
		return -EINVAL;

	image_size = sw->nvm->buf_data_size;
	if (image_size < NVM_MIN_SIZE || image_size > NVM_MAX_SIZE)
		return -EINVAL;

	/*
	 * FARB pointer must point inside the image and must at least
	 * contain parts of the digital section we will be reading here.
	 */
	hdr_size = (*(u32 *)buf) & 0xffffff;
	if (hdr_size + NVM_DEVID + 2 >= image_size)
		return -EINVAL;

	/* Digital section start should be aligned to 4k page */
	if (!IS_ALIGNED(hdr_size, SZ_4K))
		return -EINVAL;

	/*
	 * Read digital section size and check that it also fits inside
	 * the image.
	 */
	ds_size = *(u16 *)(buf + hdr_size);
	if (ds_size >= image_size)
		return -EINVAL;

	if (!sw->safe_mode) {
		u16 device_id;

		/*
		 * Make sure the device ID in the image matches the one
		 * we read from the switch config space.
		 */
		device_id = *(u16 *)(buf + hdr_size + NVM_DEVID);
		if (device_id != sw->config.device_id)
			return -EINVAL;

		if (sw->generation < 3) {
			/* Write CSS headers first */
			ret = dma_port_flash_write(sw->dma_port,
				DMA_PORT_CSS_ADDRESS, buf + NVM_CSS,
				DMA_PORT_CSS_MAX_SIZE);
			if (ret)
				return ret;
		}

		/* Skip headers in the image */
		buf += hdr_size;
		image_size -= hdr_size;
	}

	if (tb_switch_is_usb4(sw))
		return usb4_switch_nvm_write(sw, 0, buf, image_size);
	return dma_port_flash_write(sw->dma_port, 0, buf, image_size);
}

static int nvm_authenticate_host_dma_port(struct tb_switch *sw)
{
	int ret = 0;

	/*
	 * Root switch NVM upgrade requires that we disconnect the
	 * existing paths first (in case it is not in safe mode
	 * already).
	 */
	if (!sw->safe_mode) {
		u32 status;

		ret = tb_domain_disconnect_all_paths(sw->tb);
		if (ret)
			return ret;
		/*
		 * The host controller goes away pretty soon after this if
		 * everything goes well so getting timeout is expected.
		 */
		ret = dma_port_flash_update_auth(sw->dma_port);
		if (!ret || ret == -ETIMEDOUT)
			return 0;

		/*
		 * Any error from update auth operation requires power
		 * cycling of the host router.
		 */
		tb_sw_warn(sw, "failed to authenticate NVM, power cycling\n");
		if (dma_port_flash_update_auth_status(sw->dma_port, &status) > 0)
			nvm_set_auth_status(sw, status);
	}

	/*
	 * From safe mode we can get out by just power cycling the
	 * switch.
	 */
	dma_port_power_cycle(sw->dma_port);
	return ret;
}

static int nvm_authenticate_device_dma_port(struct tb_switch *sw)
{
	int ret, retries = 10;

	ret = dma_port_flash_update_auth(sw->dma_port);
	switch (ret) {
	case 0:
	case -ETIMEDOUT:
	case -EACCES:
	case -EINVAL:
		/* Power cycle is required */
		break;
	default:
		return ret;
	}

	/*
	 * Poll here for the authentication status. It takes some time
	 * for the device to respond (we get timeout for a while). Once
	 * we get response the device needs to be power cycled in order
	 * to the new NVM to be taken into use.
	 */
	do {
		u32 status;

		ret = dma_port_flash_update_auth_status(sw->dma_port, &status);
		if (ret < 0 && ret != -ETIMEDOUT)
			return ret;
		if (ret > 0) {
			if (status) {
				tb_sw_warn(sw, "failed to authenticate NVM\n");
				nvm_set_auth_status(sw, status);
			}

			tb_sw_info(sw, "power cycling the switch now\n");
			dma_port_power_cycle(sw->dma_port);
			return 0;
		}

		msleep(500);
	} while (--retries);

	return -ETIMEDOUT;
}

static void nvm_authenticate_start_dma_port(struct tb_switch *sw)
{
	struct pci_dev *root_port;

	/*
	 * During host router NVM upgrade we should not allow root port to
	 * go into D3cold because some root ports cannot trigger PME
	 * itself. To be on the safe side keep the root port in D0 during
	 * the whole upgrade process.
	 */
	root_port = pci_find_pcie_root_port(sw->tb->nhi->pdev);
	if (root_port)
		pm_runtime_get_noresume(&root_port->dev);
}

static void nvm_authenticate_complete_dma_port(struct tb_switch *sw)
{
	struct pci_dev *root_port;

	root_port = pci_find_pcie_root_port(sw->tb->nhi->pdev);
	if (root_port)
		pm_runtime_put(&root_port->dev);
}

static inline bool nvm_readable(struct tb_switch *sw)
{
	if (tb_switch_is_usb4(sw)) {
		/*
		 * USB4 devices must support NVM operations but it is
		 * optional for hosts. Therefore we query the NVM sector
		 * size here and if it is supported assume NVM
		 * operations are implemented.
		 */
		return usb4_switch_nvm_sector_size(sw) > 0;
	}

	/* Thunderbolt 2 and 3 devices support NVM through DMA port */
	return !!sw->dma_port;
}

static inline bool nvm_upgradeable(struct tb_switch *sw)
{
	if (sw->no_nvm_upgrade)
		return false;
	return nvm_readable(sw);
}

static inline int nvm_read(struct tb_switch *sw, unsigned int address,
			   void *buf, size_t size)
{
	if (tb_switch_is_usb4(sw))
		return usb4_switch_nvm_read(sw, address, buf, size);
	return dma_port_flash_read(sw->dma_port, address, buf, size);
}

static int nvm_authenticate(struct tb_switch *sw)
{
	int ret;

	if (tb_switch_is_usb4(sw))
		return usb4_switch_nvm_authenticate(sw);

	if (!tb_route(sw)) {
		nvm_authenticate_start_dma_port(sw);
		ret = nvm_authenticate_host_dma_port(sw);
	} else {
		ret = nvm_authenticate_device_dma_port(sw);
	}

	return ret;
}

static int tb_switch_nvm_read(void *priv, unsigned int offset, void *val,
			      size_t bytes)
{
	struct tb_switch *sw = priv;
	int ret;

	pm_runtime_get_sync(&sw->dev);

	if (!mutex_trylock(&sw->tb->lock)) {
		ret = restart_syscall();
		goto out;
	}

	ret = nvm_read(sw, offset, val, bytes);
	mutex_unlock(&sw->tb->lock);

out:
	pm_runtime_mark_last_busy(&sw->dev);
	pm_runtime_put_autosuspend(&sw->dev);

	return ret;
}

static int tb_switch_nvm_no_read(void *priv, unsigned int offset, void *val,
				 size_t bytes)
{
	return -EPERM;
}

static int tb_switch_nvm_write(void *priv, unsigned int offset, void *val,
			       size_t bytes)
{
	struct tb_switch *sw = priv;
	int ret = 0;

	if (!mutex_trylock(&sw->tb->lock))
		return restart_syscall();

	/*
	 * Since writing the NVM image might require some special steps,
	 * for example when CSS headers are written, we cache the image
	 * locally here and handle the special cases when the user asks
	 * us to authenticate the image.
	 */
	if (!sw->nvm->buf) {
		sw->nvm->buf = vmalloc(NVM_MAX_SIZE);
		if (!sw->nvm->buf) {
			ret = -ENOMEM;
			goto unlock;
		}
	}

	sw->nvm->buf_data_size = offset + bytes;
	memcpy(sw->nvm->buf + offset, val, bytes);

unlock:
	mutex_unlock(&sw->tb->lock);

	return ret;
}

static struct nvmem_device *register_nvmem(struct tb_switch *sw, int id,
					   size_t size, bool active)
{
	struct nvmem_config config;

	memset(&config, 0, sizeof(config));

	if (active) {
		config.name = "nvm_active";
		config.reg_read = tb_switch_nvm_read;
		config.read_only = true;
	} else {
		config.name = "nvm_non_active";
		config.reg_read = tb_switch_nvm_no_read;
		config.reg_write = tb_switch_nvm_write;
		config.root_only = true;
	}

	config.id = id;
	config.stride = 4;
	config.word_size = 4;
	config.size = size;
	config.dev = &sw->dev;
	config.owner = THIS_MODULE;
	config.priv = sw;

	return nvmem_register(&config);
}

static int tb_switch_nvm_add(struct tb_switch *sw)
{
	struct nvmem_device *nvm_dev;
	struct tb_switch_nvm *nvm;
	u32 val;
	int ret;

	if (!nvm_readable(sw))
		return 0;

	/*
	 * The NVM format of non-Intel hardware is not known so
	 * currently restrict NVM upgrade for Intel hardware. We may
	 * relax this in the future when we learn other NVM formats.
	 */
	if (sw->config.vendor_id != PCI_VENDOR_ID_INTEL) {
		dev_info(&sw->dev,
			 "NVM format of vendor %#x is not known, disabling NVM upgrade\n",
			 sw->config.vendor_id);
		return 0;
	}

	nvm = kzalloc(sizeof(*nvm), GFP_KERNEL);
	if (!nvm)
		return -ENOMEM;

	nvm->id = ida_simple_get(&nvm_ida, 0, 0, GFP_KERNEL);

	/*
	 * If the switch is in safe-mode the only accessible portion of
	 * the NVM is the non-active one where userspace is expected to
	 * write new functional NVM.
	 */
	if (!sw->safe_mode) {
		u32 nvm_size, hdr_size;

		ret = nvm_read(sw, NVM_FLASH_SIZE, &val, sizeof(val));
		if (ret)
			goto err_ida;

		hdr_size = sw->generation < 3 ? SZ_8K : SZ_16K;
		nvm_size = (SZ_1M << (val & 7)) / 8;
		nvm_size = (nvm_size - hdr_size) / 2;

		ret = nvm_read(sw, NVM_VERSION, &val, sizeof(val));
		if (ret)
			goto err_ida;

		nvm->major = val >> 16;
		nvm->minor = val >> 8;

		nvm_dev = register_nvmem(sw, nvm->id, nvm_size, true);
		if (IS_ERR(nvm_dev)) {
			ret = PTR_ERR(nvm_dev);
			goto err_ida;
		}
		nvm->active = nvm_dev;
	}

	if (!sw->no_nvm_upgrade) {
		nvm_dev = register_nvmem(sw, nvm->id, NVM_MAX_SIZE, false);
		if (IS_ERR(nvm_dev)) {
			ret = PTR_ERR(nvm_dev);
			goto err_nvm_active;
		}
		nvm->non_active = nvm_dev;
	}

	sw->nvm = nvm;
	return 0;

err_nvm_active:
	if (nvm->active)
		nvmem_unregister(nvm->active);
err_ida:
	ida_simple_remove(&nvm_ida, nvm->id);
	kfree(nvm);

	return ret;
}

static void tb_switch_nvm_remove(struct tb_switch *sw)
{
	struct tb_switch_nvm *nvm;

	nvm = sw->nvm;
	sw->nvm = NULL;

	if (!nvm)
		return;

	/* Remove authentication status in case the switch is unplugged */
	if (!nvm->authenticating)
		nvm_clear_auth_status(sw);

	if (nvm->non_active)
		nvmem_unregister(nvm->non_active);
	if (nvm->active)
		nvmem_unregister(nvm->active);
	ida_simple_remove(&nvm_ida, nvm->id);
	vfree(nvm->buf);
	kfree(nvm);
}

/* port utility functions */

static const char *tb_port_type(struct tb_regs_port_header *port)
{
	switch (port->type >> 16) {
	case 0:
		switch ((u8) port->type) {
		case 0:
			return "Inactive";
		case 1:
			return "Port";
		case 2:
			return "NHI";
		default:
			return "unknown";
		}
	case 0x2:
		return "Ethernet";
	case 0x8:
		return "SATA";
	case 0xe:
		return "DP/HDMI";
	case 0x10:
		return "PCIe";
	case 0x20:
		return "USB";
	default:
		return "unknown";
	}
}

static void tb_dump_port(struct tb *tb, struct tb_regs_port_header *port)
{
	tb_dbg(tb,
	       " Port %d: %x:%x (Revision: %d, TB Version: %d, Type: %s (%#x))\n",
	       port->port_number, port->vendor_id, port->device_id,
	       port->revision, port->thunderbolt_version, tb_port_type(port),
	       port->type);
	tb_dbg(tb, "  Max hop id (in/out): %d/%d\n",
	       port->max_in_hop_id, port->max_out_hop_id);
	tb_dbg(tb, "  Max counters: %d\n", port->max_counters);
	tb_dbg(tb, "  NFC Credits: %#x\n", port->nfc_credits);
}

/**
 * tb_port_state() - get connectedness state of a port
 *
 * The port must have a TB_CAP_PHY (i.e. it should be a real port).
 *
 * Return: Returns an enum tb_port_state on success or an error code on failure.
 */
static int tb_port_state(struct tb_port *port)
{
	struct tb_cap_phy phy;
	int res;
	if (port->cap_phy == 0) {
		tb_port_WARN(port, "does not have a PHY\n");
		return -EINVAL;
	}
	res = tb_port_read(port, &phy, TB_CFG_PORT, port->cap_phy, 2);
	if (res)
		return res;
	return phy.state;
}

/**
 * tb_wait_for_port() - wait for a port to become ready
 *
 * Wait up to 1 second for a port to reach state TB_PORT_UP. If
 * wait_if_unplugged is set then we also wait if the port is in state
 * TB_PORT_UNPLUGGED (it takes a while for the device to be registered after
 * switch resume). Otherwise we only wait if a device is registered but the link
 * has not yet been established.
 *
 * Return: Returns an error code on failure. Returns 0 if the port is not
 * connected or failed to reach state TB_PORT_UP within one second. Returns 1
 * if the port is connected and in state TB_PORT_UP.
 */
int tb_wait_for_port(struct tb_port *port, bool wait_if_unplugged)
{
	int retries = 10;
	int state;
	if (!port->cap_phy) {
		tb_port_WARN(port, "does not have PHY\n");
		return -EINVAL;
	}
	if (tb_is_upstream_port(port)) {
		tb_port_WARN(port, "is the upstream port\n");
		return -EINVAL;
	}

	while (retries--) {
		state = tb_port_state(port);
		if (state < 0)
			return state;
		if (state == TB_PORT_DISABLED) {
			tb_port_dbg(port, "is disabled (state: 0)\n");
			return 0;
		}
		if (state == TB_PORT_UNPLUGGED) {
			if (wait_if_unplugged) {
				/* used during resume */
				tb_port_dbg(port,
					    "is unplugged (state: 7), retrying...\n");
				msleep(100);
				continue;
			}
			tb_port_dbg(port, "is unplugged (state: 7)\n");
			return 0;
		}
		if (state == TB_PORT_UP) {
			tb_port_dbg(port, "is connected, link is up (state: 2)\n");
			return 1;
		}

		/*
		 * After plug-in the state is TB_PORT_CONNECTING. Give it some
		 * time.
		 */
		tb_port_dbg(port,
			    "is connected, link is not up (state: %d), retrying...\n",
			    state);
		msleep(100);
	}
	tb_port_warn(port,
		     "failed to reach state TB_PORT_UP. Ignoring port...\n");
	return 0;
}

/**
 * tb_port_add_nfc_credits() - add/remove non flow controlled credits to port
 *
 * Change the number of NFC credits allocated to @port by @credits. To remove
 * NFC credits pass a negative amount of credits.
 *
 * Return: Returns 0 on success or an error code on failure.
 */
int tb_port_add_nfc_credits(struct tb_port *port, int credits)
{
	u32 nfc_credits;

	if (credits == 0 || port->sw->is_unplugged)
		return 0;

	nfc_credits = port->config.nfc_credits & ADP_CS_4_NFC_BUFFERS_MASK;
	nfc_credits += credits;

	tb_port_dbg(port, "adding %d NFC credits to %lu", credits,
		    port->config.nfc_credits & ADP_CS_4_NFC_BUFFERS_MASK);

	port->config.nfc_credits &= ~ADP_CS_4_NFC_BUFFERS_MASK;
	port->config.nfc_credits |= nfc_credits;

	return tb_port_write(port, &port->config.nfc_credits,
			     TB_CFG_PORT, ADP_CS_4, 1);
}

/**
 * tb_port_set_initial_credits() - Set initial port link credits allocated
 * @port: Port to set the initial credits
 * @credits: Number of credits to to allocate
 *
 * Set initial credits value to be used for ingress shared buffering.
 */
int tb_port_set_initial_credits(struct tb_port *port, u32 credits)
{
	u32 data;
	int ret;

	ret = tb_port_read(port, &data, TB_CFG_PORT, ADP_CS_5, 1);
	if (ret)
		return ret;

	data &= ~ADP_CS_5_LCA_MASK;
	data |= (credits << ADP_CS_5_LCA_SHIFT) & ADP_CS_5_LCA_MASK;

	return tb_port_write(port, &data, TB_CFG_PORT, ADP_CS_5, 1);
}

/**
 * tb_port_clear_counter() - clear a counter in TB_CFG_COUNTER
 *
 * Return: Returns 0 on success or an error code on failure.
 */
int tb_port_clear_counter(struct tb_port *port, int counter)
{
	u32 zero[3] = { 0, 0, 0 };
	tb_port_dbg(port, "clearing counter %d\n", counter);
	return tb_port_write(port, zero, TB_CFG_COUNTERS, 3 * counter, 3);
}

/**
 * tb_port_unlock() - Unlock downstream port
 * @port: Port to unlock
 *
 * Needed for USB4 but can be called for any CIO/USB4 ports. Makes the
 * downstream router accessible for CM.
 */
int tb_port_unlock(struct tb_port *port)
{
	if (tb_switch_is_icm(port->sw))
		return 0;
	if (!tb_port_is_null(port))
		return -EINVAL;
	if (tb_switch_is_usb4(port->sw))
		return usb4_port_unlock(port);
	return 0;
}

/**
 * tb_init_port() - initialize a port
 *
 * This is a helper method for tb_switch_alloc. Does not check or initialize
 * any downstream switches.
 *
 * Return: Returns 0 on success or an error code on failure.
 */
static int tb_init_port(struct tb_port *port)
{
	int res;
	int cap;

	res = tb_port_read(port, &port->config, TB_CFG_PORT, 0, 8);
	if (res) {
		if (res == -ENODEV) {
			tb_dbg(port->sw->tb, " Port %d: not implemented\n",
			       port->port);
			return 0;
		}
		return res;
	}

	/* Port 0 is the switch itself and has no PHY. */
	if (port->config.type == TB_TYPE_PORT && port->port != 0) {
		cap = tb_port_find_cap(port, TB_PORT_CAP_PHY);

		if (cap > 0)
			port->cap_phy = cap;
		else
			tb_port_WARN(port, "non switch port without a PHY\n");

		cap = tb_port_find_cap(port, TB_PORT_CAP_USB4);
		if (cap > 0)
			port->cap_usb4 = cap;
	} else if (port->port != 0) {
		cap = tb_port_find_cap(port, TB_PORT_CAP_ADAP);
		if (cap > 0)
			port->cap_adap = cap;
	}

	tb_dump_port(port->sw->tb, &port->config);

	/* Control port does not need HopID allocation */
	if (port->port) {
		ida_init(&port->in_hopids);
		ida_init(&port->out_hopids);
	}

	INIT_LIST_HEAD(&port->list);
	return 0;

}

static int tb_port_alloc_hopid(struct tb_port *port, bool in, int min_hopid,
			       int max_hopid)
{
	int port_max_hopid;
	struct ida *ida;

	if (in) {
		port_max_hopid = port->config.max_in_hop_id;
		ida = &port->in_hopids;
	} else {
		port_max_hopid = port->config.max_out_hop_id;
		ida = &port->out_hopids;
	}

	/* HopIDs 0-7 are reserved */
	if (min_hopid < TB_PATH_MIN_HOPID)
		min_hopid = TB_PATH_MIN_HOPID;

	if (max_hopid < 0 || max_hopid > port_max_hopid)
		max_hopid = port_max_hopid;

	return ida_simple_get(ida, min_hopid, max_hopid + 1, GFP_KERNEL);
}

/**
 * tb_port_alloc_in_hopid() - Allocate input HopID from port
 * @port: Port to allocate HopID for
 * @min_hopid: Minimum acceptable input HopID
 * @max_hopid: Maximum acceptable input HopID
 *
 * Return: HopID between @min_hopid and @max_hopid or negative errno in
 * case of error.
 */
int tb_port_alloc_in_hopid(struct tb_port *port, int min_hopid, int max_hopid)
{
	return tb_port_alloc_hopid(port, true, min_hopid, max_hopid);
}

/**
 * tb_port_alloc_out_hopid() - Allocate output HopID from port
 * @port: Port to allocate HopID for
 * @min_hopid: Minimum acceptable output HopID
 * @max_hopid: Maximum acceptable output HopID
 *
 * Return: HopID between @min_hopid and @max_hopid or negative errno in
 * case of error.
 */
int tb_port_alloc_out_hopid(struct tb_port *port, int min_hopid, int max_hopid)
{
	return tb_port_alloc_hopid(port, false, min_hopid, max_hopid);
}

/**
 * tb_port_release_in_hopid() - Release allocated input HopID from port
 * @port: Port whose HopID to release
 * @hopid: HopID to release
 */
void tb_port_release_in_hopid(struct tb_port *port, int hopid)
{
	ida_simple_remove(&port->in_hopids, hopid);
}

/**
 * tb_port_release_out_hopid() - Release allocated output HopID from port
 * @port: Port whose HopID to release
 * @hopid: HopID to release
 */
void tb_port_release_out_hopid(struct tb_port *port, int hopid)
{
	ida_simple_remove(&port->out_hopids, hopid);
}

/**
 * tb_next_port_on_path() - Return next port for given port on a path
 * @start: Start port of the walk
 * @end: End port of the walk
 * @prev: Previous port (%NULL if this is the first)
 *
 * This function can be used to walk from one port to another if they
 * are connected through zero or more switches. If the @prev is dual
 * link port, the function follows that link and returns another end on
 * that same link.
 *
 * If the @end port has been reached, return %NULL.
 *
 * Domain tb->lock must be held when this function is called.
 */
struct tb_port *tb_next_port_on_path(struct tb_port *start, struct tb_port *end,
				     struct tb_port *prev)
{
	struct tb_port *next;

	if (!prev)
		return start;

	if (prev->sw == end->sw) {
		if (prev == end)
			return NULL;
		return end;
	}

	if (start->sw->config.depth < end->sw->config.depth) {
		if (prev->remote &&
		    prev->remote->sw->config.depth > prev->sw->config.depth)
			next = prev->remote;
		else
			next = tb_port_at(tb_route(end->sw), prev->sw);
	} else {
		if (tb_is_upstream_port(prev)) {
			next = prev->remote;
		} else {
			next = tb_upstream_port(prev->sw);
			/*
			 * Keep the same link if prev and next are both
			 * dual link ports.
			 */
			if (next->dual_link_port &&
			    next->link_nr != prev->link_nr) {
				next = next->dual_link_port;
			}
		}
	}

	return next;
}

static int tb_port_get_link_speed(struct tb_port *port)
{
	u32 val, speed;
	int ret;

	if (!port->cap_phy)
		return -EINVAL;

	ret = tb_port_read(port, &val, TB_CFG_PORT,
			   port->cap_phy + LANE_ADP_CS_1, 1);
	if (ret)
		return ret;

	speed = (val & LANE_ADP_CS_1_CURRENT_SPEED_MASK) >>
		LANE_ADP_CS_1_CURRENT_SPEED_SHIFT;
	return speed == LANE_ADP_CS_1_CURRENT_SPEED_GEN3 ? 20 : 10;
}

static int tb_port_get_link_width(struct tb_port *port)
{
	u32 val;
	int ret;

	if (!port->cap_phy)
		return -EINVAL;

	ret = tb_port_read(port, &val, TB_CFG_PORT,
			   port->cap_phy + LANE_ADP_CS_1, 1);
	if (ret)
		return ret;

	return (val & LANE_ADP_CS_1_CURRENT_WIDTH_MASK) >>
		LANE_ADP_CS_1_CURRENT_WIDTH_SHIFT;
}

static bool tb_port_is_width_supported(struct tb_port *port, int width)
{
	u32 phy, widths;
	int ret;

	if (!port->cap_phy)
		return false;

	ret = tb_port_read(port, &phy, TB_CFG_PORT,
			   port->cap_phy + LANE_ADP_CS_0, 1);
	if (ret)
		return ret;

	widths = (phy & LANE_ADP_CS_0_SUPPORTED_WIDTH_MASK) >>
		LANE_ADP_CS_0_SUPPORTED_WIDTH_SHIFT;

	return !!(widths & width);
}

static int tb_port_set_link_width(struct tb_port *port, unsigned int width)
{
	u32 val;
	int ret;

	if (!port->cap_phy)
		return -EINVAL;

	ret = tb_port_read(port, &val, TB_CFG_PORT,
			   port->cap_phy + LANE_ADP_CS_1, 1);
	if (ret)
		return ret;

	val &= ~LANE_ADP_CS_1_TARGET_WIDTH_MASK;
	switch (width) {
	case 1:
		val |= LANE_ADP_CS_1_TARGET_WIDTH_SINGLE <<
			LANE_ADP_CS_1_TARGET_WIDTH_SHIFT;
		break;
	case 2:
		val |= LANE_ADP_CS_1_TARGET_WIDTH_DUAL <<
			LANE_ADP_CS_1_TARGET_WIDTH_SHIFT;
		break;
	default:
		return -EINVAL;
	}

	val |= LANE_ADP_CS_1_LB;

	return tb_port_write(port, &val, TB_CFG_PORT,
			     port->cap_phy + LANE_ADP_CS_1, 1);
}

static int tb_port_lane_bonding_enable(struct tb_port *port)
{
	int ret;

	/*
	 * Enable lane bonding for both links if not already enabled by
	 * for example the boot firmware.
	 */
	ret = tb_port_get_link_width(port);
	if (ret == 1) {
		ret = tb_port_set_link_width(port, 2);
		if (ret)
			return ret;
	}

	ret = tb_port_get_link_width(port->dual_link_port);
	if (ret == 1) {
		ret = tb_port_set_link_width(port->dual_link_port, 2);
		if (ret) {
			tb_port_set_link_width(port, 1);
			return ret;
		}
	}

	port->bonded = true;
	port->dual_link_port->bonded = true;

	return 0;
}

static void tb_port_lane_bonding_disable(struct tb_port *port)
{
	port->dual_link_port->bonded = false;
	port->bonded = false;

	tb_port_set_link_width(port->dual_link_port, 1);
	tb_port_set_link_width(port, 1);
}

/**
 * tb_port_is_enabled() - Is the adapter port enabled
 * @port: Port to check
 */
bool tb_port_is_enabled(struct tb_port *port)
{
	switch (port->config.type) {
	case TB_TYPE_PCIE_UP:
	case TB_TYPE_PCIE_DOWN:
		return tb_pci_port_is_enabled(port);

	case TB_TYPE_DP_HDMI_IN:
	case TB_TYPE_DP_HDMI_OUT:
		return tb_dp_port_is_enabled(port);

	case TB_TYPE_USB3_UP:
	case TB_TYPE_USB3_DOWN:
		return tb_usb3_port_is_enabled(port);

	default:
		return false;
	}
}

/**
 * tb_usb3_port_is_enabled() - Is the USB3 adapter port enabled
 * @port: USB3 adapter port to check
 */
bool tb_usb3_port_is_enabled(struct tb_port *port)
{
	u32 data;

	if (tb_port_read(port, &data, TB_CFG_PORT,
			 port->cap_adap + ADP_USB3_CS_0, 1))
		return false;

	return !!(data & ADP_USB3_CS_0_PE);
}

/**
 * tb_usb3_port_enable() - Enable USB3 adapter port
 * @port: USB3 adapter port to enable
 * @enable: Enable/disable the USB3 adapter
 */
int tb_usb3_port_enable(struct tb_port *port, bool enable)
{
	u32 word = enable ? (ADP_USB3_CS_0_PE | ADP_USB3_CS_0_V)
			  : ADP_USB3_CS_0_V;

	if (!port->cap_adap)
		return -ENXIO;
	return tb_port_write(port, &word, TB_CFG_PORT,
			     port->cap_adap + ADP_USB3_CS_0, 1);
}

/**
 * tb_pci_port_is_enabled() - Is the PCIe adapter port enabled
 * @port: PCIe port to check
 */
bool tb_pci_port_is_enabled(struct tb_port *port)
{
	u32 data;

	if (tb_port_read(port, &data, TB_CFG_PORT,
			 port->cap_adap + ADP_PCIE_CS_0, 1))
		return false;

	return !!(data & ADP_PCIE_CS_0_PE);
}

/**
 * tb_pci_port_enable() - Enable PCIe adapter port
 * @port: PCIe port to enable
 * @enable: Enable/disable the PCIe adapter
 */
int tb_pci_port_enable(struct tb_port *port, bool enable)
{
	u32 word = enable ? ADP_PCIE_CS_0_PE : 0x0;
	if (!port->cap_adap)
		return -ENXIO;
	return tb_port_write(port, &word, TB_CFG_PORT,
			     port->cap_adap + ADP_PCIE_CS_0, 1);
}

/**
 * tb_dp_port_hpd_is_active() - Is HPD already active
 * @port: DP out port to check
 *
 * Checks if the DP OUT adapter port has HDP bit already set.
 */
int tb_dp_port_hpd_is_active(struct tb_port *port)
{
	u32 data;
	int ret;

	ret = tb_port_read(port, &data, TB_CFG_PORT,
			   port->cap_adap + ADP_DP_CS_2, 1);
	if (ret)
		return ret;

	return !!(data & ADP_DP_CS_2_HDP);
}

/**
 * tb_dp_port_hpd_clear() - Clear HPD from DP IN port
 * @port: Port to clear HPD
 *
 * If the DP IN port has HDP set, this function can be used to clear it.
 */
int tb_dp_port_hpd_clear(struct tb_port *port)
{
	u32 data;
	int ret;

	ret = tb_port_read(port, &data, TB_CFG_PORT,
			   port->cap_adap + ADP_DP_CS_3, 1);
	if (ret)
		return ret;

	data |= ADP_DP_CS_3_HDPC;
	return tb_port_write(port, &data, TB_CFG_PORT,
			     port->cap_adap + ADP_DP_CS_3, 1);
}

/**
 * tb_dp_port_set_hops() - Set video/aux Hop IDs for DP port
 * @port: DP IN/OUT port to set hops
 * @video: Video Hop ID
 * @aux_tx: AUX TX Hop ID
 * @aux_rx: AUX RX Hop ID
 *
 * Programs specified Hop IDs for DP IN/OUT port.
 */
int tb_dp_port_set_hops(struct tb_port *port, unsigned int video,
			unsigned int aux_tx, unsigned int aux_rx)
{
	u32 data[2];
	int ret;

	ret = tb_port_read(port, data, TB_CFG_PORT,
			   port->cap_adap + ADP_DP_CS_0, ARRAY_SIZE(data));
	if (ret)
		return ret;

	data[0] &= ~ADP_DP_CS_0_VIDEO_HOPID_MASK;
	data[1] &= ~ADP_DP_CS_1_AUX_RX_HOPID_MASK;
	data[1] &= ~ADP_DP_CS_1_AUX_RX_HOPID_MASK;

	data[0] |= (video << ADP_DP_CS_0_VIDEO_HOPID_SHIFT) &
		ADP_DP_CS_0_VIDEO_HOPID_MASK;
	data[1] |= aux_tx & ADP_DP_CS_1_AUX_TX_HOPID_MASK;
	data[1] |= (aux_rx << ADP_DP_CS_1_AUX_RX_HOPID_SHIFT) &
		ADP_DP_CS_1_AUX_RX_HOPID_MASK;

	return tb_port_write(port, data, TB_CFG_PORT,
			     port->cap_adap + ADP_DP_CS_0, ARRAY_SIZE(data));
}

/**
 * tb_dp_port_is_enabled() - Is DP adapter port enabled
 * @port: DP adapter port to check
 */
bool tb_dp_port_is_enabled(struct tb_port *port)
{
	u32 data[2];

	if (tb_port_read(port, data, TB_CFG_PORT, port->cap_adap + ADP_DP_CS_0,
			 ARRAY_SIZE(data)))
		return false;

	return !!(data[0] & (ADP_DP_CS_0_VE | ADP_DP_CS_0_AE));
}

/**
 * tb_dp_port_enable() - Enables/disables DP paths of a port
 * @port: DP IN/OUT port
 * @enable: Enable/disable DP path
 *
 * Once Hop IDs are programmed DP paths can be enabled or disabled by
 * calling this function.
 */
int tb_dp_port_enable(struct tb_port *port, bool enable)
{
	u32 data[2];
	int ret;

	ret = tb_port_read(port, data, TB_CFG_PORT,
			  port->cap_adap + ADP_DP_CS_0, ARRAY_SIZE(data));
	if (ret)
		return ret;

	if (enable)
		data[0] |= ADP_DP_CS_0_VE | ADP_DP_CS_0_AE;
	else
		data[0] &= ~(ADP_DP_CS_0_VE | ADP_DP_CS_0_AE);

	return tb_port_write(port, data, TB_CFG_PORT,
			     port->cap_adap + ADP_DP_CS_0, ARRAY_SIZE(data));
}

/* switch utility functions */

static const char *tb_switch_generation_name(const struct tb_switch *sw)
{
	switch (sw->generation) {
	case 1:
		return "Thunderbolt 1";
	case 2:
		return "Thunderbolt 2";
	case 3:
		return "Thunderbolt 3";
	case 4:
		return "USB4";
	default:
		return "Unknown";
	}
}

static void tb_dump_switch(const struct tb *tb, const struct tb_switch *sw)
{
	const struct tb_regs_switch_header *regs = &sw->config;

	tb_dbg(tb, " %s Switch: %x:%x (Revision: %d, TB Version: %d)\n",
	       tb_switch_generation_name(sw), regs->vendor_id, regs->device_id,
	       regs->revision, regs->thunderbolt_version);
	tb_dbg(tb, "  Max Port Number: %d\n", regs->max_port_number);
	tb_dbg(tb, "  Config:\n");
	tb_dbg(tb,
		"   Upstream Port Number: %d Depth: %d Route String: %#llx Enabled: %d, PlugEventsDelay: %dms\n",
	       regs->upstream_port_number, regs->depth,
	       (((u64) regs->route_hi) << 32) | regs->route_lo,
	       regs->enabled, regs->plug_events_delay);
	tb_dbg(tb, "   unknown1: %#x unknown4: %#x\n",
	       regs->__unknown1, regs->__unknown4);
}

/**
 * reset_switch() - reconfigure route, enable and send TB_CFG_PKG_RESET
 *
 * Return: Returns 0 on success or an error code on failure.
 */
int tb_switch_reset(struct tb *tb, u64 route)
{
	struct tb_cfg_result res;
	struct tb_regs_switch_header header = {
		header.route_hi = route >> 32,
		header.route_lo = route,
		header.enabled = true,
	};
	tb_dbg(tb, "resetting switch at %llx\n", route);
	res.err = tb_cfg_write(tb->ctl, ((u32 *) &header) + 2, route,
			0, 2, 2, 2);
	if (res.err)
		return res.err;
	res = tb_cfg_reset(tb->ctl, route, TB_CFG_DEFAULT_TIMEOUT);
	if (res.err > 0)
		return -EIO;
	return res.err;
}

/**
 * tb_plug_events_active() - enable/disable plug events on a switch
 *
 * Also configures a sane plug_events_delay of 255ms.
 *
 * Return: Returns 0 on success or an error code on failure.
 */
static int tb_plug_events_active(struct tb_switch *sw, bool active)
{
	u32 data;
	int res;

	if (tb_switch_is_icm(sw))
		return 0;

	sw->config.plug_events_delay = 0xff;
	res = tb_sw_write(sw, ((u32 *) &sw->config) + 4, TB_CFG_SWITCH, 4, 1);
	if (res)
		return res;

	/* Plug events are always enabled in USB4 */
	if (tb_switch_is_usb4(sw))
		return 0;

	res = tb_sw_read(sw, &data, TB_CFG_SWITCH, sw->cap_plug_events + 1, 1);
	if (res)
		return res;

	if (active) {
		data = data & 0xFFFFFF83;
		switch (sw->config.device_id) {
		case PCI_DEVICE_ID_INTEL_LIGHT_RIDGE:
		case PCI_DEVICE_ID_INTEL_EAGLE_RIDGE:
		case PCI_DEVICE_ID_INTEL_PORT_RIDGE:
			break;
		default:
			data |= 4;
		}
	} else {
		data = data | 0x7c;
	}
	return tb_sw_write(sw, &data, TB_CFG_SWITCH,
			   sw->cap_plug_events + 1, 1);
}

static ssize_t authorized_show(struct device *dev,
			       struct device_attribute *attr,
			       char *buf)
{
	struct tb_switch *sw = tb_to_switch(dev);

	return sprintf(buf, "%u\n", sw->authorized);
}

static int tb_switch_set_authorized(struct tb_switch *sw, unsigned int val)
{
	int ret = -EINVAL;

	if (!mutex_trylock(&sw->tb->lock))
		return restart_syscall();

	if (sw->authorized)
		goto unlock;

	switch (val) {
	/* Approve switch */
	case 1:
		if (sw->key)
			ret = tb_domain_approve_switch_key(sw->tb, sw);
		else
			ret = tb_domain_approve_switch(sw->tb, sw);
		break;

	/* Challenge switch */
	case 2:
		if (sw->key)
			ret = tb_domain_challenge_switch_key(sw->tb, sw);
		break;

	default:
		break;
	}

	if (!ret) {
		sw->authorized = val;
		/* Notify status change to the userspace */
		kobject_uevent(&sw->dev.kobj, KOBJ_CHANGE);
	}

unlock:
	mutex_unlock(&sw->tb->lock);
	return ret;
}

static ssize_t authorized_store(struct device *dev,
				struct device_attribute *attr,
				const char *buf, size_t count)
{
	struct tb_switch *sw = tb_to_switch(dev);
	unsigned int val;
	ssize_t ret;

	ret = kstrtouint(buf, 0, &val);
	if (ret)
		return ret;
	if (val > 2)
		return -EINVAL;

	pm_runtime_get_sync(&sw->dev);
	ret = tb_switch_set_authorized(sw, val);
	pm_runtime_mark_last_busy(&sw->dev);
	pm_runtime_put_autosuspend(&sw->dev);

	return ret ? ret : count;
}
static DEVICE_ATTR_RW(authorized);

static ssize_t boot_show(struct device *dev, struct device_attribute *attr,
			 char *buf)
{
	struct tb_switch *sw = tb_to_switch(dev);

	return sprintf(buf, "%u\n", sw->boot);
}
static DEVICE_ATTR_RO(boot);

static ssize_t device_show(struct device *dev, struct device_attribute *attr,
			   char *buf)
{
	struct tb_switch *sw = tb_to_switch(dev);

	return sprintf(buf, "%#x\n", sw->device);
}
static DEVICE_ATTR_RO(device);

static ssize_t
device_name_show(struct device *dev, struct device_attribute *attr, char *buf)
{
	struct tb_switch *sw = tb_to_switch(dev);

	return sprintf(buf, "%s\n", sw->device_name ? sw->device_name : "");
}
static DEVICE_ATTR_RO(device_name);

static ssize_t
generation_show(struct device *dev, struct device_attribute *attr, char *buf)
{
	struct tb_switch *sw = tb_to_switch(dev);

	return sprintf(buf, "%u\n", sw->generation);
}
static DEVICE_ATTR_RO(generation);

static ssize_t key_show(struct device *dev, struct device_attribute *attr,
			char *buf)
{
	struct tb_switch *sw = tb_to_switch(dev);
	ssize_t ret;

	if (!mutex_trylock(&sw->tb->lock))
		return restart_syscall();

	if (sw->key)
		ret = sprintf(buf, "%*phN\n", TB_SWITCH_KEY_SIZE, sw->key);
	else
		ret = sprintf(buf, "\n");

	mutex_unlock(&sw->tb->lock);
	return ret;
}

static ssize_t key_store(struct device *dev, struct device_attribute *attr,
			 const char *buf, size_t count)
{
	struct tb_switch *sw = tb_to_switch(dev);
	u8 key[TB_SWITCH_KEY_SIZE];
	ssize_t ret = count;
	bool clear = false;

	if (!strcmp(buf, "\n"))
		clear = true;
	else if (hex2bin(key, buf, sizeof(key)))
		return -EINVAL;

	if (!mutex_trylock(&sw->tb->lock))
		return restart_syscall();

	if (sw->authorized) {
		ret = -EBUSY;
	} else {
		kfree(sw->key);
		if (clear) {
			sw->key = NULL;
		} else {
			sw->key = kmemdup(key, sizeof(key), GFP_KERNEL);
			if (!sw->key)
				ret = -ENOMEM;
		}
	}

	mutex_unlock(&sw->tb->lock);
	return ret;
}
static DEVICE_ATTR(key, 0600, key_show, key_store);

static ssize_t speed_show(struct device *dev, struct device_attribute *attr,
			  char *buf)
{
	struct tb_switch *sw = tb_to_switch(dev);

	return sprintf(buf, "%u.0 Gb/s\n", sw->link_speed);
}

/*
 * Currently all lanes must run at the same speed but we expose here
 * both directions to allow possible asymmetric links in the future.
 */
static DEVICE_ATTR(rx_speed, 0444, speed_show, NULL);
static DEVICE_ATTR(tx_speed, 0444, speed_show, NULL);

static ssize_t lanes_show(struct device *dev, struct device_attribute *attr,
			  char *buf)
{
	struct tb_switch *sw = tb_to_switch(dev);

	return sprintf(buf, "%u\n", sw->link_width);
}

/*
 * Currently link has same amount of lanes both directions (1 or 2) but
 * expose them separately to allow possible asymmetric links in the future.
 */
static DEVICE_ATTR(rx_lanes, 0444, lanes_show, NULL);
static DEVICE_ATTR(tx_lanes, 0444, lanes_show, NULL);

static ssize_t nvm_authenticate_show(struct device *dev,
	struct device_attribute *attr, char *buf)
{
	struct tb_switch *sw = tb_to_switch(dev);
	u32 status;

	nvm_get_auth_status(sw, &status);
	return sprintf(buf, "%#x\n", status);
}

static ssize_t nvm_authenticate_store(struct device *dev,
	struct device_attribute *attr, const char *buf, size_t count)
{
	struct tb_switch *sw = tb_to_switch(dev);
	bool val;
	int ret;

	pm_runtime_get_sync(&sw->dev);

	if (!mutex_trylock(&sw->tb->lock)) {
		ret = restart_syscall();
		goto exit_rpm;
	}

	/* If NVMem devices are not yet added */
	if (!sw->nvm) {
		ret = -EAGAIN;
		goto exit_unlock;
	}

	ret = kstrtobool(buf, &val);
	if (ret)
		goto exit_unlock;

	/* Always clear the authentication status */
	nvm_clear_auth_status(sw);

	if (val) {
		if (!sw->nvm->buf) {
			ret = -EINVAL;
			goto exit_unlock;
		}

		ret = nvm_validate_and_write(sw);
		if (ret)
			goto exit_unlock;

		sw->nvm->authenticating = true;
		ret = nvm_authenticate(sw);
	}

exit_unlock:
	mutex_unlock(&sw->tb->lock);
exit_rpm:
	pm_runtime_mark_last_busy(&sw->dev);
	pm_runtime_put_autosuspend(&sw->dev);

	if (ret)
		return ret;
	return count;
}
static DEVICE_ATTR_RW(nvm_authenticate);

static ssize_t nvm_version_show(struct device *dev,
				struct device_attribute *attr, char *buf)
{
	struct tb_switch *sw = tb_to_switch(dev);
	int ret;

	if (!mutex_trylock(&sw->tb->lock))
		return restart_syscall();

	if (sw->safe_mode)
		ret = -ENODATA;
	else if (!sw->nvm)
		ret = -EAGAIN;
	else
		ret = sprintf(buf, "%x.%x\n", sw->nvm->major, sw->nvm->minor);

	mutex_unlock(&sw->tb->lock);

	return ret;
}
static DEVICE_ATTR_RO(nvm_version);

static ssize_t vendor_show(struct device *dev, struct device_attribute *attr,
			   char *buf)
{
	struct tb_switch *sw = tb_to_switch(dev);

	return sprintf(buf, "%#x\n", sw->vendor);
}
static DEVICE_ATTR_RO(vendor);

static ssize_t
vendor_name_show(struct device *dev, struct device_attribute *attr, char *buf)
{
	struct tb_switch *sw = tb_to_switch(dev);

	return sprintf(buf, "%s\n", sw->vendor_name ? sw->vendor_name : "");
}
static DEVICE_ATTR_RO(vendor_name);

static ssize_t unique_id_show(struct device *dev, struct device_attribute *attr,
			      char *buf)
{
	struct tb_switch *sw = tb_to_switch(dev);

	return sprintf(buf, "%pUb\n", sw->uuid);
}
static DEVICE_ATTR_RO(unique_id);

static struct attribute *switch_attrs[] = {
	&dev_attr_authorized.attr,
	&dev_attr_boot.attr,
	&dev_attr_device.attr,
	&dev_attr_device_name.attr,
	&dev_attr_generation.attr,
	&dev_attr_key.attr,
	&dev_attr_nvm_authenticate.attr,
	&dev_attr_nvm_version.attr,
	&dev_attr_rx_speed.attr,
	&dev_attr_rx_lanes.attr,
	&dev_attr_tx_speed.attr,
	&dev_attr_tx_lanes.attr,
	&dev_attr_vendor.attr,
	&dev_attr_vendor_name.attr,
	&dev_attr_unique_id.attr,
	NULL,
};

static umode_t switch_attr_is_visible(struct kobject *kobj,
				      struct attribute *attr, int n)
{
	struct device *dev = container_of(kobj, struct device, kobj);
	struct tb_switch *sw = tb_to_switch(dev);

	if (attr == &dev_attr_device.attr) {
		if (!sw->device)
			return 0;
	} else if (attr == &dev_attr_device_name.attr) {
		if (!sw->device_name)
			return 0;
	} else if (attr == &dev_attr_vendor.attr)  {
		if (!sw->vendor)
			return 0;
	} else if (attr == &dev_attr_vendor_name.attr)  {
		if (!sw->vendor_name)
			return 0;
	} else if (attr == &dev_attr_key.attr) {
		if (tb_route(sw) &&
		    sw->tb->security_level == TB_SECURITY_SECURE &&
		    sw->security_level == TB_SECURITY_SECURE)
			return attr->mode;
		return 0;
	} else if (attr == &dev_attr_rx_speed.attr ||
		   attr == &dev_attr_rx_lanes.attr ||
		   attr == &dev_attr_tx_speed.attr ||
		   attr == &dev_attr_tx_lanes.attr) {
		if (tb_route(sw))
			return attr->mode;
		return 0;
	} else if (attr == &dev_attr_nvm_authenticate.attr) {
		if (nvm_upgradeable(sw))
			return attr->mode;
		return 0;
	} else if (attr == &dev_attr_nvm_version.attr) {
		if (nvm_readable(sw))
			return attr->mode;
		return 0;
	} else if (attr == &dev_attr_boot.attr) {
		if (tb_route(sw))
			return attr->mode;
		return 0;
	}

	return sw->safe_mode ? 0 : attr->mode;
}

static struct attribute_group switch_group = {
	.is_visible = switch_attr_is_visible,
	.attrs = switch_attrs,
};

static const struct attribute_group *switch_groups[] = {
	&switch_group,
	NULL,
};

static void tb_switch_release(struct device *dev)
{
	struct tb_switch *sw = tb_to_switch(dev);
	struct tb_port *port;

	dma_port_free(sw->dma_port);

	tb_switch_for_each_port(sw, port) {
		if (!port->disabled) {
			ida_destroy(&port->in_hopids);
			ida_destroy(&port->out_hopids);
		}
	}

	kfree(sw->uuid);
	kfree(sw->device_name);
	kfree(sw->vendor_name);
	kfree(sw->ports);
	kfree(sw->drom);
	kfree(sw->key);
	kfree(sw);
}

/*
 * Currently only need to provide the callbacks. Everything else is handled
 * in the connection manager.
 */
static int __maybe_unused tb_switch_runtime_suspend(struct device *dev)
{
	struct tb_switch *sw = tb_to_switch(dev);
	const struct tb_cm_ops *cm_ops = sw->tb->cm_ops;

	if (cm_ops->runtime_suspend_switch)
		return cm_ops->runtime_suspend_switch(sw);

	return 0;
}

static int __maybe_unused tb_switch_runtime_resume(struct device *dev)
{
	struct tb_switch *sw = tb_to_switch(dev);
	const struct tb_cm_ops *cm_ops = sw->tb->cm_ops;

	if (cm_ops->runtime_resume_switch)
		return cm_ops->runtime_resume_switch(sw);
	return 0;
}

static const struct dev_pm_ops tb_switch_pm_ops = {
	SET_RUNTIME_PM_OPS(tb_switch_runtime_suspend, tb_switch_runtime_resume,
			   NULL)
};

struct device_type tb_switch_type = {
	.name = "thunderbolt_device",
	.release = tb_switch_release,
	.pm = &tb_switch_pm_ops,
};

static int tb_switch_get_generation(struct tb_switch *sw)
{
	switch (sw->config.device_id) {
	case PCI_DEVICE_ID_INTEL_LIGHT_RIDGE:
	case PCI_DEVICE_ID_INTEL_EAGLE_RIDGE:
	case PCI_DEVICE_ID_INTEL_LIGHT_PEAK:
	case PCI_DEVICE_ID_INTEL_CACTUS_RIDGE_2C:
	case PCI_DEVICE_ID_INTEL_CACTUS_RIDGE_4C:
	case PCI_DEVICE_ID_INTEL_PORT_RIDGE:
	case PCI_DEVICE_ID_INTEL_REDWOOD_RIDGE_2C_BRIDGE:
	case PCI_DEVICE_ID_INTEL_REDWOOD_RIDGE_4C_BRIDGE:
		return 1;

	case PCI_DEVICE_ID_INTEL_WIN_RIDGE_2C_BRIDGE:
	case PCI_DEVICE_ID_INTEL_FALCON_RIDGE_2C_BRIDGE:
	case PCI_DEVICE_ID_INTEL_FALCON_RIDGE_4C_BRIDGE:
		return 2;

	case PCI_DEVICE_ID_INTEL_ALPINE_RIDGE_LP_BRIDGE:
	case PCI_DEVICE_ID_INTEL_ALPINE_RIDGE_2C_BRIDGE:
	case PCI_DEVICE_ID_INTEL_ALPINE_RIDGE_4C_BRIDGE:
	case PCI_DEVICE_ID_INTEL_ALPINE_RIDGE_C_2C_BRIDGE:
	case PCI_DEVICE_ID_INTEL_ALPINE_RIDGE_C_4C_BRIDGE:
	case PCI_DEVICE_ID_INTEL_TITAN_RIDGE_2C_BRIDGE:
	case PCI_DEVICE_ID_INTEL_TITAN_RIDGE_4C_BRIDGE:
	case PCI_DEVICE_ID_INTEL_TITAN_RIDGE_DD_BRIDGE:
	case PCI_DEVICE_ID_INTEL_ICL_NHI0:
	case PCI_DEVICE_ID_INTEL_ICL_NHI1:
		return 3;

	default:
		if (tb_switch_is_usb4(sw))
			return 4;

		/*
		 * For unknown switches assume generation to be 1 to be
		 * on the safe side.
		 */
		tb_sw_warn(sw, "unsupported switch device id %#x\n",
			   sw->config.device_id);
		return 1;
	}
}

static bool tb_switch_exceeds_max_depth(const struct tb_switch *sw, int depth)
{
	int max_depth;

	if (tb_switch_is_usb4(sw) ||
	    (sw->tb->root_switch && tb_switch_is_usb4(sw->tb->root_switch)))
		max_depth = USB4_SWITCH_MAX_DEPTH;
	else
		max_depth = TB_SWITCH_MAX_DEPTH;

	return depth > max_depth;
}

/**
 * tb_switch_alloc() - allocate a switch
 * @tb: Pointer to the owning domain
 * @parent: Parent device for this switch
 * @route: Route string for this switch
 *
 * Allocates and initializes a switch. Will not upload configuration to
 * the switch. For that you need to call tb_switch_configure()
 * separately. The returned switch should be released by calling
 * tb_switch_put().
 *
 * Return: Pointer to the allocated switch or ERR_PTR() in case of
 * failure.
 */
struct tb_switch *tb_switch_alloc(struct tb *tb, struct device *parent,
				  u64 route)
{
	struct tb_switch *sw;
	int upstream_port;
	int i, ret, depth;

	/* Unlock the downstream port so we can access the switch below */
	if (route) {
		struct tb_switch *parent_sw = tb_to_switch(parent);
		struct tb_port *down;

		down = tb_port_at(route, parent_sw);
		tb_port_unlock(down);
	}

	depth = tb_route_length(route);

	upstream_port = tb_cfg_get_upstream_port(tb->ctl, route);
	if (upstream_port < 0)
		return ERR_PTR(upstream_port);

	sw = kzalloc(sizeof(*sw), GFP_KERNEL);
	if (!sw)
		return ERR_PTR(-ENOMEM);

	sw->tb = tb;
	ret = tb_cfg_read(tb->ctl, &sw->config, route, 0, TB_CFG_SWITCH, 0, 5);
	if (ret)
		goto err_free_sw_ports;

	sw->generation = tb_switch_get_generation(sw);

	tb_dbg(tb, "current switch config:\n");
	tb_dump_switch(tb, sw);

	/* configure switch */
	sw->config.upstream_port_number = upstream_port;
	sw->config.depth = depth;
	sw->config.route_hi = upper_32_bits(route);
	sw->config.route_lo = lower_32_bits(route);
	sw->config.enabled = 0;

	/* Make sure we do not exceed maximum topology limit */
	if (tb_switch_exceeds_max_depth(sw, depth)) {
		ret = -EADDRNOTAVAIL;
		goto err_free_sw_ports;
	}

	/* initialize ports */
	sw->ports = kcalloc(sw->config.max_port_number + 1, sizeof(*sw->ports),
				GFP_KERNEL);
	if (!sw->ports) {
		ret = -ENOMEM;
		goto err_free_sw_ports;
	}

	for (i = 0; i <= sw->config.max_port_number; i++) {
		/* minimum setup for tb_find_cap and tb_drom_read to work */
		sw->ports[i].sw = sw;
		sw->ports[i].port = i;
	}

	ret = tb_switch_find_vse_cap(sw, TB_VSE_CAP_PLUG_EVENTS);
	if (ret > 0)
		sw->cap_plug_events = ret;

	ret = tb_switch_find_vse_cap(sw, TB_VSE_CAP_LINK_CONTROLLER);
	if (ret > 0)
		sw->cap_lc = ret;

	/* Root switch is always authorized */
	if (!route)
		sw->authorized = true;

	device_initialize(&sw->dev);
	sw->dev.parent = parent;
	sw->dev.bus = &tb_bus_type;
	sw->dev.type = &tb_switch_type;
	sw->dev.groups = switch_groups;
	dev_set_name(&sw->dev, "%u-%llx", tb->index, tb_route(sw));

	return sw;

err_free_sw_ports:
	kfree(sw->ports);
	kfree(sw);

	return ERR_PTR(ret);
}

/**
 * tb_switch_alloc_safe_mode() - allocate a switch that is in safe mode
 * @tb: Pointer to the owning domain
 * @parent: Parent device for this switch
 * @route: Route string for this switch
 *
 * This creates a switch in safe mode. This means the switch pretty much
 * lacks all capabilities except DMA configuration port before it is
 * flashed with a valid NVM firmware.
 *
 * The returned switch must be released by calling tb_switch_put().
 *
 * Return: Pointer to the allocated switch or ERR_PTR() in case of failure
 */
struct tb_switch *
tb_switch_alloc_safe_mode(struct tb *tb, struct device *parent, u64 route)
{
	struct tb_switch *sw;

	sw = kzalloc(sizeof(*sw), GFP_KERNEL);
	if (!sw)
		return ERR_PTR(-ENOMEM);

	sw->tb = tb;
	sw->config.depth = tb_route_length(route);
	sw->config.route_hi = upper_32_bits(route);
	sw->config.route_lo = lower_32_bits(route);
	sw->safe_mode = true;

	device_initialize(&sw->dev);
	sw->dev.parent = parent;
	sw->dev.bus = &tb_bus_type;
	sw->dev.type = &tb_switch_type;
	sw->dev.groups = switch_groups;
	dev_set_name(&sw->dev, "%u-%llx", tb->index, tb_route(sw));

	return sw;
}

/**
 * tb_switch_configure() - Uploads configuration to the switch
 * @sw: Switch to configure
 *
 * Call this function before the switch is added to the system. It will
 * upload configuration to the switch and makes it available for the
 * connection manager to use. Can be called to the switch again after
 * resume from low power states to re-initialize it.
 *
 * Return: %0 in case of success and negative errno in case of failure
 */
int tb_switch_configure(struct tb_switch *sw)
{
	struct tb *tb = sw->tb;
	u64 route;
	int ret;

	route = tb_route(sw);

	tb_dbg(tb, "%s Switch at %#llx (depth: %d, up port: %d)\n",
	       sw->config.enabled ? "restoring " : "initializing", route,
	       tb_route_length(route), sw->config.upstream_port_number);

	sw->config.enabled = 1;

	if (tb_switch_is_usb4(sw)) {
		/*
		 * For USB4 devices, we need to program the CM version
		 * accordingly so that it knows to expose all the
		 * additional capabilities.
		 */
		sw->config.cmuv = USB4_VERSION_1_0;

		/* Enumerate the switch */
		ret = tb_sw_write(sw, (u32 *)&sw->config + 1, TB_CFG_SWITCH,
				  ROUTER_CS_1, 4);
		if (ret)
			return ret;

		ret = usb4_switch_setup(sw);
		if (ret)
			return ret;

		ret = usb4_switch_configure_link(sw);
	} else {
		if (sw->config.vendor_id != PCI_VENDOR_ID_INTEL)
			tb_sw_warn(sw, "unknown switch vendor id %#x\n",
				   sw->config.vendor_id);
<<<<<<< HEAD

		if (!sw->cap_plug_events) {
			tb_sw_warn(sw, "cannot find TB_VSE_CAP_PLUG_EVENTS aborting\n");
			return -ENODEV;
		}

		/* Enumerate the switch */
		ret = tb_sw_write(sw, (u32 *)&sw->config + 1, TB_CFG_SWITCH,
				  ROUTER_CS_1, 3);
		if (ret)
			return ret;

=======

		if (!sw->cap_plug_events) {
			tb_sw_warn(sw, "cannot find TB_VSE_CAP_PLUG_EVENTS aborting\n");
			return -ENODEV;
		}

		/* Enumerate the switch */
		ret = tb_sw_write(sw, (u32 *)&sw->config + 1, TB_CFG_SWITCH,
				  ROUTER_CS_1, 3);
		if (ret)
			return ret;

>>>>>>> 2c523b34
		ret = tb_lc_configure_link(sw);
	}
	if (ret)
		return ret;

	return tb_plug_events_active(sw, true);
}

static int tb_switch_set_uuid(struct tb_switch *sw)
{
	bool uid = false;
	u32 uuid[4];
	int ret;

	if (sw->uuid)
		return 0;

	if (tb_switch_is_usb4(sw)) {
		ret = usb4_switch_read_uid(sw, &sw->uid);
		if (ret)
			return ret;
		uid = true;
	} else {
		/*
		 * The newer controllers include fused UUID as part of
		 * link controller specific registers
		 */
		ret = tb_lc_read_uuid(sw, uuid);
		if (ret) {
			if (ret != -EINVAL)
				return ret;
			uid = true;
		}
	}

	if (uid) {
		/*
		 * ICM generates UUID based on UID and fills the upper
		 * two words with ones. This is not strictly following
		 * UUID format but we want to be compatible with it so
		 * we do the same here.
		 */
		uuid[0] = sw->uid & 0xffffffff;
		uuid[1] = (sw->uid >> 32) & 0xffffffff;
		uuid[2] = 0xffffffff;
		uuid[3] = 0xffffffff;
	}

	sw->uuid = kmemdup(uuid, sizeof(uuid), GFP_KERNEL);
	if (!sw->uuid)
		return -ENOMEM;
	return 0;
}

static int tb_switch_add_dma_port(struct tb_switch *sw)
{
	u32 status;
	int ret;

	switch (sw->generation) {
	case 2:
		/* Only root switch can be upgraded */
		if (tb_route(sw))
			return 0;

		/* fallthrough */
	case 3:
		ret = tb_switch_set_uuid(sw);
		if (ret)
			return ret;
		break;

	default:
		/*
		 * DMA port is the only thing available when the switch
		 * is in safe mode.
		 */
		if (!sw->safe_mode)
			return 0;
		break;
	}

	/* Root switch DMA port requires running firmware */
	if (!tb_route(sw) && !tb_switch_is_icm(sw))
		return 0;

	sw->dma_port = dma_port_alloc(sw);
	if (!sw->dma_port)
		return 0;

	if (sw->no_nvm_upgrade)
		return 0;

	/*
	 * If there is status already set then authentication failed
	 * when the dma_port_flash_update_auth() returned. Power cycling
	 * is not needed (it was done already) so only thing we do here
	 * is to unblock runtime PM of the root port.
	 */
	nvm_get_auth_status(sw, &status);
	if (status) {
		if (!tb_route(sw))
			nvm_authenticate_complete_dma_port(sw);
		return 0;
	}

	/*
	 * Check status of the previous flash authentication. If there
	 * is one we need to power cycle the switch in any case to make
	 * it functional again.
	 */
	ret = dma_port_flash_update_auth_status(sw->dma_port, &status);
	if (ret <= 0)
		return ret;

	/* Now we can allow root port to suspend again */
	if (!tb_route(sw))
		nvm_authenticate_complete_dma_port(sw);

	if (status) {
		tb_sw_info(sw, "switch flash authentication failed\n");
		nvm_set_auth_status(sw, status);
	}

	tb_sw_info(sw, "power cycling the switch now\n");
	dma_port_power_cycle(sw->dma_port);

	/*
	 * We return error here which causes the switch adding failure.
	 * It should appear back after power cycle is complete.
	 */
	return -ESHUTDOWN;
}

static void tb_switch_default_link_ports(struct tb_switch *sw)
{
	int i;

	for (i = 1; i <= sw->config.max_port_number; i += 2) {
		struct tb_port *port = &sw->ports[i];
		struct tb_port *subordinate;

		if (!tb_port_is_null(port))
			continue;

		/* Check for the subordinate port */
		if (i == sw->config.max_port_number ||
		    !tb_port_is_null(&sw->ports[i + 1]))
			continue;

		/* Link them if not already done so (by DROM) */
		subordinate = &sw->ports[i + 1];
		if (!port->dual_link_port && !subordinate->dual_link_port) {
			port->link_nr = 0;
			port->dual_link_port = subordinate;
			subordinate->link_nr = 1;
			subordinate->dual_link_port = port;

			tb_sw_dbg(sw, "linked ports %d <-> %d\n",
				  port->port, subordinate->port);
		}
	}
}

static bool tb_switch_lane_bonding_possible(struct tb_switch *sw)
{
	const struct tb_port *up = tb_upstream_port(sw);

	if (!up->dual_link_port || !up->dual_link_port->remote)
		return false;

	if (tb_switch_is_usb4(sw))
		return usb4_switch_lane_bonding_possible(sw);
	return tb_lc_lane_bonding_possible(sw);
}

static int tb_switch_update_link_attributes(struct tb_switch *sw)
{
	struct tb_port *up;
	bool change = false;
	int ret;

	if (!tb_route(sw) || tb_switch_is_icm(sw))
		return 0;

	up = tb_upstream_port(sw);

	ret = tb_port_get_link_speed(up);
	if (ret < 0)
		return ret;
	if (sw->link_speed != ret)
		change = true;
	sw->link_speed = ret;

	ret = tb_port_get_link_width(up);
	if (ret < 0)
		return ret;
	if (sw->link_width != ret)
		change = true;
	sw->link_width = ret;

	/* Notify userspace that there is possible link attribute change */
	if (device_is_registered(&sw->dev) && change)
		kobject_uevent(&sw->dev.kobj, KOBJ_CHANGE);

	return 0;
}

/**
 * tb_switch_lane_bonding_enable() - Enable lane bonding
 * @sw: Switch to enable lane bonding
 *
 * Connection manager can call this function to enable lane bonding of a
 * switch. If conditions are correct and both switches support the feature,
 * lanes are bonded. It is safe to call this to any switch.
 */
int tb_switch_lane_bonding_enable(struct tb_switch *sw)
{
	struct tb_switch *parent = tb_to_switch(sw->dev.parent);
	struct tb_port *up, *down;
	u64 route = tb_route(sw);
	int ret;

	if (!route)
		return 0;

	if (!tb_switch_lane_bonding_possible(sw))
		return 0;

	up = tb_upstream_port(sw);
	down = tb_port_at(route, parent);

	if (!tb_port_is_width_supported(up, 2) ||
	    !tb_port_is_width_supported(down, 2))
		return 0;

	ret = tb_port_lane_bonding_enable(up);
	if (ret) {
		tb_port_warn(up, "failed to enable lane bonding\n");
		return ret;
	}

	ret = tb_port_lane_bonding_enable(down);
	if (ret) {
		tb_port_warn(down, "failed to enable lane bonding\n");
		tb_port_lane_bonding_disable(up);
		return ret;
	}

	tb_switch_update_link_attributes(sw);

	tb_sw_dbg(sw, "lane bonding enabled\n");
	return ret;
}

/**
 * tb_switch_lane_bonding_disable() - Disable lane bonding
 * @sw: Switch whose lane bonding to disable
 *
 * Disables lane bonding between @sw and parent. This can be called even
 * if lanes were not bonded originally.
 */
void tb_switch_lane_bonding_disable(struct tb_switch *sw)
{
	struct tb_switch *parent = tb_to_switch(sw->dev.parent);
	struct tb_port *up, *down;

	if (!tb_route(sw))
		return;

	up = tb_upstream_port(sw);
	if (!up->bonded)
		return;

	down = tb_port_at(tb_route(sw), parent);

	tb_port_lane_bonding_disable(up);
	tb_port_lane_bonding_disable(down);

	tb_switch_update_link_attributes(sw);
	tb_sw_dbg(sw, "lane bonding disabled\n");
}

/**
 * tb_switch_add() - Add a switch to the domain
 * @sw: Switch to add
 *
 * This is the last step in adding switch to the domain. It will read
 * identification information from DROM and initializes ports so that
 * they can be used to connect other switches. The switch will be
 * exposed to the userspace when this function successfully returns. To
 * remove and release the switch, call tb_switch_remove().
 *
 * Return: %0 in case of success and negative errno in case of failure
 */
int tb_switch_add(struct tb_switch *sw)
{
	int i, ret;

	/*
	 * Initialize DMA control port now before we read DROM. Recent
	 * host controllers have more complete DROM on NVM that includes
	 * vendor and model identification strings which we then expose
	 * to the userspace. NVM can be accessed through DMA
	 * configuration based mailbox.
	 */
	ret = tb_switch_add_dma_port(sw);
	if (ret) {
		dev_err(&sw->dev, "failed to add DMA port\n");
		return ret;
	}

	if (!sw->safe_mode) {
		/* read drom */
		ret = tb_drom_read(sw);
		if (ret) {
			dev_err(&sw->dev, "reading DROM failed\n");
			return ret;
		}
		tb_sw_dbg(sw, "uid: %#llx\n", sw->uid);

		ret = tb_switch_set_uuid(sw);
		if (ret) {
			dev_err(&sw->dev, "failed to set UUID\n");
			return ret;
		}

		for (i = 0; i <= sw->config.max_port_number; i++) {
			if (sw->ports[i].disabled) {
				tb_port_dbg(&sw->ports[i], "disabled by eeprom\n");
				continue;
			}
			ret = tb_init_port(&sw->ports[i]);
			if (ret) {
				dev_err(&sw->dev, "failed to initialize port %d\n", i);
				return ret;
			}
		}

		tb_switch_default_link_ports(sw);

		ret = tb_switch_update_link_attributes(sw);
		if (ret)
			return ret;

		ret = tb_switch_tmu_init(sw);
		if (ret)
			return ret;
	}

	ret = device_add(&sw->dev);
	if (ret) {
		dev_err(&sw->dev, "failed to add device: %d\n", ret);
		return ret;
	}

	if (tb_route(sw)) {
		dev_info(&sw->dev, "new device found, vendor=%#x device=%#x\n",
			 sw->vendor, sw->device);
		if (sw->vendor_name && sw->device_name)
			dev_info(&sw->dev, "%s %s\n", sw->vendor_name,
				 sw->device_name);
	}

	ret = tb_switch_nvm_add(sw);
	if (ret) {
		dev_err(&sw->dev, "failed to add NVM devices\n");
		device_del(&sw->dev);
		return ret;
	}

	pm_runtime_set_active(&sw->dev);
	if (sw->rpm) {
		pm_runtime_set_autosuspend_delay(&sw->dev, TB_AUTOSUSPEND_DELAY);
		pm_runtime_use_autosuspend(&sw->dev);
		pm_runtime_mark_last_busy(&sw->dev);
		pm_runtime_enable(&sw->dev);
		pm_request_autosuspend(&sw->dev);
	}

	return 0;
}

/**
 * tb_switch_remove() - Remove and release a switch
 * @sw: Switch to remove
 *
 * This will remove the switch from the domain and release it after last
 * reference count drops to zero. If there are switches connected below
 * this switch, they will be removed as well.
 */
void tb_switch_remove(struct tb_switch *sw)
{
	struct tb_port *port;

	if (sw->rpm) {
		pm_runtime_get_sync(&sw->dev);
		pm_runtime_disable(&sw->dev);
	}

	/* port 0 is the switch itself and never has a remote */
	tb_switch_for_each_port(sw, port) {
		if (tb_port_has_remote(port)) {
			tb_switch_remove(port->remote->sw);
			port->remote = NULL;
		} else if (port->xdomain) {
			tb_xdomain_remove(port->xdomain);
			port->xdomain = NULL;
		}
	}

	if (!sw->is_unplugged)
		tb_plug_events_active(sw, false);

	if (tb_switch_is_usb4(sw))
		usb4_switch_unconfigure_link(sw);
	else
		tb_lc_unconfigure_link(sw);

	tb_switch_nvm_remove(sw);

	if (tb_route(sw))
		dev_info(&sw->dev, "device disconnected\n");
	device_unregister(&sw->dev);
}

/**
 * tb_sw_set_unplugged() - set is_unplugged on switch and downstream switches
 */
void tb_sw_set_unplugged(struct tb_switch *sw)
{
	struct tb_port *port;

	if (sw == sw->tb->root_switch) {
		tb_sw_WARN(sw, "cannot unplug root switch\n");
		return;
	}
	if (sw->is_unplugged) {
		tb_sw_WARN(sw, "is_unplugged already set\n");
		return;
	}
	sw->is_unplugged = true;
	tb_switch_for_each_port(sw, port) {
		if (tb_port_has_remote(port))
			tb_sw_set_unplugged(port->remote->sw);
		else if (port->xdomain)
			port->xdomain->is_unplugged = true;
	}
}

int tb_switch_resume(struct tb_switch *sw)
{
	struct tb_port *port;
	int err;

	tb_sw_dbg(sw, "resuming switch\n");

	/*
	 * Check for UID of the connected switches except for root
	 * switch which we assume cannot be removed.
	 */
	if (tb_route(sw)) {
		u64 uid;

		/*
		 * Check first that we can still read the switch config
		 * space. It may be that there is now another domain
		 * connected.
		 */
		err = tb_cfg_get_upstream_port(sw->tb->ctl, tb_route(sw));
		if (err < 0) {
			tb_sw_info(sw, "switch not present anymore\n");
			return err;
		}

		if (tb_switch_is_usb4(sw))
			err = usb4_switch_read_uid(sw, &uid);
		else
			err = tb_drom_read_uid_only(sw, &uid);
		if (err) {
			tb_sw_warn(sw, "uid read failed\n");
			return err;
		}
		if (sw->uid != uid) {
			tb_sw_info(sw,
				"changed while suspended (uid %#llx -> %#llx)\n",
				sw->uid, uid);
			return -ENODEV;
		}
	}

	err = tb_switch_configure(sw);
	if (err)
		return err;

	/* check for surviving downstream switches */
	tb_switch_for_each_port(sw, port) {
		if (!tb_port_has_remote(port) && !port->xdomain)
			continue;

		if (tb_wait_for_port(port, true) <= 0) {
			tb_port_warn(port,
				     "lost during suspend, disconnecting\n");
			if (tb_port_has_remote(port))
				tb_sw_set_unplugged(port->remote->sw);
			else if (port->xdomain)
				port->xdomain->is_unplugged = true;
		} else if (tb_port_has_remote(port) || port->xdomain) {
			/*
			 * Always unlock the port so the downstream
			 * switch/domain is accessible.
			 */
			if (tb_port_unlock(port))
				tb_port_warn(port, "failed to unlock port\n");
			if (port->remote && tb_switch_resume(port->remote->sw)) {
				tb_port_warn(port,
					     "lost during suspend, disconnecting\n");
				tb_sw_set_unplugged(port->remote->sw);
			}
		}
	}
	return 0;
}

void tb_switch_suspend(struct tb_switch *sw)
{
	struct tb_port *port;
	int err;

	err = tb_plug_events_active(sw, false);
	if (err)
		return;

	tb_switch_for_each_port(sw, port) {
		if (tb_port_has_remote(port))
			tb_switch_suspend(port->remote->sw);
	}

	if (tb_switch_is_usb4(sw))
		usb4_switch_set_sleep(sw);
	else
		tb_lc_set_sleep(sw);
}

/**
 * tb_switch_query_dp_resource() - Query availability of DP resource
 * @sw: Switch whose DP resource is queried
 * @in: DP IN port
 *
 * Queries availability of DP resource for DP tunneling using switch
 * specific means. Returns %true if resource is available.
 */
bool tb_switch_query_dp_resource(struct tb_switch *sw, struct tb_port *in)
{
	if (tb_switch_is_usb4(sw))
		return usb4_switch_query_dp_resource(sw, in);
	return tb_lc_dp_sink_query(sw, in);
}

/**
 * tb_switch_alloc_dp_resource() - Allocate available DP resource
 * @sw: Switch whose DP resource is allocated
 * @in: DP IN port
 *
 * Allocates DP resource for DP tunneling. The resource must be
 * available for this to succeed (see tb_switch_query_dp_resource()).
 * Returns %0 in success and negative errno otherwise.
 */
int tb_switch_alloc_dp_resource(struct tb_switch *sw, struct tb_port *in)
{
	if (tb_switch_is_usb4(sw))
		return usb4_switch_alloc_dp_resource(sw, in);
	return tb_lc_dp_sink_alloc(sw, in);
}

/**
 * tb_switch_dealloc_dp_resource() - De-allocate DP resource
 * @sw: Switch whose DP resource is de-allocated
 * @in: DP IN port
 *
 * De-allocates DP resource that was previously allocated for DP
 * tunneling.
 */
void tb_switch_dealloc_dp_resource(struct tb_switch *sw, struct tb_port *in)
{
	int ret;

	if (tb_switch_is_usb4(sw))
		ret = usb4_switch_dealloc_dp_resource(sw, in);
	else
		ret = tb_lc_dp_sink_dealloc(sw, in);

	if (ret)
		tb_sw_warn(sw, "failed to de-allocate DP resource for port %d\n",
			   in->port);
}

struct tb_sw_lookup {
	struct tb *tb;
	u8 link;
	u8 depth;
	const uuid_t *uuid;
	u64 route;
};

static int tb_switch_match(struct device *dev, const void *data)
{
	struct tb_switch *sw = tb_to_switch(dev);
	const struct tb_sw_lookup *lookup = data;

	if (!sw)
		return 0;
	if (sw->tb != lookup->tb)
		return 0;

	if (lookup->uuid)
		return !memcmp(sw->uuid, lookup->uuid, sizeof(*lookup->uuid));

	if (lookup->route) {
		return sw->config.route_lo == lower_32_bits(lookup->route) &&
		       sw->config.route_hi == upper_32_bits(lookup->route);
	}

	/* Root switch is matched only by depth */
	if (!lookup->depth)
		return !sw->depth;

	return sw->link == lookup->link && sw->depth == lookup->depth;
}

/**
 * tb_switch_find_by_link_depth() - Find switch by link and depth
 * @tb: Domain the switch belongs
 * @link: Link number the switch is connected
 * @depth: Depth of the switch in link
 *
 * Returned switch has reference count increased so the caller needs to
 * call tb_switch_put() when done with the switch.
 */
struct tb_switch *tb_switch_find_by_link_depth(struct tb *tb, u8 link, u8 depth)
{
	struct tb_sw_lookup lookup;
	struct device *dev;

	memset(&lookup, 0, sizeof(lookup));
	lookup.tb = tb;
	lookup.link = link;
	lookup.depth = depth;

	dev = bus_find_device(&tb_bus_type, NULL, &lookup, tb_switch_match);
	if (dev)
		return tb_to_switch(dev);

	return NULL;
}

/**
 * tb_switch_find_by_uuid() - Find switch by UUID
 * @tb: Domain the switch belongs
 * @uuid: UUID to look for
 *
 * Returned switch has reference count increased so the caller needs to
 * call tb_switch_put() when done with the switch.
 */
struct tb_switch *tb_switch_find_by_uuid(struct tb *tb, const uuid_t *uuid)
{
	struct tb_sw_lookup lookup;
	struct device *dev;

	memset(&lookup, 0, sizeof(lookup));
	lookup.tb = tb;
	lookup.uuid = uuid;

	dev = bus_find_device(&tb_bus_type, NULL, &lookup, tb_switch_match);
	if (dev)
		return tb_to_switch(dev);

	return NULL;
}

/**
 * tb_switch_find_by_route() - Find switch by route string
 * @tb: Domain the switch belongs
 * @route: Route string to look for
 *
 * Returned switch has reference count increased so the caller needs to
 * call tb_switch_put() when done with the switch.
 */
struct tb_switch *tb_switch_find_by_route(struct tb *tb, u64 route)
{
	struct tb_sw_lookup lookup;
	struct device *dev;

	if (!route)
		return tb_switch_get(tb->root_switch);

	memset(&lookup, 0, sizeof(lookup));
	lookup.tb = tb;
	lookup.route = route;

	dev = bus_find_device(&tb_bus_type, NULL, &lookup, tb_switch_match);
	if (dev)
		return tb_to_switch(dev);

	return NULL;
}

/**
 * tb_switch_find_port() - return the first port of @type on @sw or NULL
 * @sw: Switch to find the port from
 * @type: Port type to look for
 */
struct tb_port *tb_switch_find_port(struct tb_switch *sw,
				    enum tb_port_type type)
{
	struct tb_port *port;

	tb_switch_for_each_port(sw, port) {
		if (port->config.type == type)
			return port;
	}

	return NULL;
}

void tb_switch_exit(void)
{
	ida_destroy(&nvm_ida);
}<|MERGE_RESOLUTION|>--- conflicted
+++ resolved
@@ -2026,7 +2026,6 @@
 		if (sw->config.vendor_id != PCI_VENDOR_ID_INTEL)
 			tb_sw_warn(sw, "unknown switch vendor id %#x\n",
 				   sw->config.vendor_id);
-<<<<<<< HEAD
 
 		if (!sw->cap_plug_events) {
 			tb_sw_warn(sw, "cannot find TB_VSE_CAP_PLUG_EVENTS aborting\n");
@@ -2039,20 +2038,6 @@
 		if (ret)
 			return ret;
 
-=======
-
-		if (!sw->cap_plug_events) {
-			tb_sw_warn(sw, "cannot find TB_VSE_CAP_PLUG_EVENTS aborting\n");
-			return -ENODEV;
-		}
-
-		/* Enumerate the switch */
-		ret = tb_sw_write(sw, (u32 *)&sw->config + 1, TB_CFG_SWITCH,
-				  ROUTER_CS_1, 3);
-		if (ret)
-			return ret;
-
->>>>>>> 2c523b34
 		ret = tb_lc_configure_link(sw);
 	}
 	if (ret)
