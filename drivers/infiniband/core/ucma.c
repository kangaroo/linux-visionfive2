/*
 * Copyright (c) 2005-2006 Intel Corporation.  All rights reserved.
 *
 * This software is available to you under a choice of one of two
 * licenses.  You may choose to be licensed under the terms of the GNU
 * General Public License (GPL) Version 2, available from the file
 * COPYING in the main directory of this source tree, or the
 * OpenIB.org BSD license below:
 *
 *     Redistribution and use in source and binary forms, with or
 *     without modification, are permitted provided that the following
 *     conditions are met:
 *
 *      - Redistributions of source code must retain the above
 *	copyright notice, this list of conditions and the following
 *	disclaimer.
 *
 *      - Redistributions in binary form must reproduce the above
 *	copyright notice, this list of conditions and the following
 *	disclaimer in the documentation and/or other materials
 *	provided with the distribution.
 *
 * THE SOFTWARE IS PROVIDED "AS IS", WITHOUT WARRANTY OF ANY KIND,
 * EXPRESS OR IMPLIED, INCLUDING BUT NOT LIMITED TO THE WARRANTIES OF
 * MERCHANTABILITY, FITNESS FOR A PARTICULAR PURPOSE AND
 * NONINFRINGEMENT. IN NO EVENT SHALL THE AUTHORS OR COPYRIGHT HOLDERS
 * BE LIABLE FOR ANY CLAIM, DAMAGES OR OTHER LIABILITY, WHETHER IN AN
 * ACTION OF CONTRACT, TORT OR OTHERWISE, ARISING FROM, OUT OF OR IN
 * CONNECTION WITH THE SOFTWARE OR THE USE OR OTHER DEALINGS IN THE
 * SOFTWARE.
 */

#include <linux/completion.h>
#include <linux/file.h>
#include <linux/mutex.h>
#include <linux/poll.h>
#include <linux/sched.h>
#include <linux/idr.h>
#include <linux/in.h>
#include <linux/in6.h>
#include <linux/miscdevice.h>
#include <linux/slab.h>
#include <linux/sysctl.h>
#include <linux/module.h>
#include <linux/nsproxy.h>

#include <rdma/rdma_user_cm.h>
#include <rdma/ib_marshall.h>
#include <rdma/rdma_cm.h>
#include <rdma/rdma_cm_ib.h>
#include <rdma/ib_addr.h>
#include <rdma/ib.h>

MODULE_AUTHOR("Sean Hefty");
MODULE_DESCRIPTION("RDMA Userspace Connection Manager Access");
MODULE_LICENSE("Dual BSD/GPL");

static unsigned int max_backlog = 1024;

static struct ctl_table_header *ucma_ctl_table_hdr;
static struct ctl_table ucma_ctl_table[] = {
	{
		.procname	= "max_backlog",
		.data		= &max_backlog,
		.maxlen		= sizeof max_backlog,
		.mode		= 0644,
		.proc_handler	= proc_dointvec,
	},
	{ }
};

struct ucma_file {
	struct mutex		mut;
	struct file		*filp;
	struct list_head	ctx_list;
	struct list_head	event_list;
	wait_queue_head_t	poll_wait;
	struct workqueue_struct	*close_wq;
};

struct ucma_context {
	int			id;
	struct completion	comp;
	atomic_t		ref;
	int			events_reported;
	int			backlog;

	struct ucma_file	*file;
	struct rdma_cm_id	*cm_id;
	u64			uid;

	struct list_head	list;
	struct list_head	mc_list;
	/* mark that device is in process of destroying the internal HW
	 * resources, protected by the global mut
	 */
	int			closing;
	/* sync between removal event and id destroy, protected by file mut */
	int			destroying;
	struct work_struct	close_work;
};

struct ucma_multicast {
	struct ucma_context	*ctx;
	int			id;
	int			events_reported;

	u64			uid;
	u8			join_state;
	struct list_head	list;
	struct sockaddr_storage	addr;
};

struct ucma_event {
	struct ucma_context	*ctx;
	struct ucma_multicast	*mc;
	struct list_head	list;
	struct rdma_cm_id	*cm_id;
	struct rdma_ucm_event_resp resp;
	struct work_struct	close_work;
};

static DEFINE_MUTEX(mut);
static DEFINE_IDR(ctx_idr);
static DEFINE_IDR(multicast_idr);

static inline struct ucma_context *_ucma_find_context(int id,
						      struct ucma_file *file)
{
	struct ucma_context *ctx;

	ctx = idr_find(&ctx_idr, id);
	if (!ctx)
		ctx = ERR_PTR(-ENOENT);
	else if (ctx->file != file || !ctx->cm_id)
		ctx = ERR_PTR(-EINVAL);
	return ctx;
}

static struct ucma_context *ucma_get_ctx(struct ucma_file *file, int id)
{
	struct ucma_context *ctx;

	mutex_lock(&mut);
	ctx = _ucma_find_context(id, file);
	if (!IS_ERR(ctx)) {
		if (ctx->closing)
			ctx = ERR_PTR(-EIO);
		else
			atomic_inc(&ctx->ref);
	}
	mutex_unlock(&mut);
	return ctx;
}

static void ucma_put_ctx(struct ucma_context *ctx)
{
	if (atomic_dec_and_test(&ctx->ref))
		complete(&ctx->comp);
}

/*
 * Same as ucm_get_ctx but requires that ->cm_id->device is valid, eg that the
 * CM_ID is bound.
 */
static struct ucma_context *ucma_get_ctx_dev(struct ucma_file *file, int id)
{
	struct ucma_context *ctx = ucma_get_ctx(file, id);

	if (IS_ERR(ctx))
		return ctx;
	if (!ctx->cm_id->device) {
		ucma_put_ctx(ctx);
		return ERR_PTR(-EINVAL);
	}
	return ctx;
}

static void ucma_close_event_id(struct work_struct *work)
{
	struct ucma_event *uevent_close =  container_of(work, struct ucma_event, close_work);

	rdma_destroy_id(uevent_close->cm_id);
	kfree(uevent_close);
}

static void ucma_close_id(struct work_struct *work)
{
	struct ucma_context *ctx =  container_of(work, struct ucma_context, close_work);

	/* once all inflight tasks are finished, we close all underlying
	 * resources. The context is still alive till its explicit destryoing
	 * by its creator.
	 */
	ucma_put_ctx(ctx);
	wait_for_completion(&ctx->comp);
	/* No new events will be generated after destroying the id. */
	rdma_destroy_id(ctx->cm_id);
}

static struct ucma_context *ucma_alloc_ctx(struct ucma_file *file)
{
	struct ucma_context *ctx;

	ctx = kzalloc(sizeof(*ctx), GFP_KERNEL);
	if (!ctx)
		return NULL;

	INIT_WORK(&ctx->close_work, ucma_close_id);
	atomic_set(&ctx->ref, 1);
	init_completion(&ctx->comp);
	INIT_LIST_HEAD(&ctx->mc_list);
	ctx->file = file;

	mutex_lock(&mut);
	ctx->id = idr_alloc(&ctx_idr, ctx, 0, 0, GFP_KERNEL);
	mutex_unlock(&mut);
	if (ctx->id < 0)
		goto error;

	list_add_tail(&ctx->list, &file->ctx_list);
	return ctx;

error:
	kfree(ctx);
	return NULL;
}

static struct ucma_multicast* ucma_alloc_multicast(struct ucma_context *ctx)
{
	struct ucma_multicast *mc;

	mc = kzalloc(sizeof(*mc), GFP_KERNEL);
	if (!mc)
		return NULL;

	mutex_lock(&mut);
	mc->id = idr_alloc(&multicast_idr, mc, 0, 0, GFP_KERNEL);
	mutex_unlock(&mut);
	if (mc->id < 0)
		goto error;

	mc->ctx = ctx;
	list_add_tail(&mc->list, &ctx->mc_list);
	return mc;

error:
	kfree(mc);
	return NULL;
}

static void ucma_copy_conn_event(struct rdma_ucm_conn_param *dst,
				 struct rdma_conn_param *src)
{
	if (src->private_data_len)
		memcpy(dst->private_data, src->private_data,
		       src->private_data_len);
	dst->private_data_len = src->private_data_len;
	dst->responder_resources =src->responder_resources;
	dst->initiator_depth = src->initiator_depth;
	dst->flow_control = src->flow_control;
	dst->retry_count = src->retry_count;
	dst->rnr_retry_count = src->rnr_retry_count;
	dst->srq = src->srq;
	dst->qp_num = src->qp_num;
}

static void ucma_copy_ud_event(struct ib_device *device,
			       struct rdma_ucm_ud_param *dst,
			       struct rdma_ud_param *src)
{
	if (src->private_data_len)
		memcpy(dst->private_data, src->private_data,
		       src->private_data_len);
	dst->private_data_len = src->private_data_len;
	ib_copy_ah_attr_to_user(device, &dst->ah_attr, &src->ah_attr);
	dst->qp_num = src->qp_num;
	dst->qkey = src->qkey;
}

static void ucma_set_event_context(struct ucma_context *ctx,
				   struct rdma_cm_event *event,
				   struct ucma_event *uevent)
{
	uevent->ctx = ctx;
	switch (event->event) {
	case RDMA_CM_EVENT_MULTICAST_JOIN:
	case RDMA_CM_EVENT_MULTICAST_ERROR:
		uevent->mc = (struct ucma_multicast *)
			     event->param.ud.private_data;
		uevent->resp.uid = uevent->mc->uid;
		uevent->resp.id = uevent->mc->id;
		break;
	default:
		uevent->resp.uid = ctx->uid;
		uevent->resp.id = ctx->id;
		break;
	}
}

/* Called with file->mut locked for the relevant context. */
static void ucma_removal_event_handler(struct rdma_cm_id *cm_id)
{
	struct ucma_context *ctx = cm_id->context;
	struct ucma_event *con_req_eve;
	int event_found = 0;

	if (ctx->destroying)
		return;

	/* only if context is pointing to cm_id that it owns it and can be
	 * queued to be closed, otherwise that cm_id is an inflight one that
	 * is part of that context event list pending to be detached and
	 * reattached to its new context as part of ucma_get_event,
	 * handled separately below.
	 */
	if (ctx->cm_id == cm_id) {
		mutex_lock(&mut);
		ctx->closing = 1;
		mutex_unlock(&mut);
		queue_work(ctx->file->close_wq, &ctx->close_work);
		return;
	}

	list_for_each_entry(con_req_eve, &ctx->file->event_list, list) {
		if (con_req_eve->cm_id == cm_id &&
		    con_req_eve->resp.event == RDMA_CM_EVENT_CONNECT_REQUEST) {
			list_del(&con_req_eve->list);
			INIT_WORK(&con_req_eve->close_work, ucma_close_event_id);
			queue_work(ctx->file->close_wq, &con_req_eve->close_work);
			event_found = 1;
			break;
		}
	}
	if (!event_found)
		pr_err("ucma_removal_event_handler: warning: connect request event wasn't found\n");
}

static int ucma_event_handler(struct rdma_cm_id *cm_id,
			      struct rdma_cm_event *event)
{
	struct ucma_event *uevent;
	struct ucma_context *ctx = cm_id->context;
	int ret = 0;

	uevent = kzalloc(sizeof(*uevent), GFP_KERNEL);
	if (!uevent)
		return event->event == RDMA_CM_EVENT_CONNECT_REQUEST;

	mutex_lock(&ctx->file->mut);
	uevent->cm_id = cm_id;
	ucma_set_event_context(ctx, event, uevent);
	uevent->resp.event = event->event;
	uevent->resp.status = event->status;
	if (cm_id->qp_type == IB_QPT_UD)
		ucma_copy_ud_event(cm_id->device, &uevent->resp.param.ud,
				   &event->param.ud);
	else
		ucma_copy_conn_event(&uevent->resp.param.conn,
				     &event->param.conn);

	if (event->event == RDMA_CM_EVENT_CONNECT_REQUEST) {
		if (!ctx->backlog) {
			ret = -ENOMEM;
			kfree(uevent);
			goto out;
		}
		ctx->backlog--;
	} else if (!ctx->uid || ctx->cm_id != cm_id) {
		/*
		 * We ignore events for new connections until userspace has set
		 * their context.  This can only happen if an error occurs on a
		 * new connection before the user accepts it.  This is okay,
		 * since the accept will just fail later. However, we do need
		 * to release the underlying HW resources in case of a device
		 * removal event.
		 */
		if (event->event == RDMA_CM_EVENT_DEVICE_REMOVAL)
			ucma_removal_event_handler(cm_id);

		kfree(uevent);
		goto out;
	}

	list_add_tail(&uevent->list, &ctx->file->event_list);
	wake_up_interruptible(&ctx->file->poll_wait);
	if (event->event == RDMA_CM_EVENT_DEVICE_REMOVAL)
		ucma_removal_event_handler(cm_id);
out:
	mutex_unlock(&ctx->file->mut);
	return ret;
}

static ssize_t ucma_get_event(struct ucma_file *file, const char __user *inbuf,
			      int in_len, int out_len)
{
	struct ucma_context *ctx;
	struct rdma_ucm_get_event cmd;
	struct ucma_event *uevent;
	int ret = 0;

	/*
	 * Old 32 bit user space does not send the 4 byte padding in the
	 * reserved field. We don't care, allow it to keep working.
	 */
	if (out_len < sizeof(uevent->resp) - sizeof(uevent->resp.reserved))
		return -ENOSPC;

	if (copy_from_user(&cmd, inbuf, sizeof(cmd)))
		return -EFAULT;

	mutex_lock(&file->mut);
	while (list_empty(&file->event_list)) {
		mutex_unlock(&file->mut);

		if (file->filp->f_flags & O_NONBLOCK)
			return -EAGAIN;

		if (wait_event_interruptible(file->poll_wait,
					     !list_empty(&file->event_list)))
			return -ERESTARTSYS;

		mutex_lock(&file->mut);
	}

	uevent = list_entry(file->event_list.next, struct ucma_event, list);

	if (uevent->resp.event == RDMA_CM_EVENT_CONNECT_REQUEST) {
		ctx = ucma_alloc_ctx(file);
		if (!ctx) {
			ret = -ENOMEM;
			goto done;
		}
		uevent->ctx->backlog++;
		ctx->cm_id = uevent->cm_id;
		ctx->cm_id->context = ctx;
		uevent->resp.id = ctx->id;
	}

	if (copy_to_user(u64_to_user_ptr(cmd.response),
			 &uevent->resp,
			 min_t(size_t, out_len, sizeof(uevent->resp)))) {
		ret = -EFAULT;
		goto done;
	}

	list_del(&uevent->list);
	uevent->ctx->events_reported++;
	if (uevent->mc)
		uevent->mc->events_reported++;
	kfree(uevent);
done:
	mutex_unlock(&file->mut);
	return ret;
}

static int ucma_get_qp_type(struct rdma_ucm_create_id *cmd, enum ib_qp_type *qp_type)
{
	switch (cmd->ps) {
	case RDMA_PS_TCP:
		*qp_type = IB_QPT_RC;
		return 0;
	case RDMA_PS_UDP:
	case RDMA_PS_IPOIB:
		*qp_type = IB_QPT_UD;
		return 0;
	case RDMA_PS_IB:
		*qp_type = cmd->qp_type;
		return 0;
	default:
		return -EINVAL;
	}
}

static ssize_t ucma_create_id(struct ucma_file *file, const char __user *inbuf,
			      int in_len, int out_len)
{
	struct rdma_ucm_create_id cmd;
	struct rdma_ucm_create_id_resp resp;
	struct ucma_context *ctx;
	struct rdma_cm_id *cm_id;
	enum ib_qp_type qp_type;
	int ret;

	if (out_len < sizeof(resp))
		return -ENOSPC;

	if (copy_from_user(&cmd, inbuf, sizeof(cmd)))
		return -EFAULT;

	ret = ucma_get_qp_type(&cmd, &qp_type);
	if (ret)
		return ret;

	mutex_lock(&file->mut);
	ctx = ucma_alloc_ctx(file);
	mutex_unlock(&file->mut);
	if (!ctx)
		return -ENOMEM;

	ctx->uid = cmd.uid;
	cm_id = __rdma_create_id(current->nsproxy->net_ns,
				 ucma_event_handler, ctx, cmd.ps, qp_type, NULL);
	if (IS_ERR(cm_id)) {
		ret = PTR_ERR(cm_id);
		goto err1;
	}

	resp.id = ctx->id;
	if (copy_to_user(u64_to_user_ptr(cmd.response),
			 &resp, sizeof(resp))) {
		ret = -EFAULT;
		goto err2;
	}

	ctx->cm_id = cm_id;
	return 0;

err2:
	rdma_destroy_id(cm_id);
err1:
	mutex_lock(&mut);
	idr_remove(&ctx_idr, ctx->id);
	mutex_unlock(&mut);
	mutex_lock(&file->mut);
	list_del(&ctx->list);
	mutex_unlock(&file->mut);
	kfree(ctx);
	return ret;
}

static void ucma_cleanup_multicast(struct ucma_context *ctx)
{
	struct ucma_multicast *mc, *tmp;

	mutex_lock(&mut);
	list_for_each_entry_safe(mc, tmp, &ctx->mc_list, list) {
		list_del(&mc->list);
		idr_remove(&multicast_idr, mc->id);
		kfree(mc);
	}
	mutex_unlock(&mut);
}

static void ucma_cleanup_mc_events(struct ucma_multicast *mc)
{
	struct ucma_event *uevent, *tmp;

	list_for_each_entry_safe(uevent, tmp, &mc->ctx->file->event_list, list) {
		if (uevent->mc != mc)
			continue;

		list_del(&uevent->list);
		kfree(uevent);
	}
}

/*
 * ucma_free_ctx is called after the underlying rdma CM-ID is destroyed. At
 * this point, no new events will be reported from the hardware. However, we
 * still need to cleanup the UCMA context for this ID. Specifically, there
 * might be events that have not yet been consumed by the user space software.
 * These might include pending connect requests which we have not completed
 * processing.  We cannot call rdma_destroy_id while holding the lock of the
 * context (file->mut), as it might cause a deadlock. We therefore extract all
 * relevant events from the context pending events list while holding the
 * mutex. After that we release them as needed.
 */
static int ucma_free_ctx(struct ucma_context *ctx)
{
	int events_reported;
	struct ucma_event *uevent, *tmp;
	LIST_HEAD(list);


	ucma_cleanup_multicast(ctx);

	/* Cleanup events not yet reported to the user. */
	mutex_lock(&ctx->file->mut);
	list_for_each_entry_safe(uevent, tmp, &ctx->file->event_list, list) {
		if (uevent->ctx == ctx)
			list_move_tail(&uevent->list, &list);
	}
	list_del(&ctx->list);
	mutex_unlock(&ctx->file->mut);

	list_for_each_entry_safe(uevent, tmp, &list, list) {
		list_del(&uevent->list);
		if (uevent->resp.event == RDMA_CM_EVENT_CONNECT_REQUEST)
			rdma_destroy_id(uevent->cm_id);
		kfree(uevent);
	}

	events_reported = ctx->events_reported;
	kfree(ctx);
	return events_reported;
}

static ssize_t ucma_destroy_id(struct ucma_file *file, const char __user *inbuf,
			       int in_len, int out_len)
{
	struct rdma_ucm_destroy_id cmd;
	struct rdma_ucm_destroy_id_resp resp;
	struct ucma_context *ctx;
	int ret = 0;

	if (out_len < sizeof(resp))
		return -ENOSPC;

	if (copy_from_user(&cmd, inbuf, sizeof(cmd)))
		return -EFAULT;

	mutex_lock(&mut);
	ctx = _ucma_find_context(cmd.id, file);
	if (!IS_ERR(ctx))
		idr_remove(&ctx_idr, ctx->id);
	mutex_unlock(&mut);

	if (IS_ERR(ctx))
		return PTR_ERR(ctx);

	mutex_lock(&ctx->file->mut);
	ctx->destroying = 1;
	mutex_unlock(&ctx->file->mut);

	flush_workqueue(ctx->file->close_wq);
	/* At this point it's guaranteed that there is no inflight
	 * closing task */
	mutex_lock(&mut);
	if (!ctx->closing) {
		mutex_unlock(&mut);
		ucma_put_ctx(ctx);
		wait_for_completion(&ctx->comp);
		rdma_destroy_id(ctx->cm_id);
	} else {
		mutex_unlock(&mut);
	}

	resp.events_reported = ucma_free_ctx(ctx);
	if (copy_to_user(u64_to_user_ptr(cmd.response),
			 &resp, sizeof(resp)))
		ret = -EFAULT;

	return ret;
}

static ssize_t ucma_bind_ip(struct ucma_file *file, const char __user *inbuf,
			      int in_len, int out_len)
{
	struct rdma_ucm_bind_ip cmd;
	struct ucma_context *ctx;
	int ret;

	if (copy_from_user(&cmd, inbuf, sizeof(cmd)))
		return -EFAULT;

	if (!rdma_addr_size_in6(&cmd.addr))
		return -EINVAL;

	ctx = ucma_get_ctx(file, cmd.id);
	if (IS_ERR(ctx))
		return PTR_ERR(ctx);

	ret = rdma_bind_addr(ctx->cm_id, (struct sockaddr *) &cmd.addr);
	ucma_put_ctx(ctx);
	return ret;
}

static ssize_t ucma_bind(struct ucma_file *file, const char __user *inbuf,
			 int in_len, int out_len)
{
	struct rdma_ucm_bind cmd;
	struct ucma_context *ctx;
	int ret;

	if (copy_from_user(&cmd, inbuf, sizeof(cmd)))
		return -EFAULT;

	if (cmd.reserved || !cmd.addr_size ||
	    cmd.addr_size != rdma_addr_size_kss(&cmd.addr))
		return -EINVAL;

	ctx = ucma_get_ctx(file, cmd.id);
	if (IS_ERR(ctx))
		return PTR_ERR(ctx);

	ret = rdma_bind_addr(ctx->cm_id, (struct sockaddr *) &cmd.addr);
	ucma_put_ctx(ctx);
	return ret;
}

static ssize_t ucma_resolve_ip(struct ucma_file *file,
			       const char __user *inbuf,
			       int in_len, int out_len)
{
	struct rdma_ucm_resolve_ip cmd;
	struct ucma_context *ctx;
	int ret;

	if (copy_from_user(&cmd, inbuf, sizeof(cmd)))
		return -EFAULT;

	if ((cmd.src_addr.sin6_family && !rdma_addr_size_in6(&cmd.src_addr)) ||
	    !rdma_addr_size_in6(&cmd.dst_addr))
		return -EINVAL;

	ctx = ucma_get_ctx(file, cmd.id);
	if (IS_ERR(ctx))
		return PTR_ERR(ctx);

	ret = rdma_resolve_addr(ctx->cm_id, (struct sockaddr *) &cmd.src_addr,
				(struct sockaddr *) &cmd.dst_addr, cmd.timeout_ms);
	ucma_put_ctx(ctx);
	return ret;
}

static ssize_t ucma_resolve_addr(struct ucma_file *file,
				 const char __user *inbuf,
				 int in_len, int out_len)
{
	struct rdma_ucm_resolve_addr cmd;
	struct ucma_context *ctx;
	int ret;

	if (copy_from_user(&cmd, inbuf, sizeof(cmd)))
		return -EFAULT;

	if (cmd.reserved ||
	    (cmd.src_size && (cmd.src_size != rdma_addr_size_kss(&cmd.src_addr))) ||
	    !cmd.dst_size || (cmd.dst_size != rdma_addr_size_kss(&cmd.dst_addr)))
		return -EINVAL;

	ctx = ucma_get_ctx(file, cmd.id);
	if (IS_ERR(ctx))
		return PTR_ERR(ctx);

	ret = rdma_resolve_addr(ctx->cm_id, (struct sockaddr *) &cmd.src_addr,
				(struct sockaddr *) &cmd.dst_addr, cmd.timeout_ms);
	ucma_put_ctx(ctx);
	return ret;
}

static ssize_t ucma_resolve_route(struct ucma_file *file,
				  const char __user *inbuf,
				  int in_len, int out_len)
{
	struct rdma_ucm_resolve_route cmd;
	struct ucma_context *ctx;
	int ret;

	if (copy_from_user(&cmd, inbuf, sizeof(cmd)))
		return -EFAULT;

	ctx = ucma_get_ctx_dev(file, cmd.id);
	if (IS_ERR(ctx))
		return PTR_ERR(ctx);

	ret = rdma_resolve_route(ctx->cm_id, cmd.timeout_ms);
	ucma_put_ctx(ctx);
	return ret;
}

static void ucma_copy_ib_route(struct rdma_ucm_query_route_resp *resp,
			       struct rdma_route *route)
{
	struct rdma_dev_addr *dev_addr;

	resp->num_paths = route->num_paths;
	switch (route->num_paths) {
	case 0:
		dev_addr = &route->addr.dev_addr;
		rdma_addr_get_dgid(dev_addr,
				   (union ib_gid *) &resp->ib_route[0].dgid);
		rdma_addr_get_sgid(dev_addr,
				   (union ib_gid *) &resp->ib_route[0].sgid);
		resp->ib_route[0].pkey = cpu_to_be16(ib_addr_get_pkey(dev_addr));
		break;
	case 2:
		ib_copy_path_rec_to_user(&resp->ib_route[1],
					 &route->path_rec[1]);
		/* fall through */
	case 1:
		ib_copy_path_rec_to_user(&resp->ib_route[0],
					 &route->path_rec[0]);
		break;
	default:
		break;
	}
}

static void ucma_copy_iboe_route(struct rdma_ucm_query_route_resp *resp,
				 struct rdma_route *route)
{

	resp->num_paths = route->num_paths;
	switch (route->num_paths) {
	case 0:
		rdma_ip2gid((struct sockaddr *)&route->addr.dst_addr,
			    (union ib_gid *)&resp->ib_route[0].dgid);
		rdma_ip2gid((struct sockaddr *)&route->addr.src_addr,
			    (union ib_gid *)&resp->ib_route[0].sgid);
		resp->ib_route[0].pkey = cpu_to_be16(0xffff);
		break;
	case 2:
		ib_copy_path_rec_to_user(&resp->ib_route[1],
					 &route->path_rec[1]);
		/* fall through */
	case 1:
		ib_copy_path_rec_to_user(&resp->ib_route[0],
					 &route->path_rec[0]);
		break;
	default:
		break;
	}
}

static void ucma_copy_iw_route(struct rdma_ucm_query_route_resp *resp,
			       struct rdma_route *route)
{
	struct rdma_dev_addr *dev_addr;

	dev_addr = &route->addr.dev_addr;
	rdma_addr_get_dgid(dev_addr, (union ib_gid *) &resp->ib_route[0].dgid);
	rdma_addr_get_sgid(dev_addr, (union ib_gid *) &resp->ib_route[0].sgid);
}

static ssize_t ucma_query_route(struct ucma_file *file,
				const char __user *inbuf,
				int in_len, int out_len)
{
	struct rdma_ucm_query cmd;
	struct rdma_ucm_query_route_resp resp;
	struct ucma_context *ctx;
	struct sockaddr *addr;
	int ret = 0;

	if (out_len < sizeof(resp))
		return -ENOSPC;

	if (copy_from_user(&cmd, inbuf, sizeof(cmd)))
		return -EFAULT;

	ctx = ucma_get_ctx(file, cmd.id);
	if (IS_ERR(ctx))
		return PTR_ERR(ctx);

	memset(&resp, 0, sizeof resp);
	addr = (struct sockaddr *) &ctx->cm_id->route.addr.src_addr;
	memcpy(&resp.src_addr, addr, addr->sa_family == AF_INET ?
				     sizeof(struct sockaddr_in) :
				     sizeof(struct sockaddr_in6));
	addr = (struct sockaddr *) &ctx->cm_id->route.addr.dst_addr;
	memcpy(&resp.dst_addr, addr, addr->sa_family == AF_INET ?
				     sizeof(struct sockaddr_in) :
				     sizeof(struct sockaddr_in6));
	if (!ctx->cm_id->device)
		goto out;

	resp.node_guid = (__force __u64) ctx->cm_id->device->node_guid;
	resp.port_num = ctx->cm_id->port_num;

	if (rdma_cap_ib_sa(ctx->cm_id->device, ctx->cm_id->port_num))
		ucma_copy_ib_route(&resp, &ctx->cm_id->route);
	else if (rdma_protocol_roce(ctx->cm_id->device, ctx->cm_id->port_num))
		ucma_copy_iboe_route(&resp, &ctx->cm_id->route);
	else if (rdma_protocol_iwarp(ctx->cm_id->device, ctx->cm_id->port_num))
		ucma_copy_iw_route(&resp, &ctx->cm_id->route);

out:
	if (copy_to_user(u64_to_user_ptr(cmd.response),
			 &resp, sizeof(resp)))
		ret = -EFAULT;

	ucma_put_ctx(ctx);
	return ret;
}

static void ucma_query_device_addr(struct rdma_cm_id *cm_id,
				   struct rdma_ucm_query_addr_resp *resp)
{
	if (!cm_id->device)
		return;

	resp->node_guid = (__force __u64) cm_id->device->node_guid;
	resp->port_num = cm_id->port_num;
	resp->pkey = (__force __u16) cpu_to_be16(
		     ib_addr_get_pkey(&cm_id->route.addr.dev_addr));
}

static ssize_t ucma_query_addr(struct ucma_context *ctx,
			       void __user *response, int out_len)
{
	struct rdma_ucm_query_addr_resp resp;
	struct sockaddr *addr;
	int ret = 0;

	if (out_len < sizeof(resp))
		return -ENOSPC;

	memset(&resp, 0, sizeof resp);

	addr = (struct sockaddr *) &ctx->cm_id->route.addr.src_addr;
	resp.src_size = rdma_addr_size(addr);
	memcpy(&resp.src_addr, addr, resp.src_size);

	addr = (struct sockaddr *) &ctx->cm_id->route.addr.dst_addr;
	resp.dst_size = rdma_addr_size(addr);
	memcpy(&resp.dst_addr, addr, resp.dst_size);

	ucma_query_device_addr(ctx->cm_id, &resp);

	if (copy_to_user(response, &resp, sizeof(resp)))
		ret = -EFAULT;

	return ret;
}

static ssize_t ucma_query_path(struct ucma_context *ctx,
			       void __user *response, int out_len)
{
	struct rdma_ucm_query_path_resp *resp;
	int i, ret = 0;

	if (out_len < sizeof(*resp))
		return -ENOSPC;

	resp = kzalloc(out_len, GFP_KERNEL);
	if (!resp)
		return -ENOMEM;

	resp->num_paths = ctx->cm_id->route.num_paths;
	for (i = 0, out_len -= sizeof(*resp);
	     i < resp->num_paths && out_len > sizeof(struct ib_path_rec_data);
	     i++, out_len -= sizeof(struct ib_path_rec_data)) {
		struct sa_path_rec *rec = &ctx->cm_id->route.path_rec[i];

		resp->path_data[i].flags = IB_PATH_GMP | IB_PATH_PRIMARY |
					   IB_PATH_BIDIRECTIONAL;
		if (rec->rec_type == SA_PATH_REC_TYPE_OPA) {
			struct sa_path_rec ib;

			sa_convert_path_opa_to_ib(&ib, rec);
			ib_sa_pack_path(&ib, &resp->path_data[i].path_rec);

		} else {
			ib_sa_pack_path(rec, &resp->path_data[i].path_rec);
		}
	}

	if (copy_to_user(response, resp,
			 sizeof(*resp) + (i * sizeof(struct ib_path_rec_data))))
		ret = -EFAULT;

	kfree(resp);
	return ret;
}

static ssize_t ucma_query_gid(struct ucma_context *ctx,
			      void __user *response, int out_len)
{
	struct rdma_ucm_query_addr_resp resp;
	struct sockaddr_ib *addr;
	int ret = 0;

	if (out_len < sizeof(resp))
		return -ENOSPC;

	memset(&resp, 0, sizeof resp);

	ucma_query_device_addr(ctx->cm_id, &resp);

	addr = (struct sockaddr_ib *) &resp.src_addr;
	resp.src_size = sizeof(*addr);
	if (ctx->cm_id->route.addr.src_addr.ss_family == AF_IB) {
		memcpy(addr, &ctx->cm_id->route.addr.src_addr, resp.src_size);
	} else {
		addr->sib_family = AF_IB;
		addr->sib_pkey = (__force __be16) resp.pkey;
		rdma_read_gids(ctx->cm_id, (union ib_gid *)&addr->sib_addr,
			       NULL);
		addr->sib_sid = rdma_get_service_id(ctx->cm_id, (struct sockaddr *)
						    &ctx->cm_id->route.addr.src_addr);
	}

	addr = (struct sockaddr_ib *) &resp.dst_addr;
	resp.dst_size = sizeof(*addr);
	if (ctx->cm_id->route.addr.dst_addr.ss_family == AF_IB) {
		memcpy(addr, &ctx->cm_id->route.addr.dst_addr, resp.dst_size);
	} else {
		addr->sib_family = AF_IB;
		addr->sib_pkey = (__force __be16) resp.pkey;
		rdma_read_gids(ctx->cm_id, NULL,
			       (union ib_gid *)&addr->sib_addr);
		addr->sib_sid = rdma_get_service_id(ctx->cm_id, (struct sockaddr *)
						    &ctx->cm_id->route.addr.dst_addr);
	}

	if (copy_to_user(response, &resp, sizeof(resp)))
		ret = -EFAULT;

	return ret;
}

static ssize_t ucma_query(struct ucma_file *file,
			  const char __user *inbuf,
			  int in_len, int out_len)
{
	struct rdma_ucm_query cmd;
	struct ucma_context *ctx;
	void __user *response;
	int ret;

	if (copy_from_user(&cmd, inbuf, sizeof(cmd)))
		return -EFAULT;

	response = u64_to_user_ptr(cmd.response);
	ctx = ucma_get_ctx(file, cmd.id);
	if (IS_ERR(ctx))
		return PTR_ERR(ctx);

	switch (cmd.option) {
	case RDMA_USER_CM_QUERY_ADDR:
		ret = ucma_query_addr(ctx, response, out_len);
		break;
	case RDMA_USER_CM_QUERY_PATH:
		ret = ucma_query_path(ctx, response, out_len);
		break;
	case RDMA_USER_CM_QUERY_GID:
		ret = ucma_query_gid(ctx, response, out_len);
		break;
	default:
		ret = -ENOSYS;
		break;
	}

	ucma_put_ctx(ctx);
	return ret;
}

static void ucma_copy_conn_param(struct rdma_cm_id *id,
				 struct rdma_conn_param *dst,
				 struct rdma_ucm_conn_param *src)
{
	dst->private_data = src->private_data;
	dst->private_data_len = src->private_data_len;
	dst->responder_resources =src->responder_resources;
	dst->initiator_depth = src->initiator_depth;
	dst->flow_control = src->flow_control;
	dst->retry_count = src->retry_count;
	dst->rnr_retry_count = src->rnr_retry_count;
	dst->srq = src->srq;
	dst->qp_num = src->qp_num;
	dst->qkey = (id->route.addr.src_addr.ss_family == AF_IB) ? src->qkey : 0;
}

static ssize_t ucma_connect(struct ucma_file *file, const char __user *inbuf,
			    int in_len, int out_len)
{
	struct rdma_ucm_connect cmd;
	struct rdma_conn_param conn_param;
	struct ucma_context *ctx;
	int ret;

	if (copy_from_user(&cmd, inbuf, sizeof(cmd)))
		return -EFAULT;

	if (!cmd.conn_param.valid)
		return -EINVAL;

	ctx = ucma_get_ctx_dev(file, cmd.id);
	if (IS_ERR(ctx))
		return PTR_ERR(ctx);

	ucma_copy_conn_param(ctx->cm_id, &conn_param, &cmd.conn_param);
	ret = rdma_connect(ctx->cm_id, &conn_param);
	ucma_put_ctx(ctx);
	return ret;
}

static ssize_t ucma_listen(struct ucma_file *file, const char __user *inbuf,
			   int in_len, int out_len)
{
	struct rdma_ucm_listen cmd;
	struct ucma_context *ctx;
	int ret;

	if (copy_from_user(&cmd, inbuf, sizeof(cmd)))
		return -EFAULT;

	ctx = ucma_get_ctx(file, cmd.id);
	if (IS_ERR(ctx))
		return PTR_ERR(ctx);

	ctx->backlog = cmd.backlog > 0 && cmd.backlog < max_backlog ?
		       cmd.backlog : max_backlog;
	ret = rdma_listen(ctx->cm_id, ctx->backlog);
	ucma_put_ctx(ctx);
	return ret;
}

static ssize_t ucma_accept(struct ucma_file *file, const char __user *inbuf,
			   int in_len, int out_len)
{
	struct rdma_ucm_accept cmd;
	struct rdma_conn_param conn_param;
	struct ucma_context *ctx;
	int ret;

	if (copy_from_user(&cmd, inbuf, sizeof(cmd)))
		return -EFAULT;

	ctx = ucma_get_ctx_dev(file, cmd.id);
	if (IS_ERR(ctx))
		return PTR_ERR(ctx);

	if (cmd.conn_param.valid) {
		ucma_copy_conn_param(ctx->cm_id, &conn_param, &cmd.conn_param);
		mutex_lock(&file->mut);
		ret = __rdma_accept(ctx->cm_id, &conn_param, NULL);
		if (!ret)
			ctx->uid = cmd.uid;
		mutex_unlock(&file->mut);
	} else
		ret = __rdma_accept(ctx->cm_id, NULL, NULL);

	ucma_put_ctx(ctx);
	return ret;
}

static ssize_t ucma_reject(struct ucma_file *file, const char __user *inbuf,
			   int in_len, int out_len)
{
	struct rdma_ucm_reject cmd;
	struct ucma_context *ctx;
	int ret;

	if (copy_from_user(&cmd, inbuf, sizeof(cmd)))
		return -EFAULT;

	ctx = ucma_get_ctx_dev(file, cmd.id);
	if (IS_ERR(ctx))
		return PTR_ERR(ctx);

	ret = rdma_reject(ctx->cm_id, cmd.private_data, cmd.private_data_len);
	ucma_put_ctx(ctx);
	return ret;
}

static ssize_t ucma_disconnect(struct ucma_file *file, const char __user *inbuf,
			       int in_len, int out_len)
{
	struct rdma_ucm_disconnect cmd;
	struct ucma_context *ctx;
	int ret;

	if (copy_from_user(&cmd, inbuf, sizeof(cmd)))
		return -EFAULT;

	ctx = ucma_get_ctx_dev(file, cmd.id);
	if (IS_ERR(ctx))
		return PTR_ERR(ctx);

	ret = rdma_disconnect(ctx->cm_id);
	ucma_put_ctx(ctx);
	return ret;
}

static ssize_t ucma_init_qp_attr(struct ucma_file *file,
				 const char __user *inbuf,
				 int in_len, int out_len)
{
	struct rdma_ucm_init_qp_attr cmd;
	struct ib_uverbs_qp_attr resp;
	struct ucma_context *ctx;
	struct ib_qp_attr qp_attr;
	int ret;

	if (out_len < sizeof(resp))
		return -ENOSPC;

	if (copy_from_user(&cmd, inbuf, sizeof(cmd)))
		return -EFAULT;

	if (cmd.qp_state > IB_QPS_ERR)
		return -EINVAL;

	ctx = ucma_get_ctx_dev(file, cmd.id);
	if (IS_ERR(ctx))
		return PTR_ERR(ctx);

	resp.qp_attr_mask = 0;
	memset(&qp_attr, 0, sizeof qp_attr);
	qp_attr.qp_state = cmd.qp_state;
	ret = rdma_init_qp_attr(ctx->cm_id, &qp_attr, &resp.qp_attr_mask);
	if (ret)
		goto out;

	ib_copy_qp_attr_to_user(ctx->cm_id->device, &resp, &qp_attr);
	if (copy_to_user(u64_to_user_ptr(cmd.response),
			 &resp, sizeof(resp)))
		ret = -EFAULT;

out:
	ucma_put_ctx(ctx);
	return ret;
}

static int ucma_set_option_id(struct ucma_context *ctx, int optname,
			      void *optval, size_t optlen)
{
	int ret = 0;

	switch (optname) {
	case RDMA_OPTION_ID_TOS:
		if (optlen != sizeof(u8)) {
			ret = -EINVAL;
			break;
		}
		rdma_set_service_type(ctx->cm_id, *((u8 *) optval));
		break;
	case RDMA_OPTION_ID_REUSEADDR:
		if (optlen != sizeof(int)) {
			ret = -EINVAL;
			break;
		}
		ret = rdma_set_reuseaddr(ctx->cm_id, *((int *) optval) ? 1 : 0);
		break;
	case RDMA_OPTION_ID_AFONLY:
		if (optlen != sizeof(int)) {
			ret = -EINVAL;
			break;
		}
		ret = rdma_set_afonly(ctx->cm_id, *((int *) optval) ? 1 : 0);
		break;
	default:
		ret = -ENOSYS;
	}

	return ret;
}

static int ucma_set_ib_path(struct ucma_context *ctx,
			    struct ib_path_rec_data *path_data, size_t optlen)
{
	struct sa_path_rec sa_path;
	struct rdma_cm_event event;
	int ret;

	if (optlen % sizeof(*path_data))
		return -EINVAL;

	for (; optlen; optlen -= sizeof(*path_data), path_data++) {
		if (path_data->flags == (IB_PATH_GMP | IB_PATH_PRIMARY |
					 IB_PATH_BIDIRECTIONAL))
			break;
	}

	if (!optlen)
		return -EINVAL;

	if (!ctx->cm_id->device)
		return -EINVAL;

	memset(&sa_path, 0, sizeof(sa_path));

	sa_path.rec_type = SA_PATH_REC_TYPE_IB;
	ib_sa_unpack_path(path_data->path_rec, &sa_path);

	if (rdma_cap_opa_ah(ctx->cm_id->device, ctx->cm_id->port_num)) {
		struct sa_path_rec opa;

		sa_convert_path_ib_to_opa(&opa, &sa_path);
		ret = rdma_set_ib_path(ctx->cm_id, &opa);
	} else {
		ret = rdma_set_ib_path(ctx->cm_id, &sa_path);
	}
	if (ret)
		return ret;

	memset(&event, 0, sizeof event);
	event.event = RDMA_CM_EVENT_ROUTE_RESOLVED;
	return ucma_event_handler(ctx->cm_id, &event);
}

static int ucma_set_option_ib(struct ucma_context *ctx, int optname,
			      void *optval, size_t optlen)
{
	int ret;

	switch (optname) {
	case RDMA_OPTION_IB_PATH:
		ret = ucma_set_ib_path(ctx, optval, optlen);
		break;
	default:
		ret = -ENOSYS;
	}

	return ret;
}

static int ucma_set_option_level(struct ucma_context *ctx, int level,
				 int optname, void *optval, size_t optlen)
{
	int ret;

	switch (level) {
	case RDMA_OPTION_ID:
		ret = ucma_set_option_id(ctx, optname, optval, optlen);
		break;
	case RDMA_OPTION_IB:
		ret = ucma_set_option_ib(ctx, optname, optval, optlen);
		break;
	default:
		ret = -ENOSYS;
	}

	return ret;
}

static ssize_t ucma_set_option(struct ucma_file *file, const char __user *inbuf,
			       int in_len, int out_len)
{
	struct rdma_ucm_set_option cmd;
	struct ucma_context *ctx;
	void *optval;
	int ret;

	if (copy_from_user(&cmd, inbuf, sizeof(cmd)))
		return -EFAULT;

	if (unlikely(cmd.optlen > KMALLOC_MAX_SIZE))
		return -EINVAL;

	ctx = ucma_get_ctx(file, cmd.id);
	if (IS_ERR(ctx))
		return PTR_ERR(ctx);

<<<<<<< HEAD
	if (unlikely(cmd.optlen > KMALLOC_MAX_SIZE))
		return -EINVAL;

=======
>>>>>>> 4b64487f
	optval = memdup_user(u64_to_user_ptr(cmd.optval),
			     cmd.optlen);
	if (IS_ERR(optval)) {
		ret = PTR_ERR(optval);
		goto out;
	}

	ret = ucma_set_option_level(ctx, cmd.level, cmd.optname, optval,
				    cmd.optlen);
	kfree(optval);

out:
	ucma_put_ctx(ctx);
	return ret;
}

static ssize_t ucma_notify(struct ucma_file *file, const char __user *inbuf,
			   int in_len, int out_len)
{
	struct rdma_ucm_notify cmd;
	struct ucma_context *ctx;
	int ret = -EINVAL;

	if (copy_from_user(&cmd, inbuf, sizeof(cmd)))
		return -EFAULT;

	ctx = ucma_get_ctx(file, cmd.id);
	if (IS_ERR(ctx))
		return PTR_ERR(ctx);

	if (ctx->cm_id->device)
		ret = rdma_notify(ctx->cm_id, (enum ib_event_type)cmd.event);

	ucma_put_ctx(ctx);
	return ret;
}

static ssize_t ucma_process_join(struct ucma_file *file,
				 struct rdma_ucm_join_mcast *cmd,  int out_len)
{
	struct rdma_ucm_create_id_resp resp;
	struct ucma_context *ctx;
	struct ucma_multicast *mc;
	struct sockaddr *addr;
	int ret;
	u8 join_state;

	if (out_len < sizeof(resp))
		return -ENOSPC;

	addr = (struct sockaddr *) &cmd->addr;
	if (cmd->addr_size != rdma_addr_size(addr))
		return -EINVAL;

	if (cmd->join_flags == RDMA_MC_JOIN_FLAG_FULLMEMBER)
		join_state = BIT(FULLMEMBER_JOIN);
	else if (cmd->join_flags == RDMA_MC_JOIN_FLAG_SENDONLY_FULLMEMBER)
		join_state = BIT(SENDONLY_FULLMEMBER_JOIN);
	else
		return -EINVAL;

	ctx = ucma_get_ctx_dev(file, cmd->id);
	if (IS_ERR(ctx))
		return PTR_ERR(ctx);

	mutex_lock(&file->mut);
	mc = ucma_alloc_multicast(ctx);
	if (!mc) {
		ret = -ENOMEM;
		goto err1;
	}
	mc->join_state = join_state;
	mc->uid = cmd->uid;
	memcpy(&mc->addr, addr, cmd->addr_size);
	ret = rdma_join_multicast(ctx->cm_id, (struct sockaddr *)&mc->addr,
				  join_state, mc);
	if (ret)
		goto err2;

	resp.id = mc->id;
	if (copy_to_user(u64_to_user_ptr(cmd->response),
			 &resp, sizeof(resp))) {
		ret = -EFAULT;
		goto err3;
	}

	mutex_unlock(&file->mut);
	ucma_put_ctx(ctx);
	return 0;

err3:
	rdma_leave_multicast(ctx->cm_id, (struct sockaddr *) &mc->addr);
	ucma_cleanup_mc_events(mc);
err2:
	mutex_lock(&mut);
	idr_remove(&multicast_idr, mc->id);
	mutex_unlock(&mut);
	list_del(&mc->list);
	kfree(mc);
err1:
	mutex_unlock(&file->mut);
	ucma_put_ctx(ctx);
	return ret;
}

static ssize_t ucma_join_ip_multicast(struct ucma_file *file,
				      const char __user *inbuf,
				      int in_len, int out_len)
{
	struct rdma_ucm_join_ip_mcast cmd;
	struct rdma_ucm_join_mcast join_cmd;

	if (copy_from_user(&cmd, inbuf, sizeof(cmd)))
		return -EFAULT;

	join_cmd.response = cmd.response;
	join_cmd.uid = cmd.uid;
	join_cmd.id = cmd.id;
	join_cmd.addr_size = rdma_addr_size_in6(&cmd.addr);
	if (!join_cmd.addr_size)
		return -EINVAL;

	join_cmd.join_flags = RDMA_MC_JOIN_FLAG_FULLMEMBER;
	memcpy(&join_cmd.addr, &cmd.addr, join_cmd.addr_size);

	return ucma_process_join(file, &join_cmd, out_len);
}

static ssize_t ucma_join_multicast(struct ucma_file *file,
				   const char __user *inbuf,
				   int in_len, int out_len)
{
	struct rdma_ucm_join_mcast cmd;

	if (copy_from_user(&cmd, inbuf, sizeof(cmd)))
		return -EFAULT;

	if (!rdma_addr_size_kss(&cmd.addr))
		return -EINVAL;

	return ucma_process_join(file, &cmd, out_len);
}

static ssize_t ucma_leave_multicast(struct ucma_file *file,
				    const char __user *inbuf,
				    int in_len, int out_len)
{
	struct rdma_ucm_destroy_id cmd;
	struct rdma_ucm_destroy_id_resp resp;
	struct ucma_multicast *mc;
	int ret = 0;

	if (out_len < sizeof(resp))
		return -ENOSPC;

	if (copy_from_user(&cmd, inbuf, sizeof(cmd)))
		return -EFAULT;

	mutex_lock(&mut);
	mc = idr_find(&multicast_idr, cmd.id);
	if (!mc)
		mc = ERR_PTR(-ENOENT);
	else if (mc->ctx->file != file)
		mc = ERR_PTR(-EINVAL);
	else if (!atomic_inc_not_zero(&mc->ctx->ref))
		mc = ERR_PTR(-ENXIO);
	else
		idr_remove(&multicast_idr, mc->id);
	mutex_unlock(&mut);

	if (IS_ERR(mc)) {
		ret = PTR_ERR(mc);
		goto out;
	}

	rdma_leave_multicast(mc->ctx->cm_id, (struct sockaddr *) &mc->addr);
	mutex_lock(&mc->ctx->file->mut);
	ucma_cleanup_mc_events(mc);
	list_del(&mc->list);
	mutex_unlock(&mc->ctx->file->mut);

	ucma_put_ctx(mc->ctx);
	resp.events_reported = mc->events_reported;
	kfree(mc);

	if (copy_to_user(u64_to_user_ptr(cmd.response),
			 &resp, sizeof(resp)))
		ret = -EFAULT;
out:
	return ret;
}

static void ucma_lock_files(struct ucma_file *file1, struct ucma_file *file2)
{
	/* Acquire mutex's based on pointer comparison to prevent deadlock. */
	if (file1 < file2) {
		mutex_lock(&file1->mut);
		mutex_lock_nested(&file2->mut, SINGLE_DEPTH_NESTING);
	} else {
		mutex_lock(&file2->mut);
		mutex_lock_nested(&file1->mut, SINGLE_DEPTH_NESTING);
	}
}

static void ucma_unlock_files(struct ucma_file *file1, struct ucma_file *file2)
{
	if (file1 < file2) {
		mutex_unlock(&file2->mut);
		mutex_unlock(&file1->mut);
	} else {
		mutex_unlock(&file1->mut);
		mutex_unlock(&file2->mut);
	}
}

static void ucma_move_events(struct ucma_context *ctx, struct ucma_file *file)
{
	struct ucma_event *uevent, *tmp;

	list_for_each_entry_safe(uevent, tmp, &ctx->file->event_list, list)
		if (uevent->ctx == ctx)
			list_move_tail(&uevent->list, &file->event_list);
}

static ssize_t ucma_migrate_id(struct ucma_file *new_file,
			       const char __user *inbuf,
			       int in_len, int out_len)
{
	struct rdma_ucm_migrate_id cmd;
	struct rdma_ucm_migrate_resp resp;
	struct ucma_context *ctx;
	struct fd f;
	struct ucma_file *cur_file;
	int ret = 0;

	if (copy_from_user(&cmd, inbuf, sizeof(cmd)))
		return -EFAULT;

	/* Get current fd to protect against it being closed */
	f = fdget(cmd.fd);
	if (!f.file)
		return -ENOENT;

	/* Validate current fd and prevent destruction of id. */
	ctx = ucma_get_ctx(f.file->private_data, cmd.id);
	if (IS_ERR(ctx)) {
		ret = PTR_ERR(ctx);
		goto file_put;
	}

	cur_file = ctx->file;
	if (cur_file == new_file) {
		resp.events_reported = ctx->events_reported;
		goto response;
	}

	/*
	 * Migrate events between fd's, maintaining order, and avoiding new
	 * events being added before existing events.
	 */
	ucma_lock_files(cur_file, new_file);
	mutex_lock(&mut);

	list_move_tail(&ctx->list, &new_file->ctx_list);
	ucma_move_events(ctx, new_file);
	ctx->file = new_file;
	resp.events_reported = ctx->events_reported;

	mutex_unlock(&mut);
	ucma_unlock_files(cur_file, new_file);

response:
	if (copy_to_user(u64_to_user_ptr(cmd.response),
			 &resp, sizeof(resp)))
		ret = -EFAULT;

	ucma_put_ctx(ctx);
file_put:
	fdput(f);
	return ret;
}

static ssize_t (*ucma_cmd_table[])(struct ucma_file *file,
				   const char __user *inbuf,
				   int in_len, int out_len) = {
	[RDMA_USER_CM_CMD_CREATE_ID] 	 = ucma_create_id,
	[RDMA_USER_CM_CMD_DESTROY_ID]	 = ucma_destroy_id,
	[RDMA_USER_CM_CMD_BIND_IP]	 = ucma_bind_ip,
	[RDMA_USER_CM_CMD_RESOLVE_IP]	 = ucma_resolve_ip,
	[RDMA_USER_CM_CMD_RESOLVE_ROUTE] = ucma_resolve_route,
	[RDMA_USER_CM_CMD_QUERY_ROUTE]	 = ucma_query_route,
	[RDMA_USER_CM_CMD_CONNECT]	 = ucma_connect,
	[RDMA_USER_CM_CMD_LISTEN]	 = ucma_listen,
	[RDMA_USER_CM_CMD_ACCEPT]	 = ucma_accept,
	[RDMA_USER_CM_CMD_REJECT]	 = ucma_reject,
	[RDMA_USER_CM_CMD_DISCONNECT]	 = ucma_disconnect,
	[RDMA_USER_CM_CMD_INIT_QP_ATTR]	 = ucma_init_qp_attr,
	[RDMA_USER_CM_CMD_GET_EVENT]	 = ucma_get_event,
	[RDMA_USER_CM_CMD_GET_OPTION]	 = NULL,
	[RDMA_USER_CM_CMD_SET_OPTION]	 = ucma_set_option,
	[RDMA_USER_CM_CMD_NOTIFY]	 = ucma_notify,
	[RDMA_USER_CM_CMD_JOIN_IP_MCAST] = ucma_join_ip_multicast,
	[RDMA_USER_CM_CMD_LEAVE_MCAST]	 = ucma_leave_multicast,
	[RDMA_USER_CM_CMD_MIGRATE_ID]	 = ucma_migrate_id,
	[RDMA_USER_CM_CMD_QUERY]	 = ucma_query,
	[RDMA_USER_CM_CMD_BIND]		 = ucma_bind,
	[RDMA_USER_CM_CMD_RESOLVE_ADDR]	 = ucma_resolve_addr,
	[RDMA_USER_CM_CMD_JOIN_MCAST]	 = ucma_join_multicast
};

static ssize_t ucma_write(struct file *filp, const char __user *buf,
			  size_t len, loff_t *pos)
{
	struct ucma_file *file = filp->private_data;
	struct rdma_ucm_cmd_hdr hdr;
	ssize_t ret;

	if (!ib_safe_file_access(filp)) {
		pr_err_once("ucma_write: process %d (%s) changed security contexts after opening file descriptor, this is not allowed.\n",
			    task_tgid_vnr(current), current->comm);
		return -EACCES;
	}

	if (len < sizeof(hdr))
		return -EINVAL;

	if (copy_from_user(&hdr, buf, sizeof(hdr)))
		return -EFAULT;

	if (hdr.cmd >= ARRAY_SIZE(ucma_cmd_table))
		return -EINVAL;

	if (hdr.in + sizeof(hdr) > len)
		return -EINVAL;

	if (!ucma_cmd_table[hdr.cmd])
		return -ENOSYS;

	ret = ucma_cmd_table[hdr.cmd](file, buf + sizeof(hdr), hdr.in, hdr.out);
	if (!ret)
		ret = len;

	return ret;
}

static __poll_t ucma_poll(struct file *filp, struct poll_table_struct *wait)
{
	struct ucma_file *file = filp->private_data;
	__poll_t mask = 0;

	poll_wait(filp, &file->poll_wait, wait);

	if (!list_empty(&file->event_list))
		mask = EPOLLIN | EPOLLRDNORM;

	return mask;
}

/*
 * ucma_open() does not need the BKL:
 *
 *  - no global state is referred to;
 *  - there is no ioctl method to race against;
 *  - no further module initialization is required for open to work
 *    after the device is registered.
 */
static int ucma_open(struct inode *inode, struct file *filp)
{
	struct ucma_file *file;

	file = kmalloc(sizeof *file, GFP_KERNEL);
	if (!file)
		return -ENOMEM;

	file->close_wq = alloc_ordered_workqueue("ucma_close_id",
						 WQ_MEM_RECLAIM);
	if (!file->close_wq) {
		kfree(file);
		return -ENOMEM;
	}

	INIT_LIST_HEAD(&file->event_list);
	INIT_LIST_HEAD(&file->ctx_list);
	init_waitqueue_head(&file->poll_wait);
	mutex_init(&file->mut);

	filp->private_data = file;
	file->filp = filp;

	return nonseekable_open(inode, filp);
}

static int ucma_close(struct inode *inode, struct file *filp)
{
	struct ucma_file *file = filp->private_data;
	struct ucma_context *ctx, *tmp;

	mutex_lock(&file->mut);
	list_for_each_entry_safe(ctx, tmp, &file->ctx_list, list) {
		ctx->destroying = 1;
		mutex_unlock(&file->mut);

		mutex_lock(&mut);
		idr_remove(&ctx_idr, ctx->id);
		mutex_unlock(&mut);

		flush_workqueue(file->close_wq);
		/* At that step once ctx was marked as destroying and workqueue
		 * was flushed we are safe from any inflights handlers that
		 * might put other closing task.
		 */
		mutex_lock(&mut);
		if (!ctx->closing) {
			mutex_unlock(&mut);
			/* rdma_destroy_id ensures that no event handlers are
			 * inflight for that id before releasing it.
			 */
			rdma_destroy_id(ctx->cm_id);
		} else {
			mutex_unlock(&mut);
		}

		ucma_free_ctx(ctx);
		mutex_lock(&file->mut);
	}
	mutex_unlock(&file->mut);
	destroy_workqueue(file->close_wq);
	kfree(file);
	return 0;
}

static const struct file_operations ucma_fops = {
	.owner 	 = THIS_MODULE,
	.open 	 = ucma_open,
	.release = ucma_close,
	.write	 = ucma_write,
	.poll    = ucma_poll,
	.llseek	 = no_llseek,
};

static struct miscdevice ucma_misc = {
	.minor		= MISC_DYNAMIC_MINOR,
	.name		= "rdma_cm",
	.nodename	= "infiniband/rdma_cm",
	.mode		= 0666,
	.fops		= &ucma_fops,
};

static ssize_t show_abi_version(struct device *dev,
				struct device_attribute *attr,
				char *buf)
{
	return sprintf(buf, "%d\n", RDMA_USER_CM_ABI_VERSION);
}
static DEVICE_ATTR(abi_version, S_IRUGO, show_abi_version, NULL);

static int __init ucma_init(void)
{
	int ret;

	ret = misc_register(&ucma_misc);
	if (ret)
		return ret;

	ret = device_create_file(ucma_misc.this_device, &dev_attr_abi_version);
	if (ret) {
		pr_err("rdma_ucm: couldn't create abi_version attr\n");
		goto err1;
	}

	ucma_ctl_table_hdr = register_net_sysctl(&init_net, "net/rdma_ucm", ucma_ctl_table);
	if (!ucma_ctl_table_hdr) {
		pr_err("rdma_ucm: couldn't register sysctl paths\n");
		ret = -ENOMEM;
		goto err2;
	}
	return 0;
err2:
	device_remove_file(ucma_misc.this_device, &dev_attr_abi_version);
err1:
	misc_deregister(&ucma_misc);
	return ret;
}

static void __exit ucma_cleanup(void)
{
	unregister_net_sysctl_table(ucma_ctl_table_hdr);
	device_remove_file(ucma_misc.this_device, &dev_attr_abi_version);
	misc_deregister(&ucma_misc);
	idr_destroy(&ctx_idr);
	idr_destroy(&multicast_idr);
}

module_init(ucma_init);
module_exit(ucma_cleanup);<|MERGE_RESOLUTION|>--- conflicted
+++ resolved
@@ -1335,12 +1335,6 @@
 	if (IS_ERR(ctx))
 		return PTR_ERR(ctx);
 
-<<<<<<< HEAD
-	if (unlikely(cmd.optlen > KMALLOC_MAX_SIZE))
-		return -EINVAL;
-
-=======
->>>>>>> 4b64487f
 	optval = memdup_user(u64_to_user_ptr(cmd.optval),
 			     cmd.optlen);
 	if (IS_ERR(optval)) {
