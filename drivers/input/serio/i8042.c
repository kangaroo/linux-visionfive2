// SPDX-License-Identifier: GPL-2.0-only
/*
 *  i8042 keyboard and mouse controller driver for Linux
 *
 *  Copyright (c) 1999-2004 Vojtech Pavlik
 */


#define pr_fmt(fmt) KBUILD_MODNAME ": " fmt

#include <linux/types.h>
#include <linux/delay.h>
#include <linux/module.h>
#include <linux/interrupt.h>
#include <linux/ioport.h>
#include <linux/init.h>
#include <linux/serio.h>
#include <linux/err.h>
#include <linux/rcupdate.h>
#include <linux/platform_device.h>
#include <linux/i8042.h>
#include <linux/slab.h>
#include <linux/suspend.h>

#include <asm/io.h>

MODULE_AUTHOR("Vojtech Pavlik <vojtech@suse.cz>");
MODULE_DESCRIPTION("i8042 keyboard and mouse controller driver");
MODULE_LICENSE("GPL");

static bool i8042_nokbd;
module_param_named(nokbd, i8042_nokbd, bool, 0);
MODULE_PARM_DESC(nokbd, "Do not probe or use KBD port.");

static bool i8042_noaux;
module_param_named(noaux, i8042_noaux, bool, 0);
MODULE_PARM_DESC(noaux, "Do not probe or use AUX (mouse) port.");

static bool i8042_nomux;
module_param_named(nomux, i8042_nomux, bool, 0);
MODULE_PARM_DESC(nomux, "Do not check whether an active multiplexing controller is present.");

static bool i8042_unlock;
module_param_named(unlock, i8042_unlock, bool, 0);
MODULE_PARM_DESC(unlock, "Ignore keyboard lock.");

enum i8042_controller_reset_mode {
	I8042_RESET_NEVER,
	I8042_RESET_ALWAYS,
	I8042_RESET_ON_S2RAM,
#define I8042_RESET_DEFAULT	I8042_RESET_ON_S2RAM
};
static enum i8042_controller_reset_mode i8042_reset = I8042_RESET_DEFAULT;
static int i8042_set_reset(const char *val, const struct kernel_param *kp)
{
	enum i8042_controller_reset_mode *arg = kp->arg;
	int error;
	bool reset;

	if (val) {
		error = kstrtobool(val, &reset);
		if (error)
			return error;
	} else {
		reset = true;
	}

	*arg = reset ? I8042_RESET_ALWAYS : I8042_RESET_NEVER;
	return 0;
}

static const struct kernel_param_ops param_ops_reset_param = {
	.flags = KERNEL_PARAM_OPS_FL_NOARG,
	.set = i8042_set_reset,
};
#define param_check_reset_param(name, p)	\
	__param_check(name, p, enum i8042_controller_reset_mode)
module_param_named(reset, i8042_reset, reset_param, 0);
MODULE_PARM_DESC(reset, "Reset controller on resume, cleanup or both");

static bool i8042_direct;
module_param_named(direct, i8042_direct, bool, 0);
MODULE_PARM_DESC(direct, "Put keyboard port into non-translated mode.");

static bool i8042_dumbkbd;
module_param_named(dumbkbd, i8042_dumbkbd, bool, 0);
MODULE_PARM_DESC(dumbkbd, "Pretend that controller can only read data from keyboard");

static bool i8042_noloop;
module_param_named(noloop, i8042_noloop, bool, 0);
MODULE_PARM_DESC(noloop, "Disable the AUX Loopback command while probing for the AUX port");

static bool i8042_notimeout;
module_param_named(notimeout, i8042_notimeout, bool, 0);
MODULE_PARM_DESC(notimeout, "Ignore timeouts signalled by i8042");

static bool i8042_kbdreset;
module_param_named(kbdreset, i8042_kbdreset, bool, 0);
MODULE_PARM_DESC(kbdreset, "Reset device connected to KBD port");

#ifdef CONFIG_X86
static bool i8042_dritek;
module_param_named(dritek, i8042_dritek, bool, 0);
MODULE_PARM_DESC(dritek, "Force enable the Dritek keyboard extension");
#endif

#ifdef CONFIG_PNP
static bool i8042_nopnp;
module_param_named(nopnp, i8042_nopnp, bool, 0);
MODULE_PARM_DESC(nopnp, "Do not use PNP to detect controller settings");
#endif

#define DEBUG
#ifdef DEBUG
static bool i8042_debug;
module_param_named(debug, i8042_debug, bool, 0600);
MODULE_PARM_DESC(debug, "Turn i8042 debugging mode on and off");

static bool i8042_unmask_kbd_data;
module_param_named(unmask_kbd_data, i8042_unmask_kbd_data, bool, 0600);
MODULE_PARM_DESC(unmask_kbd_data, "Unconditional enable (may reveal sensitive data) of normally sanitize-filtered kbd data traffic debug log [pre-condition: i8042.debug=1 enabled]");
#endif

static bool i8042_bypass_aux_irq_test;
static char i8042_kbd_firmware_id[128];
static char i8042_aux_firmware_id[128];

#include "i8042.h"

/*
 * i8042_lock protects serialization between i8042_command and
 * the interrupt handler.
 */
static DEFINE_SPINLOCK(i8042_lock);

/*
 * Writers to AUX and KBD ports as well as users issuing i8042_command
 * directly should acquire i8042_mutex (by means of calling
 * i8042_lock_chip() and i8042_unlock_ship() helpers) to ensure that
 * they do not disturb each other (unfortunately in many i8042
 * implementations write to one of the ports will immediately abort
 * command that is being processed by another port).
 */
static DEFINE_MUTEX(i8042_mutex);

struct i8042_port {
	struct serio *serio;
	int irq;
	bool exists;
	bool driver_bound;
	signed char mux;
};

#define I8042_KBD_PORT_NO	0
#define I8042_AUX_PORT_NO	1
#define I8042_MUX_PORT_NO	2
#define I8042_NUM_PORTS		(I8042_NUM_MUX_PORTS + 2)

static struct i8042_port i8042_ports[I8042_NUM_PORTS];

static unsigned char i8042_initial_ctr;
static unsigned char i8042_ctr;
static bool i8042_mux_present;
static bool i8042_kbd_irq_registered;
static bool i8042_aux_irq_registered;
static unsigned char i8042_suppress_kbd_ack;
static struct platform_device *i8042_platform_device;
static struct notifier_block i8042_kbd_bind_notifier_block;

static irqreturn_t i8042_interrupt(int irq, void *dev_id);
static bool (*i8042_platform_filter)(unsigned char data, unsigned char str,
				     struct serio *serio);

void i8042_lock_chip(void)
{
	mutex_lock(&i8042_mutex);
}
EXPORT_SYMBOL(i8042_lock_chip);

void i8042_unlock_chip(void)
{
	mutex_unlock(&i8042_mutex);
}
EXPORT_SYMBOL(i8042_unlock_chip);

int i8042_install_filter(bool (*filter)(unsigned char data, unsigned char str,
					struct serio *serio))
{
	unsigned long flags;
	int ret = 0;

	spin_lock_irqsave(&i8042_lock, flags);

	if (i8042_platform_filter) {
		ret = -EBUSY;
		goto out;
	}

	i8042_platform_filter = filter;

out:
	spin_unlock_irqrestore(&i8042_lock, flags);
	return ret;
}
EXPORT_SYMBOL(i8042_install_filter);

int i8042_remove_filter(bool (*filter)(unsigned char data, unsigned char str,
				       struct serio *port))
{
	unsigned long flags;
	int ret = 0;

	spin_lock_irqsave(&i8042_lock, flags);

	if (i8042_platform_filter != filter) {
		ret = -EINVAL;
		goto out;
	}

	i8042_platform_filter = NULL;

out:
	spin_unlock_irqrestore(&i8042_lock, flags);
	return ret;
}
EXPORT_SYMBOL(i8042_remove_filter);

/*
 * The i8042_wait_read() and i8042_wait_write functions wait for the i8042 to
 * be ready for reading values from it / writing values to it.
 * Called always with i8042_lock held.
 */

static int i8042_wait_read(void)
{
	int i = 0;

	while ((~i8042_read_status() & I8042_STR_OBF) && (i < I8042_CTL_TIMEOUT)) {
		udelay(50);
		i++;
	}
	return -(i == I8042_CTL_TIMEOUT);
}

static int i8042_wait_write(void)
{
	int i = 0;

	while ((i8042_read_status() & I8042_STR_IBF) && (i < I8042_CTL_TIMEOUT)) {
		udelay(50);
		i++;
	}
	return -(i == I8042_CTL_TIMEOUT);
}

/*
 * i8042_flush() flushes all data that may be in the keyboard and mouse buffers
 * of the i8042 down the toilet.
 */

static int i8042_flush(void)
{
	unsigned long flags;
	unsigned char data, str;
	int count = 0;
	int retval = 0;

	spin_lock_irqsave(&i8042_lock, flags);

	while ((str = i8042_read_status()) & I8042_STR_OBF) {
		if (count++ < I8042_BUFFER_SIZE) {
			udelay(50);
			data = i8042_read_data();
			dbg("%02x <- i8042 (flush, %s)\n",
			    data, str & I8042_STR_AUXDATA ? "aux" : "kbd");
		} else {
			retval = -EIO;
			break;
		}
	}

	spin_unlock_irqrestore(&i8042_lock, flags);

	return retval;
}

/*
 * i8042_command() executes a command on the i8042. It also sends the input
 * parameter(s) of the commands to it, and receives the output value(s). The
 * parameters are to be stored in the param array, and the output is placed
 * into the same array. The number of the parameters and output values is
 * encoded in bits 8-11 of the command number.
 */

static int __i8042_command(unsigned char *param, int command)
{
	int i, error;

	if (i8042_noloop && command == I8042_CMD_AUX_LOOP)
		return -1;

	error = i8042_wait_write();
	if (error)
		return error;

	dbg("%02x -> i8042 (command)\n", command & 0xff);
	i8042_write_command(command & 0xff);

	for (i = 0; i < ((command >> 12) & 0xf); i++) {
		error = i8042_wait_write();
		if (error) {
			dbg("     -- i8042 (wait write timeout)\n");
			return error;
		}
		dbg("%02x -> i8042 (parameter)\n", param[i]);
		i8042_write_data(param[i]);
	}

	for (i = 0; i < ((command >> 8) & 0xf); i++) {
		error = i8042_wait_read();
		if (error) {
			dbg("     -- i8042 (wait read timeout)\n");
			return error;
		}

		if (command == I8042_CMD_AUX_LOOP &&
		    !(i8042_read_status() & I8042_STR_AUXDATA)) {
			dbg("     -- i8042 (auxerr)\n");
			return -1;
		}

		param[i] = i8042_read_data();
		dbg("%02x <- i8042 (return)\n", param[i]);
	}

	return 0;
}

int i8042_command(unsigned char *param, int command)
{
	unsigned long flags;
	int retval;

	spin_lock_irqsave(&i8042_lock, flags);
	retval = __i8042_command(param, command);
	spin_unlock_irqrestore(&i8042_lock, flags);

	return retval;
}
EXPORT_SYMBOL(i8042_command);

/*
 * i8042_kbd_write() sends a byte out through the keyboard interface.
 */

static int i8042_kbd_write(struct serio *port, unsigned char c)
{
	unsigned long flags;
	int retval = 0;

	spin_lock_irqsave(&i8042_lock, flags);

	if (!(retval = i8042_wait_write())) {
		dbg("%02x -> i8042 (kbd-data)\n", c);
		i8042_write_data(c);
	}

	spin_unlock_irqrestore(&i8042_lock, flags);

	return retval;
}

/*
 * i8042_aux_write() sends a byte out through the aux interface.
 */

static int i8042_aux_write(struct serio *serio, unsigned char c)
{
	struct i8042_port *port = serio->port_data;

	return i8042_command(&c, port->mux == -1 ?
					I8042_CMD_AUX_SEND :
					I8042_CMD_MUX_SEND + port->mux);
}


/*
 * i8042_port_close attempts to clear AUX or KBD port state by disabling
 * and then re-enabling it.
 */

static void i8042_port_close(struct serio *serio)
{
	int irq_bit;
	int disable_bit;
	const char *port_name;

	if (serio == i8042_ports[I8042_AUX_PORT_NO].serio) {
		irq_bit = I8042_CTR_AUXINT;
		disable_bit = I8042_CTR_AUXDIS;
		port_name = "AUX";
	} else {
		irq_bit = I8042_CTR_KBDINT;
		disable_bit = I8042_CTR_KBDDIS;
		port_name = "KBD";
	}

	i8042_ctr &= ~irq_bit;
	if (i8042_command(&i8042_ctr, I8042_CMD_CTL_WCTR))
		pr_warn("Can't write CTR while closing %s port\n", port_name);

	udelay(50);

	i8042_ctr &= ~disable_bit;
	i8042_ctr |= irq_bit;
	if (i8042_command(&i8042_ctr, I8042_CMD_CTL_WCTR))
		pr_err("Can't reactivate %s port\n", port_name);

	/*
	 * See if there is any data appeared while we were messing with
	 * port state.
	 */
	i8042_interrupt(0, NULL);
}

/*
 * i8042_start() is called by serio core when port is about to finish
 * registering. It will mark port as existing so i8042_interrupt can
 * start sending data through it.
 */
static int i8042_start(struct serio *serio)
{
	struct i8042_port *port = serio->port_data;

	device_set_wakeup_capable(&serio->dev, true);

	/*
	 * On platforms using suspend-to-idle, allow the keyboard to
	 * wake up the system from sleep by enabling keyboard wakeups
	 * by default.  This is consistent with keyboard wakeup
	 * behavior on many platforms using suspend-to-RAM (ACPI S3)
	 * by default.
	 */
	if (pm_suspend_default_s2idle() &&
	    serio == i8042_ports[I8042_KBD_PORT_NO].serio) {
		device_set_wakeup_enable(&serio->dev, true);
	}

	spin_lock_irq(&i8042_lock);
	port->exists = true;
	spin_unlock_irq(&i8042_lock);

	return 0;
}

/*
 * i8042_stop() marks serio port as non-existing so i8042_interrupt
 * will not try to send data to the port that is about to go away.
 * The function is called by serio core as part of unregister procedure.
 */
static void i8042_stop(struct serio *serio)
{
	struct i8042_port *port = serio->port_data;

	spin_lock_irq(&i8042_lock);
	port->exists = false;
	port->serio = NULL;
	spin_unlock_irq(&i8042_lock);

	/*
	 * We need to make sure that interrupt handler finishes using
	 * our serio port before we return from this function.
	 * We synchronize with both AUX and KBD IRQs because there is
	 * a (very unlikely) chance that AUX IRQ is raised for KBD port
	 * and vice versa.
	 */
	synchronize_irq(I8042_AUX_IRQ);
	synchronize_irq(I8042_KBD_IRQ);
}

/*
 * i8042_filter() filters out unwanted bytes from the input data stream.
 * It is called from i8042_interrupt and thus is running with interrupts
 * off and i8042_lock held.
 */
static bool i8042_filter(unsigned char data, unsigned char str,
			 struct serio *serio)
{
	if (unlikely(i8042_suppress_kbd_ack)) {
		if ((~str & I8042_STR_AUXDATA) &&
		    (data == 0xfa || data == 0xfe)) {
			i8042_suppress_kbd_ack--;
			dbg("Extra keyboard ACK - filtered out\n");
			return true;
		}
	}

	if (i8042_platform_filter && i8042_platform_filter(data, str, serio)) {
		dbg("Filtered out by platform filter\n");
		return true;
	}

	return false;
}

/*
 * i8042_interrupt() is the most important function in this driver -
 * it handles the interrupts from the i8042, and sends incoming bytes
 * to the upper layers.
 */

static irqreturn_t i8042_interrupt(int irq, void *dev_id)
{
	struct i8042_port *port;
	struct serio *serio;
	unsigned long flags;
	unsigned char str, data;
	unsigned int dfl;
	unsigned int port_no;
	bool filtered;
	int ret = 1;

	spin_lock_irqsave(&i8042_lock, flags);

	str = i8042_read_status();
	if (unlikely(~str & I8042_STR_OBF)) {
		spin_unlock_irqrestore(&i8042_lock, flags);
		if (irq)
			dbg("Interrupt %d, without any data\n", irq);
		ret = 0;
		goto out;
	}

	data = i8042_read_data();

	if (i8042_mux_present && (str & I8042_STR_AUXDATA)) {
		static unsigned long last_transmit;
		static unsigned char last_str;

		dfl = 0;
		if (str & I8042_STR_MUXERR) {
			dbg("MUX error, status is %02x, data is %02x\n",
			    str, data);
/*
 * When MUXERR condition is signalled the data register can only contain
 * 0xfd, 0xfe or 0xff if implementation follows the spec. Unfortunately
 * it is not always the case. Some KBCs also report 0xfc when there is
 * nothing connected to the port while others sometimes get confused which
 * port the data came from and signal error leaving the data intact. They
 * _do not_ revert to legacy mode (actually I've never seen KBC reverting
 * to legacy mode yet, when we see one we'll add proper handling).
 * Anyway, we process 0xfc, 0xfd, 0xfe and 0xff as timeouts, and for the
 * rest assume that the data came from the same serio last byte
 * was transmitted (if transmission happened not too long ago).
 */

			switch (data) {
				default:
					if (time_before(jiffies, last_transmit + HZ/10)) {
						str = last_str;
						break;
					}
					/* fall through - report timeout */
				case 0xfc:
				case 0xfd:
				case 0xfe: dfl = SERIO_TIMEOUT; data = 0xfe; break;
				case 0xff: dfl = SERIO_PARITY;  data = 0xfe; break;
			}
		}

		port_no = I8042_MUX_PORT_NO + ((str >> 6) & 3);
		last_str = str;
		last_transmit = jiffies;
	} else {

		dfl = ((str & I8042_STR_PARITY) ? SERIO_PARITY : 0) |
		      ((str & I8042_STR_TIMEOUT && !i8042_notimeout) ? SERIO_TIMEOUT : 0);

		port_no = (str & I8042_STR_AUXDATA) ?
				I8042_AUX_PORT_NO : I8042_KBD_PORT_NO;
	}

	port = &i8042_ports[port_no];
	serio = port->exists ? port->serio : NULL;

	filter_dbg(port->driver_bound, data, "<- i8042 (interrupt, %d, %d%s%s)\n",
		   port_no, irq,
		   dfl & SERIO_PARITY ? ", bad parity" : "",
		   dfl & SERIO_TIMEOUT ? ", timeout" : "");

	filtered = i8042_filter(data, str, serio);

	spin_unlock_irqrestore(&i8042_lock, flags);

	if (likely(serio && !filtered))
		serio_interrupt(serio, data, dfl);

 out:
	return IRQ_RETVAL(ret);
}

/*
 * i8042_enable_kbd_port enables keyboard port on chip
 */

static int i8042_enable_kbd_port(void)
{
	i8042_ctr &= ~I8042_CTR_KBDDIS;
	i8042_ctr |= I8042_CTR_KBDINT;

	if (i8042_command(&i8042_ctr, I8042_CMD_CTL_WCTR)) {
		i8042_ctr &= ~I8042_CTR_KBDINT;
		i8042_ctr |= I8042_CTR_KBDDIS;
		pr_err("Failed to enable KBD port\n");
		return -EIO;
	}

	return 0;
}

/*
 * i8042_enable_aux_port enables AUX (mouse) port on chip
 */

static int i8042_enable_aux_port(void)
{
	i8042_ctr &= ~I8042_CTR_AUXDIS;
	i8042_ctr |= I8042_CTR_AUXINT;

	if (i8042_command(&i8042_ctr, I8042_CMD_CTL_WCTR)) {
		i8042_ctr &= ~I8042_CTR_AUXINT;
		i8042_ctr |= I8042_CTR_AUXDIS;
		pr_err("Failed to enable AUX port\n");
		return -EIO;
	}

	return 0;
}

/*
 * i8042_enable_mux_ports enables 4 individual AUX ports after
 * the controller has been switched into Multiplexed mode
 */

static int i8042_enable_mux_ports(void)
{
	unsigned char param;
	int i;

	for (i = 0; i < I8042_NUM_MUX_PORTS; i++) {
		i8042_command(&param, I8042_CMD_MUX_PFX + i);
		i8042_command(&param, I8042_CMD_AUX_ENABLE);
	}

	return i8042_enable_aux_port();
}

/*
 * i8042_set_mux_mode checks whether the controller has an
 * active multiplexor and puts the chip into Multiplexed (true)
 * or Legacy (false) mode.
 */

static int i8042_set_mux_mode(bool multiplex, unsigned char *mux_version)
{

	unsigned char param, val;
/*
 * Get rid of bytes in the queue.
 */

	i8042_flush();

/*
 * Internal loopback test - send three bytes, they should come back from the
 * mouse interface, the last should be version.
 */

	param = val = 0xf0;
	if (i8042_command(&param, I8042_CMD_AUX_LOOP) || param != val)
		return -1;
	param = val = multiplex ? 0x56 : 0xf6;
	if (i8042_command(&param, I8042_CMD_AUX_LOOP) || param != val)
		return -1;
	param = val = multiplex ? 0xa4 : 0xa5;
	if (i8042_command(&param, I8042_CMD_AUX_LOOP) || param == val)
		return -1;

/*
 * Workaround for interference with USB Legacy emulation
 * that causes a v10.12 MUX to be found.
 */
	if (param == 0xac)
		return -1;

	if (mux_version)
		*mux_version = param;

	return 0;
}

/*
 * i8042_check_mux() checks whether the controller supports the PS/2 Active
 * Multiplexing specification by Synaptics, Phoenix, Insyde and
 * LCS/Telegraphics.
 */

static int __init i8042_check_mux(void)
{
	unsigned char mux_version;

	if (i8042_set_mux_mode(true, &mux_version))
		return -1;

	pr_info("Detected active multiplexing controller, rev %d.%d\n",
		(mux_version >> 4) & 0xf, mux_version & 0xf);

/*
 * Disable all muxed ports by disabling AUX.
 */
	i8042_ctr |= I8042_CTR_AUXDIS;
	i8042_ctr &= ~I8042_CTR_AUXINT;

	if (i8042_command(&i8042_ctr, I8042_CMD_CTL_WCTR)) {
		pr_err("Failed to disable AUX port, can't use MUX\n");
		return -EIO;
	}

	i8042_mux_present = true;

	return 0;
}

/*
 * The following is used to test AUX IRQ delivery.
 */
static struct completion i8042_aux_irq_delivered __initdata;
static bool i8042_irq_being_tested __initdata;

static irqreturn_t __init i8042_aux_test_irq(int irq, void *dev_id)
{
	unsigned long flags;
	unsigned char str, data;
	int ret = 0;

	spin_lock_irqsave(&i8042_lock, flags);
	str = i8042_read_status();
	if (str & I8042_STR_OBF) {
		data = i8042_read_data();
		dbg("%02x <- i8042 (aux_test_irq, %s)\n",
		    data, str & I8042_STR_AUXDATA ? "aux" : "kbd");
		if (i8042_irq_being_tested &&
		    data == 0xa5 && (str & I8042_STR_AUXDATA))
			complete(&i8042_aux_irq_delivered);
		ret = 1;
	}
	spin_unlock_irqrestore(&i8042_lock, flags);

	return IRQ_RETVAL(ret);
}

/*
 * i8042_toggle_aux - enables or disables AUX port on i8042 via command and
 * verifies success by readinng CTR. Used when testing for presence of AUX
 * port.
 */
static int __init i8042_toggle_aux(bool on)
{
	unsigned char param;
	int i;

	if (i8042_command(&param,
			on ? I8042_CMD_AUX_ENABLE : I8042_CMD_AUX_DISABLE))
		return -1;

	/* some chips need some time to set the I8042_CTR_AUXDIS bit */
	for (i = 0; i < 100; i++) {
		udelay(50);

		if (i8042_command(&param, I8042_CMD_CTL_RCTR))
			return -1;

		if (!(param & I8042_CTR_AUXDIS) == on)
			return 0;
	}

	return -1;
}

/*
 * i8042_check_aux() applies as much paranoia as it can at detecting
 * the presence of an AUX interface.
 */

static int __init i8042_check_aux(void)
{
	int retval = -1;
	bool irq_registered = false;
	bool aux_loop_broken = false;
	unsigned long flags;
	unsigned char param;

/*
 * Get rid of bytes in the queue.
 */

	i8042_flush();

/*
 * Internal loopback test - filters out AT-type i8042's. Unfortunately
 * SiS screwed up and their 5597 doesn't support the LOOP command even
 * though it has an AUX port.
 */

	param = 0x5a;
	retval = i8042_command(&param, I8042_CMD_AUX_LOOP);
	if (retval || param != 0x5a) {

/*
 * External connection test - filters out AT-soldered PS/2 i8042's
 * 0x00 - no error, 0x01-0x03 - clock/data stuck, 0xff - general error
 * 0xfa - no error on some notebooks which ignore the spec
 * Because it's common for chipsets to return error on perfectly functioning
 * AUX ports, we test for this only when the LOOP command failed.
 */

		if (i8042_command(&param, I8042_CMD_AUX_TEST) ||
		    (param && param != 0xfa && param != 0xff))
			return -1;

/*
 * If AUX_LOOP completed without error but returned unexpected data
 * mark it as broken
 */
		if (!retval)
			aux_loop_broken = true;
	}

/*
 * Bit assignment test - filters out PS/2 i8042's in AT mode
 */

	if (i8042_toggle_aux(false)) {
		pr_warn("Failed to disable AUX port, but continuing anyway... Is this a SiS?\n");
		pr_warn("If AUX port is really absent please use the 'i8042.noaux' option\n");
	}

	if (i8042_toggle_aux(true))
		return -1;

/*
 * Reset keyboard (needed on some laptops to successfully detect
 * touchpad, e.g., some Gigabyte laptop models with Elantech
 * touchpads).
 */
	if (i8042_kbdreset) {
		pr_warn("Attempting to reset device connected to KBD port\n");
		i8042_kbd_write(NULL, (unsigned char) 0xff);
	}

/*
 * Test AUX IRQ delivery to make sure BIOS did not grab the IRQ and
 * used it for a PCI card or somethig else.
 */

	if (i8042_noloop || i8042_bypass_aux_irq_test || aux_loop_broken) {
/*
 * Without LOOP command we can't test AUX IRQ delivery. Assume the port
 * is working and hope we are right.
 */
		retval = 0;
		goto out;
	}

	if (request_irq(I8042_AUX_IRQ, i8042_aux_test_irq, IRQF_SHARED,
			"i8042", i8042_platform_device))
		goto out;

	irq_registered = true;

	if (i8042_enable_aux_port())
		goto out;

	spin_lock_irqsave(&i8042_lock, flags);

	init_completion(&i8042_aux_irq_delivered);
	i8042_irq_being_tested = true;

	param = 0xa5;
	retval = __i8042_command(&param, I8042_CMD_AUX_LOOP & 0xf0ff);

	spin_unlock_irqrestore(&i8042_lock, flags);

	if (retval)
		goto out;

	if (wait_for_completion_timeout(&i8042_aux_irq_delivered,
					msecs_to_jiffies(250)) == 0) {
/*
 * AUX IRQ was never delivered so we need to flush the controller to
 * get rid of the byte we put there; otherwise keyboard may not work.
 */
		dbg("     -- i8042 (aux irq test timeout)\n");
		i8042_flush();
		retval = -1;
	}

 out:

/*
 * Disable the interface.
 */

	i8042_ctr |= I8042_CTR_AUXDIS;
	i8042_ctr &= ~I8042_CTR_AUXINT;

	if (i8042_command(&i8042_ctr, I8042_CMD_CTL_WCTR))
		retval = -1;

	if (irq_registered)
		free_irq(I8042_AUX_IRQ, i8042_platform_device);

	return retval;
}

static int i8042_controller_check(void)
{
	if (i8042_flush()) {
		pr_info("No controller found\n");
		return -ENODEV;
	}

	return 0;
}

static int i8042_controller_selftest(void)
{
	unsigned char param;
	int i = 0;

	/*
	 * We try this 5 times; on some really fragile systems this does not
	 * take the first time...
	 */
	do {

		if (i8042_command(&param, I8042_CMD_CTL_TEST)) {
			pr_err("i8042 controller selftest timeout\n");
			return -ENODEV;
		}

		if (param == I8042_RET_CTL_TEST)
			return 0;

		dbg("i8042 controller selftest: %#x != %#x\n",
		    param, I8042_RET_CTL_TEST);
		msleep(50);
	} while (i++ < 5);

#ifdef CONFIG_X86
	/*
	 * On x86, we don't fail entire i8042 initialization if controller
	 * reset fails in hopes that keyboard port will still be functional
	 * and user will still get a working keyboard. This is especially
	 * important on netbooks. On other arches we trust hardware more.
	 */
	pr_info("giving up on controller selftest, continuing anyway...\n");
	return 0;
#else
	pr_err("i8042 controller selftest failed\n");
	return -EIO;
#endif
}

/*
 * i8042_controller init initializes the i8042 controller, and,
 * most importantly, sets it into non-xlated mode if that's
 * desired.
 */

static int i8042_controller_init(void)
{
	unsigned long flags;
	int n = 0;
	unsigned char ctr[2];

/*
 * Save the CTR for restore on unload / reboot.
 */

	do {
		if (n >= 10) {
			pr_err("Unable to get stable CTR read\n");
			return -EIO;
		}

		if (n != 0)
			udelay(50);

		if (i8042_command(&ctr[n++ % 2], I8042_CMD_CTL_RCTR)) {
			pr_err("Can't read CTR while initializing i8042\n");
			return -EIO;
		}

	} while (n < 2 || ctr[0] != ctr[1]);

	i8042_initial_ctr = i8042_ctr = ctr[0];

/*
 * Disable the keyboard interface and interrupt.
 */

	i8042_ctr |= I8042_CTR_KBDDIS;
	i8042_ctr &= ~I8042_CTR_KBDINT;

/*
 * Handle keylock.
 */

	spin_lock_irqsave(&i8042_lock, flags);
	if (~i8042_read_status() & I8042_STR_KEYLOCK) {
		if (i8042_unlock)
			i8042_ctr |= I8042_CTR_IGNKEYLOCK;
		else
			pr_warn("Warning: Keylock active\n");
	}
	spin_unlock_irqrestore(&i8042_lock, flags);

/*
 * If the chip is configured into nontranslated mode by the BIOS, don't
 * bother enabling translating and be happy.
 */

	if (~i8042_ctr & I8042_CTR_XLATE)
		i8042_direct = true;

/*
 * Set nontranslated mode for the kbd interface if requested by an option.
 * After this the kbd interface becomes a simple serial in/out, like the aux
 * interface is. We don't do this by default, since it can confuse notebook
 * BIOSes.
 */

	if (i8042_direct)
		i8042_ctr &= ~I8042_CTR_XLATE;

/*
 * Write CTR back.
 */

	if (i8042_command(&i8042_ctr, I8042_CMD_CTL_WCTR)) {
		pr_err("Can't write CTR while initializing i8042\n");
		return -EIO;
	}

/*
 * Flush whatever accumulated while we were disabling keyboard port.
 */

	i8042_flush();

	return 0;
}


/*
 * Reset the controller and reset CRT to the original value set by BIOS.
 */

static void i8042_controller_reset(bool s2r_wants_reset)
{
	i8042_flush();

/*
 * Disable both KBD and AUX interfaces so they don't get in the way
 */

	i8042_ctr |= I8042_CTR_KBDDIS | I8042_CTR_AUXDIS;
	i8042_ctr &= ~(I8042_CTR_KBDINT | I8042_CTR_AUXINT);

	if (i8042_command(&i8042_ctr, I8042_CMD_CTL_WCTR))
		pr_warn("Can't write CTR while resetting\n");

/*
 * Disable MUX mode if present.
 */

	if (i8042_mux_present)
		i8042_set_mux_mode(false, NULL);

/*
 * Reset the controller if requested.
 */

	if (i8042_reset == I8042_RESET_ALWAYS ||
	    (i8042_reset == I8042_RESET_ON_S2RAM && s2r_wants_reset)) {
		i8042_controller_selftest();
	}

/*
 * Restore the original control register setting.
 */

	if (i8042_command(&i8042_initial_ctr, I8042_CMD_CTL_WCTR))
		pr_warn("Can't restore CTR\n");
}


/*
 * i8042_panic_blink() will turn the keyboard LEDs on or off and is called
 * when kernel panics. Flashing LEDs is useful for users running X who may
 * not see the console and will help distinguishing panics from "real"
 * lockups.
 *
 * Note that DELAY has a limit of 10ms so we will not get stuck here
 * waiting for KBC to free up even if KBD interrupt is off
 */

#define DELAY do { mdelay(1); if (++delay > 10) return delay; } while(0)

static long i8042_panic_blink(int state)
{
	long delay = 0;
	char led;

	led = (state) ? 0x01 | 0x04 : 0;
	while (i8042_read_status() & I8042_STR_IBF)
		DELAY;
	dbg("%02x -> i8042 (panic blink)\n", 0xed);
	i8042_suppress_kbd_ack = 2;
	i8042_write_data(0xed); /* set leds */
	DELAY;
	while (i8042_read_status() & I8042_STR_IBF)
		DELAY;
	DELAY;
	dbg("%02x -> i8042 (panic blink)\n", led);
	i8042_write_data(led);
	DELAY;
	return delay;
}

#undef DELAY

#ifdef CONFIG_X86
static void i8042_dritek_enable(void)
{
	unsigned char param = 0x90;
	int error;

	error = i8042_command(&param, 0x1059);
	if (error)
		pr_warn("Failed to enable DRITEK extension: %d\n", error);
}
#endif

#ifdef CONFIG_PM

/*
 * Here we try to reset everything back to a state we had
 * before suspending.
 */

static int i8042_controller_resume(bool s2r_wants_reset)
{
	int error;

	error = i8042_controller_check();
	if (error)
		return error;

	if (i8042_reset == I8042_RESET_ALWAYS ||
	    (i8042_reset == I8042_RESET_ON_S2RAM && s2r_wants_reset)) {
		error = i8042_controller_selftest();
		if (error)
			return error;
	}

/*
 * Restore original CTR value and disable all ports
 */

	i8042_ctr = i8042_initial_ctr;
	if (i8042_direct)
		i8042_ctr &= ~I8042_CTR_XLATE;
	i8042_ctr |= I8042_CTR_AUXDIS | I8042_CTR_KBDDIS;
	i8042_ctr &= ~(I8042_CTR_AUXINT | I8042_CTR_KBDINT);
	if (i8042_command(&i8042_ctr, I8042_CMD_CTL_WCTR)) {
		pr_warn("Can't write CTR to resume, retrying...\n");
		msleep(50);
		if (i8042_command(&i8042_ctr, I8042_CMD_CTL_WCTR)) {
			pr_err("CTR write retry failed\n");
			return -EIO;
		}
	}


#ifdef CONFIG_X86
	if (i8042_dritek)
		i8042_dritek_enable();
#endif

	if (i8042_mux_present) {
		if (i8042_set_mux_mode(true, NULL) || i8042_enable_mux_ports())
			pr_warn("failed to resume active multiplexor, mouse won't work\n");
	} else if (i8042_ports[I8042_AUX_PORT_NO].serio)
		i8042_enable_aux_port();

	if (i8042_ports[I8042_KBD_PORT_NO].serio)
		i8042_enable_kbd_port();

	i8042_interrupt(0, NULL);

	return 0;
}

/*
 * Here we try to restore the original BIOS settings to avoid
 * upsetting it.
 */

static int i8042_pm_suspend(struct device *dev)
{
	int i;

	if (pm_suspend_via_firmware())
		i8042_controller_reset(true);

	/* Set up serio interrupts for system wakeup. */
	for (i = 0; i < I8042_NUM_PORTS; i++) {
		struct serio *serio = i8042_ports[i].serio;

		if (serio && device_may_wakeup(&serio->dev))
			enable_irq_wake(i8042_ports[i].irq);
	}

	return 0;
}

static int i8042_pm_resume_noirq(struct device *dev)
{
	if (!pm_resume_via_firmware())
		i8042_interrupt(0, NULL);

	return 0;
}

static int i8042_pm_resume(struct device *dev)
{
	bool want_reset;
	int i;

	for (i = 0; i < I8042_NUM_PORTS; i++) {
		struct serio *serio = i8042_ports[i].serio;

		if (serio && device_may_wakeup(&serio->dev))
			disable_irq_wake(i8042_ports[i].irq);
	}

	/*
	 * If platform firmware was not going to be involved in suspend, we did
	 * not restore the controller state to whatever it had been at boot
	 * time, so we do not need to do anything.
	 */
	if (!pm_suspend_via_firmware())
		return 0;

	/*
	 * We only need to reset the controller if we are resuming after handing
	 * off control to the platform firmware, otherwise we can simply restore
	 * the mode.
	 */
	want_reset = pm_resume_via_firmware();

	return i8042_controller_resume(want_reset);
}

static int i8042_pm_thaw(struct device *dev)
{
	i8042_interrupt(0, NULL);

	return 0;
}

static int i8042_pm_reset(struct device *dev)
{
	i8042_controller_reset(false);

	return 0;
}

static int i8042_pm_restore(struct device *dev)
{
	return i8042_controller_resume(false);
}

static const struct dev_pm_ops i8042_pm_ops = {
	.suspend	= i8042_pm_suspend,
	.resume_noirq	= i8042_pm_resume_noirq,
	.resume		= i8042_pm_resume,
	.thaw		= i8042_pm_thaw,
	.poweroff	= i8042_pm_reset,
	.restore	= i8042_pm_restore,
};

#endif /* CONFIG_PM */

/*
 * We need to reset the 8042 back to original mode on system shutdown,
 * because otherwise BIOSes will be confused.
 */

static void i8042_shutdown(struct platform_device *dev)
{
	i8042_controller_reset(false);
}

static int __init i8042_create_kbd_port(void)
{
	struct serio *serio;
	struct i8042_port *port = &i8042_ports[I8042_KBD_PORT_NO];

	serio = kzalloc(sizeof(struct serio), GFP_KERNEL);
	if (!serio)
		return -ENOMEM;

	serio->id.type		= i8042_direct ? SERIO_8042 : SERIO_8042_XL;
	serio->write		= i8042_dumbkbd ? NULL : i8042_kbd_write;
	serio->start		= i8042_start;
	serio->stop		= i8042_stop;
	serio->close		= i8042_port_close;
	serio->ps2_cmd_mutex	= &i8042_mutex;
	serio->port_data	= port;
	serio->dev.parent	= &i8042_platform_device->dev;
	strlcpy(serio->name, "i8042 KBD port", sizeof(serio->name));
	strlcpy(serio->phys, I8042_KBD_PHYS_DESC, sizeof(serio->phys));
	strlcpy(serio->firmware_id, i8042_kbd_firmware_id,
		sizeof(serio->firmware_id));

	port->serio = serio;
	port->irq = I8042_KBD_IRQ;

	return 0;
}

static int __init i8042_create_aux_port(int idx)
{
	struct serio *serio;
	int port_no = idx < 0 ? I8042_AUX_PORT_NO : I8042_MUX_PORT_NO + idx;
	struct i8042_port *port = &i8042_ports[port_no];

	serio = kzalloc(sizeof(struct serio), GFP_KERNEL);
	if (!serio)
		return -ENOMEM;

	serio->id.type		= SERIO_8042;
	serio->write		= i8042_aux_write;
	serio->start		= i8042_start;
	serio->stop		= i8042_stop;
	serio->ps2_cmd_mutex	= &i8042_mutex;
	serio->port_data	= port;
	serio->dev.parent	= &i8042_platform_device->dev;
	if (idx < 0) {
		strlcpy(serio->name, "i8042 AUX port", sizeof(serio->name));
		strlcpy(serio->phys, I8042_AUX_PHYS_DESC, sizeof(serio->phys));
		strlcpy(serio->firmware_id, i8042_aux_firmware_id,
			sizeof(serio->firmware_id));
		serio->close = i8042_port_close;
	} else {
		snprintf(serio->name, sizeof(serio->name), "i8042 AUX%d port", idx);
		snprintf(serio->phys, sizeof(serio->phys), I8042_MUX_PHYS_DESC, idx + 1);
		strlcpy(serio->firmware_id, i8042_aux_firmware_id,
			sizeof(serio->firmware_id));
	}

	port->serio = serio;
	port->mux = idx;
	port->irq = I8042_AUX_IRQ;

	return 0;
}

static void __init i8042_free_kbd_port(void)
{
	kfree(i8042_ports[I8042_KBD_PORT_NO].serio);
	i8042_ports[I8042_KBD_PORT_NO].serio = NULL;
}

static void __init i8042_free_aux_ports(void)
{
	int i;

	for (i = I8042_AUX_PORT_NO; i < I8042_NUM_PORTS; i++) {
		kfree(i8042_ports[i].serio);
		i8042_ports[i].serio = NULL;
	}
}

static void __init i8042_register_ports(void)
{
	int i;

	for (i = 0; i < I8042_NUM_PORTS; i++) {
		struct serio *serio = i8042_ports[i].serio;

		if (!serio)
			continue;

		printk(KERN_INFO "serio: %s at %#lx,%#lx irq %d\n",
			serio->name,
			(unsigned long) I8042_DATA_REG,
			(unsigned long) I8042_COMMAND_REG,
			i8042_ports[i].irq);
		serio_register_port(serio);
<<<<<<< HEAD
		device_set_wakeup_capable(&serio->dev, true);

		/*
		 * On platforms using suspend-to-idle, allow the keyboard to
		 * wake up the system from sleep by enabling keyboard wakeups
		 * by default.  This is consistent with keyboard wakeup
		 * behavior on many platforms using suspend-to-RAM (ACPI S3)
		 * by default.
		 */
		if (pm_suspend_default_s2idle() && i == I8042_KBD_PORT_NO)
			device_set_wakeup_enable(&serio->dev, true);
=======
>>>>>>> 08987822
	}
}

static void i8042_unregister_ports(void)
{
	int i;

	for (i = 0; i < I8042_NUM_PORTS; i++) {
		if (i8042_ports[i].serio) {
			serio_unregister_port(i8042_ports[i].serio);
			i8042_ports[i].serio = NULL;
		}
	}
}

static void i8042_free_irqs(void)
{
	if (i8042_aux_irq_registered)
		free_irq(I8042_AUX_IRQ, i8042_platform_device);
	if (i8042_kbd_irq_registered)
		free_irq(I8042_KBD_IRQ, i8042_platform_device);

	i8042_aux_irq_registered = i8042_kbd_irq_registered = false;
}

static int __init i8042_setup_aux(void)
{
	int (*aux_enable)(void);
	int error;
	int i;

	if (i8042_check_aux())
		return -ENODEV;

	if (i8042_nomux || i8042_check_mux()) {
		error = i8042_create_aux_port(-1);
		if (error)
			goto err_free_ports;
		aux_enable = i8042_enable_aux_port;
	} else {
		for (i = 0; i < I8042_NUM_MUX_PORTS; i++) {
			error = i8042_create_aux_port(i);
			if (error)
				goto err_free_ports;
		}
		aux_enable = i8042_enable_mux_ports;
	}

	error = request_irq(I8042_AUX_IRQ, i8042_interrupt, IRQF_SHARED,
			    "i8042", i8042_platform_device);
	if (error)
		goto err_free_ports;

	if (aux_enable())
		goto err_free_irq;

	i8042_aux_irq_registered = true;
	return 0;

 err_free_irq:
	free_irq(I8042_AUX_IRQ, i8042_platform_device);
 err_free_ports:
	i8042_free_aux_ports();
	return error;
}

static int __init i8042_setup_kbd(void)
{
	int error;

	error = i8042_create_kbd_port();
	if (error)
		return error;

	error = request_irq(I8042_KBD_IRQ, i8042_interrupt, IRQF_SHARED,
			    "i8042", i8042_platform_device);
	if (error)
		goto err_free_port;

	error = i8042_enable_kbd_port();
	if (error)
		goto err_free_irq;

	i8042_kbd_irq_registered = true;
	return 0;

 err_free_irq:
	free_irq(I8042_KBD_IRQ, i8042_platform_device);
 err_free_port:
	i8042_free_kbd_port();
	return error;
}

static int i8042_kbd_bind_notifier(struct notifier_block *nb,
				   unsigned long action, void *data)
{
	struct device *dev = data;
	struct serio *serio = to_serio_port(dev);
	struct i8042_port *port = serio->port_data;

	if (serio != i8042_ports[I8042_KBD_PORT_NO].serio)
		return 0;

	switch (action) {
	case BUS_NOTIFY_BOUND_DRIVER:
		port->driver_bound = true;
		break;

	case BUS_NOTIFY_UNBIND_DRIVER:
		port->driver_bound = false;
		break;
	}

	return 0;
}

static int __init i8042_probe(struct platform_device *dev)
{
	int error;

	i8042_platform_device = dev;

	if (i8042_reset == I8042_RESET_ALWAYS) {
		error = i8042_controller_selftest();
		if (error)
			return error;
	}

	error = i8042_controller_init();
	if (error)
		return error;

#ifdef CONFIG_X86
	if (i8042_dritek)
		i8042_dritek_enable();
#endif

	if (!i8042_noaux) {
		error = i8042_setup_aux();
		if (error && error != -ENODEV && error != -EBUSY)
			goto out_fail;
	}

	if (!i8042_nokbd) {
		error = i8042_setup_kbd();
		if (error)
			goto out_fail;
	}
/*
 * Ok, everything is ready, let's register all serio ports
 */
	i8042_register_ports();

	return 0;

 out_fail:
	i8042_free_aux_ports();	/* in case KBD failed but AUX not */
	i8042_free_irqs();
	i8042_controller_reset(false);
	i8042_platform_device = NULL;

	return error;
}

static int i8042_remove(struct platform_device *dev)
{
	i8042_unregister_ports();
	i8042_free_irqs();
	i8042_controller_reset(false);
	i8042_platform_device = NULL;

	return 0;
}

static struct platform_driver i8042_driver = {
	.driver		= {
		.name	= "i8042",
#ifdef CONFIG_PM
		.pm	= &i8042_pm_ops,
#endif
	},
	.remove		= i8042_remove,
	.shutdown	= i8042_shutdown,
};

static struct notifier_block i8042_kbd_bind_notifier_block = {
	.notifier_call = i8042_kbd_bind_notifier,
};

static int __init i8042_init(void)
{
	struct platform_device *pdev;
	int err;

	dbg_init();

	err = i8042_platform_init();
	if (err)
		return err;

	err = i8042_controller_check();
	if (err)
		goto err_platform_exit;

	pdev = platform_create_bundle(&i8042_driver, i8042_probe, NULL, 0, NULL, 0);
	if (IS_ERR(pdev)) {
		err = PTR_ERR(pdev);
		goto err_platform_exit;
	}

	bus_register_notifier(&serio_bus, &i8042_kbd_bind_notifier_block);
	panic_blink = i8042_panic_blink;

	return 0;

 err_platform_exit:
	i8042_platform_exit();
	return err;
}

static void __exit i8042_exit(void)
{
	platform_device_unregister(i8042_platform_device);
	platform_driver_unregister(&i8042_driver);
	i8042_platform_exit();

	bus_unregister_notifier(&serio_bus, &i8042_kbd_bind_notifier_block);
	panic_blink = NULL;
}

module_init(i8042_init);
module_exit(i8042_exit);<|MERGE_RESOLUTION|>--- conflicted
+++ resolved
@@ -1411,20 +1411,6 @@
 			(unsigned long) I8042_COMMAND_REG,
 			i8042_ports[i].irq);
 		serio_register_port(serio);
-<<<<<<< HEAD
-		device_set_wakeup_capable(&serio->dev, true);
-
-		/*
-		 * On platforms using suspend-to-idle, allow the keyboard to
-		 * wake up the system from sleep by enabling keyboard wakeups
-		 * by default.  This is consistent with keyboard wakeup
-		 * behavior on many platforms using suspend-to-RAM (ACPI S3)
-		 * by default.
-		 */
-		if (pm_suspend_default_s2idle() && i == I8042_KBD_PORT_NO)
-			device_set_wakeup_enable(&serio->dev, true);
-=======
->>>>>>> 08987822
 	}
 }
 
