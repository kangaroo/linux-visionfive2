--- conflicted
+++ resolved
@@ -576,12 +576,9 @@
 {
 	struct rcar_lvds *lvds = bridge_to_rcar_lvds(bridge);
 
-<<<<<<< HEAD
-=======
 	if (!lvds->next_bridge)
 		return 0;
 
->>>>>>> 6195eb15
 	return drm_bridge_attach(bridge->encoder, lvds->next_bridge, bridge,
 				 flags);
 }
