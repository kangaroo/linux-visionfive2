--- conflicted
+++ resolved
@@ -776,13 +776,10 @@
  * @dram_binning_mask: DRAM binning mask, 1 bit per dram instance
  *                     (0 = functional 1 = binned)
  * @memory_repair_flag: eFuse flag indicating memory repair
-<<<<<<< HEAD
-=======
  * @edma_binning_mask: EDMA binning mask, 1 bit per EDMA instance
  *                     (0 = functional 1 = binned)
  * @xbar_binning_mask: Xbar binning mask, 1 bit per Xbar instance
  *                     (0 = functional 1 = binned)
->>>>>>> 754e0b0e
  */
 struct cpucp_info {
 	struct cpucp_sensor sensors[CPUCP_MAX_SENSORS];
@@ -803,13 +800,9 @@
 	__u8 reserved5;
 	__u8 dram_binning_mask;
 	__u8 memory_repair_flag;
-<<<<<<< HEAD
-	__u8 pad[5];
-=======
 	__u8 edma_binning_mask;
 	__u8 xbar_binning_mask;
 	__u8 pad[3];
->>>>>>> 754e0b0e
 	struct cpucp_security_info sec_info;
 	__le32 reserved6;
 	__u8 pll_map[PLL_MAP_LEN];
