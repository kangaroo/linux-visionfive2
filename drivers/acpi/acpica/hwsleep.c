
/******************************************************************************
 *
 * Name: hwsleep.c - ACPI Hardware Sleep/Wake Interface
 *
 *****************************************************************************/

/*
 * Copyright (C) 2000 - 2008, Intel Corp.
 * All rights reserved.
 *
 * Redistribution and use in source and binary forms, with or without
 * modification, are permitted provided that the following conditions
 * are met:
 * 1. Redistributions of source code must retain the above copyright
 *    notice, this list of conditions, and the following disclaimer,
 *    without modification.
 * 2. Redistributions in binary form must reproduce at minimum a disclaimer
 *    substantially similar to the "NO WARRANTY" disclaimer below
 *    ("Disclaimer") and any redistribution must be conditioned upon
 *    including a substantially similar Disclaimer requirement for further
 *    binary redistribution.
 * 3. Neither the names of the above-listed copyright holders nor the names
 *    of any contributors may be used to endorse or promote products derived
 *    from this software without specific prior written permission.
 *
 * Alternatively, this software may be distributed under the terms of the
 * GNU General Public License ("GPL") version 2 as published by the Free
 * Software Foundation.
 *
 * NO WARRANTY
 * THIS SOFTWARE IS PROVIDED BY THE COPYRIGHT HOLDERS AND CONTRIBUTORS
 * "AS IS" AND ANY EXPRESS OR IMPLIED WARRANTIES, INCLUDING, BUT NOT
 * LIMITED TO, THE IMPLIED WARRANTIES OF MERCHANTIBILITY AND FITNESS FOR
 * A PARTICULAR PURPOSE ARE DISCLAIMED. IN NO EVENT SHALL THE COPYRIGHT
 * HOLDERS OR CONTRIBUTORS BE LIABLE FOR SPECIAL, EXEMPLARY, OR CONSEQUENTIAL
 * DAMAGES (INCLUDING, BUT NOT LIMITED TO, PROCUREMENT OF SUBSTITUTE GOODS
 * OR SERVICES; LOSS OF USE, DATA, OR PROFITS; OR BUSINESS INTERRUPTION)
 * HOWEVER CAUSED AND ON ANY THEORY OF LIABILITY, WHETHER IN CONTRACT,
 * STRICT LIABILITY, OR TORT (INCLUDING NEGLIGENCE OR OTHERWISE) ARISING
 * IN ANY WAY OUT OF THE USE OF THIS SOFTWARE, EVEN IF ADVISED OF THE
 * POSSIBILITY OF SUCH DAMAGES.
 */

#include <acpi/acpi.h>
#include "accommon.h"
#include "actables.h"

#define _COMPONENT          ACPI_HARDWARE
ACPI_MODULE_NAME("hwsleep")

/*******************************************************************************
 *
 * FUNCTION:    acpi_set_firmware_waking_vector
 *
 * PARAMETERS:  physical_address    - 32-bit physical address of ACPI real mode
 *                                    entry point.
 *
 * RETURN:      Status
 *
 * DESCRIPTION: Sets the 32-bit firmware_waking_vector field of the FACS
 *
 ******************************************************************************/
acpi_status
acpi_set_firmware_waking_vector(u32 physical_address)
{
	ACPI_FUNCTION_TRACE(acpi_set_firmware_waking_vector);


	/*
	 * According to the ACPI specification 2.0c and later, the 64-bit
	 * waking vector should be cleared and the 32-bit waking vector should
	 * be used, unless we want the wake-up code to be called by the BIOS in
	 * Protected Mode.  Some systems (for example HP dv5-1004nr) are known
	 * to fail to resume if the 64-bit vector is used.
	 */

	/* Set the 32-bit vector */

	acpi_gbl_FACS->firmware_waking_vector = physical_address;

	/* Clear the 64-bit vector if it exists */

	if ((acpi_gbl_FACS->length > 32) && (acpi_gbl_FACS->version >= 1)) {
		acpi_gbl_FACS->xfirmware_waking_vector = 0;
	}

	return_ACPI_STATUS(AE_OK);
}

ACPI_EXPORT_SYMBOL(acpi_set_firmware_waking_vector)

#if ACPI_MACHINE_WIDTH == 64
/*******************************************************************************
 *
 * FUNCTION:    acpi_set_firmware_waking_vector64
 *
 * PARAMETERS:  physical_address    - 64-bit physical address of ACPI protected
 *                                    mode entry point.
 *
 * RETURN:      Status
 *
 * DESCRIPTION: Sets the 64-bit X_firmware_waking_vector field of the FACS, if
 *              it exists in the table. This function is intended for use with
 *              64-bit host operating systems.
 *
 ******************************************************************************/
acpi_status
acpi_set_firmware_waking_vector64(u64 physical_address)
{
	ACPI_FUNCTION_TRACE(acpi_set_firmware_waking_vector64);


	/* Determine if the 64-bit vector actually exists */

	if ((acpi_gbl_FACS->length <= 32) || (acpi_gbl_FACS->version < 1)) {
		return_ACPI_STATUS(AE_NOT_EXIST);
	}

	/* Clear 32-bit vector, set the 64-bit X_ vector */

	acpi_gbl_FACS->firmware_waking_vector = 0;
	acpi_gbl_FACS->xfirmware_waking_vector = physical_address;

	return_ACPI_STATUS(AE_OK);
}

ACPI_EXPORT_SYMBOL(acpi_set_firmware_waking_vector64)
#endif

/*******************************************************************************
 *
 * FUNCTION:    acpi_enter_sleep_state_prep
 *
 * PARAMETERS:  sleep_state         - Which sleep state to enter
 *
 * RETURN:      Status
 *
 * DESCRIPTION: Prepare to enter a system sleep state (see ACPI 2.0 spec p 231)
 *              This function must execute with interrupts enabled.
 *              We break sleeping into 2 stages so that OSPM can handle
 *              various OS-specific tasks between the two steps.
 *
 ******************************************************************************/
acpi_status acpi_enter_sleep_state_prep(u8 sleep_state)
{
	acpi_status status;
	struct acpi_object_list arg_list;
	union acpi_object arg;

	ACPI_FUNCTION_TRACE(acpi_enter_sleep_state_prep);

	/* _PSW methods could be run here to enable wake-on keyboard, LAN, etc. */

	status = acpi_get_sleep_type_data(sleep_state,
					  &acpi_gbl_sleep_type_a,
					  &acpi_gbl_sleep_type_b);
	if (ACPI_FAILURE(status)) {
		return_ACPI_STATUS(status);
	}

	/* Setup parameter object */

	arg_list.count = 1;
	arg_list.pointer = &arg;

	arg.type = ACPI_TYPE_INTEGER;
	arg.integer.value = sleep_state;

	/* Run the _PTS method */

	status = acpi_evaluate_object(NULL, METHOD_NAME__PTS, &arg_list, NULL);
	if (ACPI_FAILURE(status) && status != AE_NOT_FOUND) {
		return_ACPI_STATUS(status);
	}

	/* Setup the argument to _SST */

	switch (sleep_state) {
	case ACPI_STATE_S0:
		arg.integer.value = ACPI_SST_WORKING;
		break;

	case ACPI_STATE_S1:
	case ACPI_STATE_S2:
	case ACPI_STATE_S3:
		arg.integer.value = ACPI_SST_SLEEPING;
		break;

	case ACPI_STATE_S4:
		arg.integer.value = ACPI_SST_SLEEP_CONTEXT;
		break;

	default:
		arg.integer.value = ACPI_SST_INDICATOR_OFF;	/* Default is off */
		break;
	}

	/*
	 * Set the system indicators to show the desired sleep state.
	 * _SST is an optional method (return no error if not found)
	 */
	status = acpi_evaluate_object(NULL, METHOD_NAME__SST, &arg_list, NULL);
	if (ACPI_FAILURE(status) && status != AE_NOT_FOUND) {
		ACPI_EXCEPTION((AE_INFO, status,
				"While executing method _SST"));
	}

	return_ACPI_STATUS(AE_OK);
}

ACPI_EXPORT_SYMBOL(acpi_enter_sleep_state_prep)

static unsigned int gts, bfs;
module_param(gts, uint, 0644);
module_param(bfs, uint, 0644);
MODULE_PARM_DESC(gts, "Enable evaluation of _GTS on suspend.");
MODULE_PARM_DESC(bfs, "Enable evaluation of _BFS on resume".);

/*******************************************************************************
 *
 * FUNCTION:    acpi_enter_sleep_state
 *
 * PARAMETERS:  sleep_state         - Which sleep state to enter
 *
 * RETURN:      Status
 *
 * DESCRIPTION: Enter a system sleep state (see ACPI 2.0 spec p 231)
 *              THIS FUNCTION MUST BE CALLED WITH INTERRUPTS DISABLED
 *
 ******************************************************************************/
acpi_status asmlinkage acpi_enter_sleep_state(u8 sleep_state)
{
	u32 pm1a_control;
	u32 pm1b_control;
	struct acpi_bit_register_info *sleep_type_reg_info;
	struct acpi_bit_register_info *sleep_enable_reg_info;
	u32 in_value;
	struct acpi_object_list arg_list;
	union acpi_object arg;
	acpi_status status;

	ACPI_FUNCTION_TRACE(acpi_enter_sleep_state);

	if ((acpi_gbl_sleep_type_a > ACPI_SLEEP_TYPE_MAX) ||
	    (acpi_gbl_sleep_type_b > ACPI_SLEEP_TYPE_MAX)) {
		ACPI_ERROR((AE_INFO, "Sleep values out of range: A=%X B=%X",
			    acpi_gbl_sleep_type_a, acpi_gbl_sleep_type_b));
		return_ACPI_STATUS(AE_AML_OPERAND_VALUE);
	}

	sleep_type_reg_info =
	    acpi_hw_get_bit_register_info(ACPI_BITREG_SLEEP_TYPE);
	sleep_enable_reg_info =
	    acpi_hw_get_bit_register_info(ACPI_BITREG_SLEEP_ENABLE);

	/* Clear wake status */

	status =
	    acpi_write_bit_register(ACPI_BITREG_WAKE_STATUS, ACPI_CLEAR_STATUS);
	if (ACPI_FAILURE(status)) {
		return_ACPI_STATUS(status);
	}

	/* Clear all fixed and general purpose status bits */

	status = acpi_hw_clear_acpi_status();
	if (ACPI_FAILURE(status)) {
		return_ACPI_STATUS(status);
	}

	/*
	 * 1) Disable/Clear all GPEs
	 * 2) Enable all wakeup GPEs
	 */
	status = acpi_hw_disable_all_gpes();
	if (ACPI_FAILURE(status)) {
		return_ACPI_STATUS(status);
	}
	acpi_gbl_system_awake_and_running = FALSE;

	status = acpi_hw_enable_all_wakeup_gpes();
	if (ACPI_FAILURE(status)) {
		return_ACPI_STATUS(status);
	}

	if (gts) {
		/* Execute the _GTS method */

		arg_list.count = 1;
		arg_list.pointer = &arg;
		arg.type = ACPI_TYPE_INTEGER;
		arg.integer.value = sleep_state;

		status = acpi_evaluate_object(NULL, METHOD_NAME__GTS, &arg_list, NULL);
		if (ACPI_FAILURE(status) && status != AE_NOT_FOUND) {
			return_ACPI_STATUS(status);
		}
	}

	/* Get current value of PM1A control */

	status = acpi_hw_register_read(ACPI_REGISTER_PM1_CONTROL,
				       &pm1a_control);
	if (ACPI_FAILURE(status)) {
		return_ACPI_STATUS(status);
	}
	ACPI_DEBUG_PRINT((ACPI_DB_INIT,
			  "Entering sleep state [S%d]\n", sleep_state));

	/* Clear the SLP_EN and SLP_TYP fields */

	pm1a_control &= ~(sleep_type_reg_info->access_bit_mask |
			  sleep_enable_reg_info->access_bit_mask);
	pm1b_control = pm1a_control;

	/* Insert the SLP_TYP bits */

	pm1a_control |=
	    (acpi_gbl_sleep_type_a << sleep_type_reg_info->bit_position);
	pm1b_control |=
	    (acpi_gbl_sleep_type_b << sleep_type_reg_info->bit_position);

	/*
	 * We split the writes of SLP_TYP and SLP_EN to workaround
	 * poorly implemented hardware.
	 */

	/* Write #1: write the SLP_TYP data to the PM1 Control registers */

	status = acpi_hw_write_pm1_control(pm1a_control, pm1b_control);
	if (ACPI_FAILURE(status)) {
		return_ACPI_STATUS(status);
	}

	/* Insert the sleep enable (SLP_EN) bit */
<<<<<<< HEAD

	pm1a_control |= sleep_enable_reg_info->access_bit_mask;
	pm1b_control |= sleep_enable_reg_info->access_bit_mask;

=======

	pm1a_control |= sleep_enable_reg_info->access_bit_mask;
	pm1b_control |= sleep_enable_reg_info->access_bit_mask;

>>>>>>> 6574612f
	/* Flush caches, as per ACPI specification */

	ACPI_FLUSH_CPU_CACHE();

	/* Write #2: Write both SLP_TYP + SLP_EN */

	status = acpi_hw_write_pm1_control(pm1a_control, pm1b_control);
	if (ACPI_FAILURE(status)) {
		return_ACPI_STATUS(status);
	}

	if (sleep_state > ACPI_STATE_S3) {
		/*
		 * We wanted to sleep > S3, but it didn't happen (by virtue of the
		 * fact that we are still executing!)
		 *
		 * Wait ten seconds, then try again. This is to get S4/S5 to work on
		 * all machines.
		 *
		 * We wait so long to allow chipsets that poll this reg very slowly
		 * to still read the right value. Ideally, this block would go
		 * away entirely.
		 */
		acpi_os_stall(10000000);

		status = acpi_hw_register_write(ACPI_REGISTER_PM1_CONTROL,
						sleep_enable_reg_info->
						access_bit_mask);
		if (ACPI_FAILURE(status)) {
			return_ACPI_STATUS(status);
		}
	}

	/* Wait until we enter sleep state */

	do {
		status = acpi_read_bit_register(ACPI_BITREG_WAKE_STATUS,
						    &in_value);
		if (ACPI_FAILURE(status)) {
			return_ACPI_STATUS(status);
		}

		/* Spin until we wake */

	} while (!in_value);

	return_ACPI_STATUS(AE_OK);
}

ACPI_EXPORT_SYMBOL(acpi_enter_sleep_state)

/*******************************************************************************
 *
 * FUNCTION:    acpi_enter_sleep_state_s4bios
 *
 * PARAMETERS:  None
 *
 * RETURN:      Status
 *
 * DESCRIPTION: Perform a S4 bios request.
 *              THIS FUNCTION MUST BE CALLED WITH INTERRUPTS DISABLED
 *
 ******************************************************************************/
acpi_status asmlinkage acpi_enter_sleep_state_s4bios(void)
{
	u32 in_value;
	acpi_status status;

	ACPI_FUNCTION_TRACE(acpi_enter_sleep_state_s4bios);

	/* Clear the wake status bit (PM1) */

	status =
	    acpi_write_bit_register(ACPI_BITREG_WAKE_STATUS, ACPI_CLEAR_STATUS);
	if (ACPI_FAILURE(status)) {
		return_ACPI_STATUS(status);
	}

	status = acpi_hw_clear_acpi_status();
	if (ACPI_FAILURE(status)) {
		return_ACPI_STATUS(status);
	}

	/*
	 * 1) Disable/Clear all GPEs
	 * 2) Enable all wakeup GPEs
	 */
	status = acpi_hw_disable_all_gpes();
	if (ACPI_FAILURE(status)) {
		return_ACPI_STATUS(status);
	}
	acpi_gbl_system_awake_and_running = FALSE;

	status = acpi_hw_enable_all_wakeup_gpes();
	if (ACPI_FAILURE(status)) {
		return_ACPI_STATUS(status);
	}

	ACPI_FLUSH_CPU_CACHE();

	status = acpi_hw_write_port(acpi_gbl_FADT.smi_command,
				    (u32) acpi_gbl_FADT.S4bios_request, 8);

	do {
		acpi_os_stall(1000);
		status =
		    acpi_read_bit_register(ACPI_BITREG_WAKE_STATUS, &in_value);
		if (ACPI_FAILURE(status)) {
			return_ACPI_STATUS(status);
		}
	} while (!in_value);

	return_ACPI_STATUS(AE_OK);
}

ACPI_EXPORT_SYMBOL(acpi_enter_sleep_state_s4bios)

/*******************************************************************************
 *
 * FUNCTION:    acpi_leave_sleep_state_prep
 *
 * PARAMETERS:  sleep_state         - Which sleep state we are exiting
 *
 * RETURN:      Status
 *
 * DESCRIPTION: Perform the first state of OS-independent ACPI cleanup after a
 *              sleep.
 *              Called with interrupts DISABLED.
 *
 ******************************************************************************/
acpi_status acpi_leave_sleep_state_prep(u8 sleep_state)
{
	struct acpi_object_list arg_list;
	union acpi_object arg;
	acpi_status status;
	struct acpi_bit_register_info *sleep_type_reg_info;
	struct acpi_bit_register_info *sleep_enable_reg_info;
	u32 pm1a_control;
	u32 pm1b_control;

	ACPI_FUNCTION_TRACE(acpi_leave_sleep_state_prep);

	/*
	 * Set SLP_TYPE and SLP_EN to state S0.
	 * This is unclear from the ACPI Spec, but it is required
	 * by some machines.
	 */
	status = acpi_get_sleep_type_data(ACPI_STATE_S0,
					  &acpi_gbl_sleep_type_a,
					  &acpi_gbl_sleep_type_b);
	if (ACPI_SUCCESS(status)) {
		sleep_type_reg_info =
		    acpi_hw_get_bit_register_info(ACPI_BITREG_SLEEP_TYPE);
		sleep_enable_reg_info =
		    acpi_hw_get_bit_register_info(ACPI_BITREG_SLEEP_ENABLE);

		/* Get current value of PM1A control */

		status = acpi_hw_register_read(ACPI_REGISTER_PM1_CONTROL,
					       &pm1a_control);
		if (ACPI_SUCCESS(status)) {

			/* Clear the SLP_EN and SLP_TYP fields */

			pm1a_control &= ~(sleep_type_reg_info->access_bit_mask |
					  sleep_enable_reg_info->
					  access_bit_mask);
			pm1b_control = pm1a_control;

			/* Insert the SLP_TYP bits */

			pm1a_control |= (acpi_gbl_sleep_type_a <<
					 sleep_type_reg_info->bit_position);
			pm1b_control |= (acpi_gbl_sleep_type_b <<
					 sleep_type_reg_info->bit_position);

			/* Write the control registers and ignore any errors */

			(void)acpi_hw_write_pm1_control(pm1a_control,
							pm1b_control);
		}
	}

	if (bfs) {
		/* Execute the _BFS method */

		arg_list.count = 1;
		arg_list.pointer = &arg;
		arg.type = ACPI_TYPE_INTEGER;
		arg.integer.value = sleep_state;

		status = acpi_evaluate_object(NULL, METHOD_NAME__BFS, &arg_list, NULL);
		if (ACPI_FAILURE(status) && status != AE_NOT_FOUND) {
			ACPI_EXCEPTION((AE_INFO, status, "During Method _BFS"));
		}
	}
	return_ACPI_STATUS(status);
}

/*******************************************************************************
 *
 * FUNCTION:    acpi_leave_sleep_state
 *
 * PARAMETERS:  sleep_state         - Which sleep state we just exited
 *
 * RETURN:      Status
 *
 * DESCRIPTION: Perform OS-independent ACPI cleanup after a sleep
 *              Called with interrupts ENABLED.
 *
 ******************************************************************************/
acpi_status acpi_leave_sleep_state(u8 sleep_state)
{
	struct acpi_object_list arg_list;
	union acpi_object arg;
	acpi_status status;

	ACPI_FUNCTION_TRACE(acpi_leave_sleep_state);

	/* Ensure enter_sleep_state_prep -> enter_sleep_state ordering */

	acpi_gbl_sleep_type_a = ACPI_SLEEP_TYPE_INVALID;

	/* Setup parameter object */

	arg_list.count = 1;
	arg_list.pointer = &arg;
	arg.type = ACPI_TYPE_INTEGER;

	/* Ignore any errors from these methods */

	arg.integer.value = ACPI_SST_WAKING;
	status = acpi_evaluate_object(NULL, METHOD_NAME__SST, &arg_list, NULL);
	if (ACPI_FAILURE(status) && status != AE_NOT_FOUND) {
		ACPI_EXCEPTION((AE_INFO, status, "During Method _SST"));
	}

	/*
	 * GPEs must be enabled before _WAK is called as GPEs
	 * might get fired there
	 *
	 * Restore the GPEs:
	 * 1) Disable/Clear all GPEs
	 * 2) Enable all runtime GPEs
	 */
	status = acpi_hw_disable_all_gpes();
	if (ACPI_FAILURE(status)) {
		return_ACPI_STATUS(status);
	}
	status = acpi_hw_enable_all_runtime_gpes();
	if (ACPI_FAILURE(status)) {
		return_ACPI_STATUS(status);
	}

	arg.integer.value = sleep_state;
	status = acpi_evaluate_object(NULL, METHOD_NAME__WAK, &arg_list, NULL);
	if (ACPI_FAILURE(status) && status != AE_NOT_FOUND) {
		ACPI_EXCEPTION((AE_INFO, status, "During Method _WAK"));
	}
	/* TBD: _WAK "sometimes" returns stuff - do we want to look at it? */

	/*
	 * Some BIOSes assume that WAK_STS will be cleared on resume and use
	 * it to determine whether the system is rebooting or resuming. Clear
	 * it for compatibility.
	 */
	acpi_write_bit_register(ACPI_BITREG_WAKE_STATUS, 1);

	acpi_gbl_system_awake_and_running = TRUE;

	/* Enable power button */

	(void)
	    acpi_write_bit_register(acpi_gbl_fixed_event_info
			      [ACPI_EVENT_POWER_BUTTON].
			      enable_register_id, ACPI_ENABLE_EVENT);

	(void)
	    acpi_write_bit_register(acpi_gbl_fixed_event_info
			      [ACPI_EVENT_POWER_BUTTON].
			      status_register_id, ACPI_CLEAR_STATUS);

	arg.integer.value = ACPI_SST_WORKING;
	status = acpi_evaluate_object(NULL, METHOD_NAME__SST, &arg_list, NULL);
	if (ACPI_FAILURE(status) && status != AE_NOT_FOUND) {
		ACPI_EXCEPTION((AE_INFO, status, "During Method _SST"));
	}

	return_ACPI_STATUS(status);
}

ACPI_EXPORT_SYMBOL(acpi_leave_sleep_state)<|MERGE_RESOLUTION|>--- conflicted
+++ resolved
@@ -334,17 +334,10 @@
 	}
 
 	/* Insert the sleep enable (SLP_EN) bit */
-<<<<<<< HEAD
 
 	pm1a_control |= sleep_enable_reg_info->access_bit_mask;
 	pm1b_control |= sleep_enable_reg_info->access_bit_mask;
 
-=======
-
-	pm1a_control |= sleep_enable_reg_info->access_bit_mask;
-	pm1b_control |= sleep_enable_reg_info->access_bit_mask;
-
->>>>>>> 6574612f
 	/* Flush caches, as per ACPI specification */
 
 	ACPI_FLUSH_CPU_CACHE();
