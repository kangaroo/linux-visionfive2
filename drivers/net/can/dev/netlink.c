--- conflicted
+++ resolved
@@ -21,10 +21,7 @@
 	[IFLA_CAN_DATA_BITTIMING_CONST]	= { .len = sizeof(struct can_bittiming_const) },
 	[IFLA_CAN_TERMINATION] = { .type = NLA_U16 },
 	[IFLA_CAN_TDC] = { .type = NLA_NESTED },
-<<<<<<< HEAD
-=======
 	[IFLA_CAN_CTRLMODE_EXT] = { .type = NLA_NESTED },
->>>>>>> 754e0b0e
 };
 
 static const struct nla_policy can_tdc_policy[IFLA_CAN_TDC_MAX + 1] = {
@@ -387,15 +384,12 @@
 	return size;
 }
 
-<<<<<<< HEAD
-=======
 static size_t can_ctrlmode_ext_get_size(void)
 {
 	return nla_total_size(0) +		/* nest IFLA_CAN_CTRLMODE_EXT */
 		nla_total_size(sizeof(u32));	/* IFLA_CAN_CTRLMODE_SUPPORTED */
 }
 
->>>>>>> 754e0b0e
 static size_t can_get_size(const struct net_device *dev)
 {
 	struct can_priv *priv = netdev_priv(dev);
@@ -428,10 +422,7 @@
 				       priv->data_bitrate_const_cnt);
 	size += sizeof(priv->bitrate_max);			/* IFLA_CAN_BITRATE_MAX */
 	size += can_tdc_get_size(dev);				/* IFLA_CAN_TDC */
-<<<<<<< HEAD
-=======
 	size += can_ctrlmode_ext_get_size();			/* IFLA_CAN_CTRLMODE_EXT */
->>>>>>> 754e0b0e
 
 	return size;
 }
@@ -489,8 +480,6 @@
 	return -EMSGSIZE;
 }
 
-<<<<<<< HEAD
-=======
 static int can_ctrlmode_ext_fill_info(struct sk_buff *skb,
 				      const struct can_priv *priv)
 {
@@ -510,7 +499,6 @@
 	return 0;
 }
 
->>>>>>> 754e0b0e
 static int can_fill_info(struct sk_buff *skb, const struct net_device *dev)
 {
 	struct can_priv *priv = netdev_priv(dev);
@@ -570,13 +558,9 @@
 		     sizeof(priv->bitrate_max),
 		     &priv->bitrate_max)) ||
 
-<<<<<<< HEAD
-	    (can_tdc_fill_info(skb, dev))
-=======
 	    can_tdc_fill_info(skb, dev) ||
 
 	    can_ctrlmode_ext_fill_info(skb, priv)
->>>>>>> 754e0b0e
 	    )
 
 		return -EMSGSIZE;
