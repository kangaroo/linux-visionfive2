--- conflicted
+++ resolved
@@ -839,8 +839,6 @@
 {
 	int i;
 
-<<<<<<< HEAD
-=======
 	if (IS_ENABLED(CONFIG_QED_RDMA)) {
 		params->rdma_pf_params.num_qps = QED_ROCE_QPS;
 		params->rdma_pf_params.min_dpis = QED_ROCE_DPIS;
@@ -849,21 +847,11 @@
 		params->rdma_pf_params.gl_pi = QED_ROCE_PROTOCOL_INDEX;
 	}
 
->>>>>>> a5de5b74
 	for (i = 0; i < cdev->num_hwfns; i++) {
 		struct qed_hwfn *p_hwfn = &cdev->hwfns[i];
 
 		p_hwfn->pf_params = *params;
 	}
-
-	if (!IS_ENABLED(CONFIG_QED_RDMA))
-		return;
-
-	params->rdma_pf_params.num_qps = QED_ROCE_QPS;
-	params->rdma_pf_params.min_dpis = QED_ROCE_DPIS;
-	/* divide by 3 the MRs to avoid MF ILT overflow */
-	params->rdma_pf_params.num_mrs = RDMA_MAX_TIDS;
-	params->rdma_pf_params.gl_pi = QED_ROCE_PROTOCOL_INDEX;
 }
 
 static int qed_slowpath_start(struct qed_dev *cdev,
