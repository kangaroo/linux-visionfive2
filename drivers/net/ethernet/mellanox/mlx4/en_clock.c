--- conflicted
+++ resolved
@@ -245,15 +245,7 @@
 {
 	u32 freq_khz = freq * 1000;
 	u64 max_val_cycles = freq_khz * 1000 * MLX4_EN_WRAP_AROUND_SEC;
-<<<<<<< HEAD
-	u64 tmp_rounded =
-		roundup_pow_of_two(max_val_cycles) > max_val_cycles ?
-		roundup_pow_of_two(max_val_cycles) - 1 : UINT_MAX;
-	u64 max_val_cycles_rounded = is_power_of_2(max_val_cycles + 1) ?
-		max_val_cycles : tmp_rounded;
-=======
 	u64 max_val_cycles_rounded = 1ULL << fls64(max_val_cycles - 1);
->>>>>>> c470abd4
 	/* calculate max possible multiplier in order to fit in 64bit */
 	u64 max_mul = div64_u64(ULLONG_MAX, max_val_cycles_rounded);
 
