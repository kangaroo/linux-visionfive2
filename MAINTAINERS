

	List of maintainers and how to submit kernel changes

Please try to follow the guidelines below.  This will make things
easier on the maintainers.  Not all of these guidelines matter for every
trivial patch so apply some common sense.

1.	Always _test_ your changes, however small, on at least 4 or
	5 people, preferably many more.

2.	Try to release a few ALPHA test versions to the net. Announce
	them onto the kernel channel and await results. This is especially
	important for device drivers, because often that's the only way
	you will find things like the fact version 3 firmware needs
	a magic fix you didn't know about, or some clown changed the
	chips on a board and not its name.  (Don't laugh!  Look at the
	SMC etherpower for that.)

3.	Make sure your changes compile correctly in multiple
	configurations. In particular check that changes work both as a
	module and built into the kernel.

4.	When you are happy with a change make it generally available for
	testing and await feedback.

5.	Make a patch available to the relevant maintainer in the list. Use
	'diff -u' to make the patch easy to merge. Be prepared to get your
	changes sent back with seemingly silly requests about formatting
	and variable names.  These aren't as silly as they seem. One
	job the maintainers (and especially Linus) do is to keep things
	looking the same. Sometimes this means that the clever hack in
	your driver to get around a problem actually needs to become a
	generalized kernel feature ready for next time.

	PLEASE check your patch with the automated style checker
	(scripts/checkpatch.pl) to catch trivial style violations.
	See Documentation/process/coding-style.rst for guidance here.

	PLEASE CC: the maintainers and mailing lists that are generated
	by scripts/get_maintainer.pl.  The results returned by the
	script will be best if you have git installed and are making
	your changes in a branch derived from Linus' latest git tree.
	See Documentation/process/submitting-patches.rst for details.

	PLEASE try to include any credit lines you want added with the
	patch. It avoids people being missed off by mistake and makes
	it easier to know who wants adding and who doesn't.

	PLEASE document known bugs. If it doesn't work for everything
	or does something very odd once a month document it.

	PLEASE remember that submissions must be made under the terms
	of the Linux Foundation certificate of contribution and should
	include a Signed-off-by: line.  The current version of this
	"Developer's Certificate of Origin" (DCO) is listed in the file
	Documentation/process/submitting-patches.rst.

6.	Make sure you have the right to send any changes you make. If you
	do changes at work you may find your employer owns the patch
	not you.

7.	When sending security related changes or reports to a maintainer
	please Cc: security@kernel.org, especially if the maintainer
	does not respond. Please keep in mind that the security team is
	a small set of people who can be efficient only when working on
	verified bugs. Please only Cc: this list when you have identified
	that the bug would present a short-term risk to other users if it
	were publicly disclosed. For example, reports of address leaks do
	not represent an immediate threat and are better handled publicly,
	and ideally, should come with a patch proposal. Please do not send
	automated reports to this list either. Such bugs will be handled
	better and faster in the usual public places.

8.	Happy hacking.

Descriptions of section entries:

	P: Person (obsolete)
	M: Mail patches to: FullName <address@domain>
	R: Designated reviewer: FullName <address@domain>
	   These reviewers should be CCed on patches.
	L: Mailing list that is relevant to this area
	W: Web-page with status/info
	B: URI for where to file bugs. A web-page with detailed bug
	   filing info, a direct bug tracker link, or a mailto: URI.
	C: URI for chat protocol, server and channel where developers
	   usually hang out, for example irc://server/channel.
	Q: Patchwork web based patch tracking system site
	T: SCM tree type and location.
	   Type is one of: git, hg, quilt, stgit, topgit
	S: Status, one of the following:
	   Supported:	Someone is actually paid to look after this.
	   Maintained:	Someone actually looks after it.
	   Odd Fixes:	It has a maintainer but they don't have time to do
			much other than throw the odd patch in. See below..
	   Orphan:	No current maintainer [but maybe you could take the
			role as you write your new code].
	   Obsolete:	Old code. Something tagged obsolete generally means
			it has been replaced by a better system and you
			should be using that.
	F: Files and directories with wildcard patterns.
	   A trailing slash includes all files and subdirectory files.
	   F:	drivers/net/	all files in and below drivers/net
	   F:	drivers/net/*	all files in drivers/net, but not below
	   F:	*/net/*		all files in "any top level directory"/net
	   One pattern per line.  Multiple F: lines acceptable.
	N: Files and directories with regex patterns.
	   N:	[^a-z]tegra	all files whose path contains the word tegra
	   One pattern per line.  Multiple N: lines acceptable.
	   scripts/get_maintainer.pl has different behavior for files that
	   match F: pattern and matches of N: patterns.  By default,
	   get_maintainer will not look at git log history when an F: pattern
	   match occurs.  When an N: match occurs, git log history is used
	   to also notify the people that have git commit signatures.
	X: Files and directories that are NOT maintained, same rules as F:
	   Files exclusions are tested before file matches.
	   Can be useful for excluding a specific subdirectory, for instance:
	   F:	net/
	   X:	net/ipv6/
	   matches all files in and below net excluding net/ipv6/
	K: Keyword perl extended regex pattern to match content in a
	   patch or file.  For instance:
	   K: of_get_profile
	      matches patches or files that contain "of_get_profile"
	   K: \b(printk|pr_(info|err))\b
	      matches patches or files that contain one or more of the words
	      printk, pr_info or pr_err
	   One regex pattern per line.  Multiple K: lines acceptable.

Note: For the hard of thinking, this list is meant to remain in alphabetical
order. If you could add yourselves to it in alphabetical order that would be
so much easier [Ed]

Maintainers List (try to look for most precise areas first)

		-----------------------------------

3C59X NETWORK DRIVER
M:	Steffen Klassert <klassert@kernel.org>
L:	netdev@vger.kernel.org
S:	Odd Fixes
F:	Documentation/networking/vortex.txt
F:	drivers/net/ethernet/3com/3c59x.c

3CR990 NETWORK DRIVER
M:	David Dillow <dave@thedillows.org>
L:	netdev@vger.kernel.org
S:	Maintained
F:	drivers/net/ethernet/3com/typhoon*

3WARE SAS/SATA-RAID SCSI DRIVERS (3W-XXXX, 3W-9XXX, 3W-SAS)
M:	Adam Radford <aradford@gmail.com>
L:	linux-scsi@vger.kernel.org
W:	http://www.lsi.com
S:	Supported
F:	drivers/scsi/3w-*

53C700 AND 53C700-66 SCSI DRIVER
M:	"James E.J. Bottomley" <James.Bottomley@HansenPartnership.com>
L:	linux-scsi@vger.kernel.org
S:	Maintained
F:	drivers/scsi/53c700*

6LOWPAN GENERIC (BTLE/IEEE 802.15.4)
M:	Alexander Aring <alex.aring@gmail.com>
M:	Jukka Rissanen <jukka.rissanen@linux.intel.com>
L:	linux-bluetooth@vger.kernel.org
L:	linux-wpan@vger.kernel.org
S:	Maintained
F:	net/6lowpan/
F:	include/net/6lowpan.h
F:	Documentation/networking/6lowpan.txt

6PACK NETWORK DRIVER FOR AX.25
M:	Andreas Koensgen <ajk@comnets.uni-bremen.de>
L:	linux-hams@vger.kernel.org
S:	Maintained
F:	drivers/net/hamradio/6pack.c

8169 10/100/1000 GIGABIT ETHERNET DRIVER
M:	Realtek linux nic maintainers <nic_swsd@realtek.com>
L:	netdev@vger.kernel.org
S:	Maintained
F:	drivers/net/ethernet/realtek/r8169.c

8250/16?50 (AND CLONE UARTS) SERIAL DRIVER
M:	Greg Kroah-Hartman <gregkh@linuxfoundation.org>
L:	linux-serial@vger.kernel.org
S:	Maintained
T:	git git://git.kernel.org/pub/scm/linux/kernel/git/gregkh/tty.git
F:	drivers/tty/serial/8250*
F:	include/linux/serial_8250.h

8390 NETWORK DRIVERS [WD80x3/SMC-ELITE, SMC-ULTRA, NE2000, 3C503, etc.]
L:	netdev@vger.kernel.org
S:	Orphan / Obsolete
F:	drivers/net/ethernet/8390/

9P FILE SYSTEM
M:	Eric Van Hensbergen <ericvh@gmail.com>
M:	Latchesar Ionkov <lucho@ionkov.net>
M:	Dominique Martinet <asmadeus@codewreck.org>
L:	v9fs-developer@lists.sourceforge.net
W:	http://swik.net/v9fs
Q:	http://patchwork.kernel.org/project/v9fs-devel/list/
T:	git git://git.kernel.org/pub/scm/linux/kernel/git/ericvh/v9fs.git
T:	git git://github.com/martinetd/linux.git
S:	Maintained
F:	Documentation/filesystems/9p.txt
F:	fs/9p/
F:	net/9p/
F:	include/net/9p/
F:	include/uapi/linux/virtio_9p.h
F:	include/trace/events/9p.h

A8293 MEDIA DRIVER
M:	Antti Palosaari <crope@iki.fi>
L:	linux-media@vger.kernel.org
W:	https://linuxtv.org
W:	http://palosaari.fi/linux/
Q:	http://patchwork.linuxtv.org/project/linux-media/list/
T:	git git://linuxtv.org/anttip/media_tree.git
S:	Maintained
F:	drivers/media/dvb-frontends/a8293*

AACRAID SCSI RAID DRIVER
M:	Adaptec OEM Raid Solutions <aacraid@microsemi.com>
L:	linux-scsi@vger.kernel.org
W:	http://www.adaptec.com/
S:	Supported
F:	Documentation/scsi/aacraid.txt
F:	drivers/scsi/aacraid/

ABI/API
L:	linux-api@vger.kernel.org
F:	include/linux/syscalls.h
F:	kernel/sys_ni.c

ABIT UGURU 1,2 HARDWARE MONITOR DRIVER
M:	Hans de Goede <hdegoede@redhat.com>
L:	linux-hwmon@vger.kernel.org
S:	Maintained
F:	drivers/hwmon/abituguru.c

ABIT UGURU 3 HARDWARE MONITOR DRIVER
M:	Alistair John Strachan <alistair@devzero.co.uk>
L:	linux-hwmon@vger.kernel.org
S:	Maintained
F:	drivers/hwmon/abituguru3.c

ACCES 104-DIO-48E GPIO DRIVER
M:	William Breathitt Gray <vilhelm.gray@gmail.com>
L:	linux-gpio@vger.kernel.org
S:	Maintained
F:	drivers/gpio/gpio-104-dio-48e.c

ACCES 104-IDI-48 GPIO DRIVER
M:	"William Breathitt Gray" <vilhelm.gray@gmail.com>
L:	linux-gpio@vger.kernel.org
S:	Maintained
F:	drivers/gpio/gpio-104-idi-48.c

ACCES 104-IDIO-16 GPIO DRIVER
M:	"William Breathitt Gray" <vilhelm.gray@gmail.com>
L:	linux-gpio@vger.kernel.org
S:	Maintained
F:	drivers/gpio/gpio-104-idio-16.c

ACCES 104-QUAD-8 IIO DRIVER
M:	William Breathitt Gray <vilhelm.gray@gmail.com>
L:	linux-iio@vger.kernel.org
S:	Maintained
F:	Documentation/ABI/testing/sysfs-bus-iio-counter-104-quad-8
F:	drivers/iio/counter/104-quad-8.c

ACCES PCI-IDIO-16 GPIO DRIVER
M:	William Breathitt Gray <vilhelm.gray@gmail.com>
L:	linux-gpio@vger.kernel.org
S:	Maintained
F:	drivers/gpio/gpio-pci-idio-16.c

ACCES PCIe-IDIO-24 GPIO DRIVER
M:	William Breathitt Gray <vilhelm.gray@gmail.com>
L:	linux-gpio@vger.kernel.org
S:	Maintained
F:	drivers/gpio/gpio-pcie-idio-24.c

ACENIC DRIVER
M:	Jes Sorensen <jes@trained-monkey.org>
L:	linux-acenic@sunsite.dk
S:	Maintained
F:	drivers/net/ethernet/alteon/acenic*

ACER ASPIRE ONE TEMPERATURE AND FAN DRIVER
M:	Peter Feuerer <peter@piie.net>
L:	platform-driver-x86@vger.kernel.org
W:	http://piie.net/?section=acerhdf
S:	Maintained
F:	drivers/platform/x86/acerhdf.c

ACER WMI LAPTOP EXTRAS
M:	"Lee, Chun-Yi" <jlee@suse.com>
L:	platform-driver-x86@vger.kernel.org
S:	Maintained
F:	drivers/platform/x86/acer-wmi.c

ACPI
M:	"Rafael J. Wysocki" <rjw@rjwysocki.net>
M:	Len Brown <lenb@kernel.org>
L:	linux-acpi@vger.kernel.org
W:	https://01.org/linux-acpi
Q:	https://patchwork.kernel.org/project/linux-acpi/list/
T:	git git://git.kernel.org/pub/scm/linux/kernel/git/rafael/linux-pm
B:	https://bugzilla.kernel.org
S:	Supported
F:	drivers/acpi/
F:	drivers/pnp/pnpacpi/
F:	include/linux/acpi.h
F:	include/linux/fwnode.h
F:	include/acpi/
F:	Documentation/acpi/
F:	Documentation/ABI/testing/sysfs-bus-acpi
F:	Documentation/ABI/testing/configfs-acpi
F:	drivers/pci/*acpi*
F:	drivers/pci/*/*acpi*
F:	drivers/pci/*/*/*acpi*
F:	tools/power/acpi/

ACPI APEI
M:	"Rafael J. Wysocki" <rjw@rjwysocki.net>
M:	Len Brown <lenb@kernel.org>
L:	linux-acpi@vger.kernel.org
R:	Tony Luck <tony.luck@intel.com>
R:	Borislav Petkov <bp@alien8.de>
F:	drivers/acpi/apei/

ACPI COMPONENT ARCHITECTURE (ACPICA)
M:	Robert Moore <robert.moore@intel.com>
M:	Erik Schmauss <erik.schmauss@intel.com>
M:	"Rafael J. Wysocki" <rafael.j.wysocki@intel.com>
L:	linux-acpi@vger.kernel.org
L:	devel@acpica.org
W:	https://acpica.org/
W:	https://github.com/acpica/acpica/
Q:	https://patchwork.kernel.org/project/linux-acpi/list/
T:	git git://git.kernel.org/pub/scm/linux/kernel/git/rafael/linux-pm
B:	https://bugzilla.kernel.org
B:	https://bugs.acpica.org
S:	Supported
F:	drivers/acpi/acpica/
F:	include/acpi/
F:	tools/power/acpi/

ACPI FAN DRIVER
M:	Zhang Rui <rui.zhang@intel.com>
L:	linux-acpi@vger.kernel.org
W:	https://01.org/linux-acpi
B:	https://bugzilla.kernel.org
S:	Supported
F:	drivers/acpi/fan.c

ACPI FOR ARM64 (ACPI/arm64)
M:	Lorenzo Pieralisi <lorenzo.pieralisi@arm.com>
M:	Hanjun Guo <hanjun.guo@linaro.org>
M:	Sudeep Holla <sudeep.holla@arm.com>
L:	linux-acpi@vger.kernel.org
S:	Maintained
F:	drivers/acpi/arm64

ACPI I2C MULTI INSTANTIATE DRIVER
M:	Hans de Goede <hdegoede@redhat.com>
L:	platform-driver-x86@vger.kernel.org
S:	Maintained
F:	drivers/platform/x86/i2c-multi-instantiate.c

ACPI PMIC DRIVERS
M:	"Rafael J. Wysocki" <rjw@rjwysocki.net>
M:	Len Brown <lenb@kernel.org>
R:	Andy Shevchenko <andy@infradead.org>
R:	Mika Westerberg <mika.westerberg@linux.intel.com>
L:	linux-acpi@vger.kernel.org
Q:	https://patchwork.kernel.org/project/linux-acpi/list/
T:	git git://git.kernel.org/pub/scm/linux/kernel/git/rafael/linux-pm
B:	https://bugzilla.kernel.org
S:	Supported
F:	drivers/acpi/pmic/

ACPI THERMAL DRIVER
M:	Zhang Rui <rui.zhang@intel.com>
L:	linux-acpi@vger.kernel.org
W:	https://01.org/linux-acpi
B:	https://bugzilla.kernel.org
S:	Supported
F:	drivers/acpi/*thermal*

ACPI VIDEO DRIVER
M:	Zhang Rui <rui.zhang@intel.com>
L:	linux-acpi@vger.kernel.org
W:	https://01.org/linux-acpi
B:	https://bugzilla.kernel.org
S:	Supported
F:	drivers/acpi/acpi_video.c

ACPI WMI DRIVER
L:	platform-driver-x86@vger.kernel.org
S:	Orphan
F:	drivers/platform/x86/wmi.c
F:	include/uapi/linux/wmi.h

AD1889 ALSA SOUND DRIVER
M:	Thibaut Varene <T-Bone@parisc-linux.org>
W:	http://wiki.parisc-linux.org/AD1889
L:	linux-parisc@vger.kernel.org
S:	Maintained
F:	sound/pci/ad1889.*

AD525X ANALOG DEVICES DIGITAL POTENTIOMETERS DRIVER
M:	Michael Hennerich <michael.hennerich@analog.com>
W:	http://wiki.analog.com/AD5254
W:	http://ez.analog.com/community/linux-device-drivers
S:	Supported
F:	drivers/misc/ad525x_dpot.c

AD5398 CURRENT REGULATOR DRIVER (AD5398/AD5821)
M:	Michael Hennerich <michael.hennerich@analog.com>
W:	http://wiki.analog.com/AD5398
W:	http://ez.analog.com/community/linux-device-drivers
S:	Supported
F:	drivers/regulator/ad5398.c

AD714X CAPACITANCE TOUCH SENSOR DRIVER (AD7142/3/7/8/7A)
M:	Michael Hennerich <michael.hennerich@analog.com>
W:	http://wiki.analog.com/AD7142
W:	http://ez.analog.com/community/linux-device-drivers
S:	Supported
F:	drivers/input/misc/ad714x.c

AD7877 TOUCHSCREEN DRIVER
M:	Michael Hennerich <michael.hennerich@analog.com>
W:	http://wiki.analog.com/AD7877
W:	http://ez.analog.com/community/linux-device-drivers
S:	Supported
F:	drivers/input/touchscreen/ad7877.c

AD7879 TOUCHSCREEN DRIVER (AD7879/AD7889)
M:	Michael Hennerich <michael.hennerich@analog.com>
W:	http://wiki.analog.com/AD7879
W:	http://ez.analog.com/community/linux-device-drivers
S:	Supported
F:	drivers/input/touchscreen/ad7879.c

ADDRESS SPACE LAYOUT RANDOMIZATION (ASLR)
M:	Jiri Kosina <jikos@kernel.org>
S:	Maintained

ADF7242 IEEE 802.15.4 RADIO DRIVER
M:	Michael Hennerich <michael.hennerich@analog.com>
W:	https://wiki.analog.com/ADF7242
W:	http://ez.analog.com/community/linux-device-drivers
L:	linux-wpan@vger.kernel.org
S:	Supported
F:	drivers/net/ieee802154/adf7242.c
F:	Documentation/devicetree/bindings/net/ieee802154/adf7242.txt

ADM1025 HARDWARE MONITOR DRIVER
M:	Jean Delvare <jdelvare@suse.com>
L:	linux-hwmon@vger.kernel.org
S:	Maintained
F:	Documentation/hwmon/adm1025
F:	drivers/hwmon/adm1025.c

ADM1029 HARDWARE MONITOR DRIVER
M:	Corentin Labbe <clabbe.montjoie@gmail.com>
L:	linux-hwmon@vger.kernel.org
S:	Maintained
F:	drivers/hwmon/adm1029.c

ADM8211 WIRELESS DRIVER
L:	linux-wireless@vger.kernel.org
W:	http://wireless.kernel.org/
S:	Orphan
F:	drivers/net/wireless/admtek/adm8211.*

ADP1653 FLASH CONTROLLER DRIVER
M:	Sakari Ailus <sakari.ailus@iki.fi>
L:	linux-media@vger.kernel.org
S:	Maintained
F:	drivers/media/i2c/adp1653.c
F:	include/media/i2c/adp1653.h

ADP5520 BACKLIGHT DRIVER WITH IO EXPANDER (ADP5520/ADP5501)
M:	Michael Hennerich <michael.hennerich@analog.com>
W:	http://wiki.analog.com/ADP5520
W:	http://ez.analog.com/community/linux-device-drivers
S:	Supported
F:	drivers/mfd/adp5520.c
F:	drivers/video/backlight/adp5520_bl.c
F:	drivers/leds/leds-adp5520.c
F:	drivers/gpio/gpio-adp5520.c
F:	drivers/input/keyboard/adp5520-keys.c

ADP5588 QWERTY KEYPAD AND IO EXPANDER DRIVER (ADP5588/ADP5587)
M:	Michael Hennerich <michael.hennerich@analog.com>
W:	http://wiki.analog.com/ADP5588
W:	http://ez.analog.com/community/linux-device-drivers
S:	Supported
F:	drivers/input/keyboard/adp5588-keys.c
F:	drivers/gpio/gpio-adp5588.c

ADP8860 BACKLIGHT DRIVER (ADP8860/ADP8861/ADP8863)
M:	Michael Hennerich <michael.hennerich@analog.com>
W:	http://wiki.analog.com/ADP8860
W:	http://ez.analog.com/community/linux-device-drivers
S:	Supported
F:	drivers/video/backlight/adp8860_bl.c

ADS1015 HARDWARE MONITOR DRIVER
M:	Dirk Eibach <eibach@gdsys.de>
L:	linux-hwmon@vger.kernel.org
S:	Maintained
F:	Documentation/hwmon/ads1015
F:	drivers/hwmon/ads1015.c
F:	include/linux/platform_data/ads1015.h

ADT746X FAN DRIVER
M:	Colin Leroy <colin@colino.net>
S:	Maintained
F:	drivers/macintosh/therm_adt746x.c

ADT7475 HARDWARE MONITOR DRIVER
M:	Jean Delvare <jdelvare@suse.com>
L:	linux-hwmon@vger.kernel.org
S:	Maintained
F:	Documentation/hwmon/adt7475
F:	drivers/hwmon/adt7475.c

ADVANSYS SCSI DRIVER
M:	Matthew Wilcox <matthew@wil.cx>
M:	Hannes Reinecke <hare@suse.com>
L:	linux-scsi@vger.kernel.org
S:	Maintained
F:	Documentation/scsi/advansys.txt
F:	drivers/scsi/advansys.c

ADXL34X THREE-AXIS DIGITAL ACCELEROMETER DRIVER (ADXL345/ADXL346)
M:	Michael Hennerich <michael.hennerich@analog.com>
W:	http://wiki.analog.com/ADXL345
W:	http://ez.analog.com/community/linux-device-drivers
S:	Supported
F:	drivers/input/misc/adxl34x.c

AF9013 MEDIA DRIVER
M:	Antti Palosaari <crope@iki.fi>
L:	linux-media@vger.kernel.org
W:	https://linuxtv.org
W:	http://palosaari.fi/linux/
Q:	http://patchwork.linuxtv.org/project/linux-media/list/
T:	git git://linuxtv.org/anttip/media_tree.git
S:	Maintained
F:	drivers/media/dvb-frontends/af9013*

AF9033 MEDIA DRIVER
M:	Antti Palosaari <crope@iki.fi>
L:	linux-media@vger.kernel.org
W:	https://linuxtv.org
W:	http://palosaari.fi/linux/
Q:	http://patchwork.linuxtv.org/project/linux-media/list/
T:	git git://linuxtv.org/anttip/media_tree.git
S:	Maintained
F:	drivers/media/dvb-frontends/af9033*

AFFS FILE SYSTEM
M:	David Sterba <dsterba@suse.com>
L:	linux-fsdevel@vger.kernel.org
S:	Odd Fixes
F:	Documentation/filesystems/affs.txt
F:	fs/affs/

AFS FILESYSTEM
M:	David Howells <dhowells@redhat.com>
L:	linux-afs@lists.infradead.org
S:	Supported
F:	fs/afs/
F:	include/trace/events/afs.h
F:	Documentation/filesystems/afs.txt
W:	https://www.infradead.org/~dhowells/kafs/

AGPGART DRIVER
M:	David Airlie <airlied@linux.ie>
T:	git git://anongit.freedesktop.org/drm/drm
S:	Maintained
F:	drivers/char/agp/
F:	include/linux/agp*
F:	include/uapi/linux/agp*

AHA152X SCSI DRIVER
M:	"Juergen E. Fischer" <fischer@norbit.de>
L:	linux-scsi@vger.kernel.org
S:	Maintained
F:	drivers/scsi/aha152x*
F:	drivers/scsi/pcmcia/aha152x*

AIC7XXX / AIC79XX SCSI DRIVER
M:	Hannes Reinecke <hare@suse.com>
L:	linux-scsi@vger.kernel.org
S:	Maintained
F:	drivers/scsi/aic7xxx/

AIMSLAB FM RADIO RECEIVER DRIVER
M:	Hans Verkuil <hverkuil@xs4all.nl>
L:	linux-media@vger.kernel.org
T:	git git://linuxtv.org/media_tree.git
W:	https://linuxtv.org
S:	Maintained
F:	drivers/media/radio/radio-aimslab*

AIO
M:	Benjamin LaHaise <bcrl@kvack.org>
L:	linux-aio@kvack.org
S:	Supported
F:	fs/aio.c
F:	include/linux/*aio*.h

AIRSPY MEDIA DRIVER
M:	Antti Palosaari <crope@iki.fi>
L:	linux-media@vger.kernel.org
W:	https://linuxtv.org
W:	http://palosaari.fi/linux/
Q:	http://patchwork.linuxtv.org/project/linux-media/list/
T:	git git://linuxtv.org/anttip/media_tree.git
S:	Maintained
F:	drivers/media/usb/airspy/

ALACRITECH GIGABIT ETHERNET DRIVER
M:	Lino Sanfilippo <LinoSanfilippo@gmx.de>
S:	Maintained
F:	drivers/net/ethernet/alacritech/*

ALCATEL SPEEDTOUCH USB DRIVER
M:	Duncan Sands <duncan.sands@free.fr>
L:	linux-usb@vger.kernel.org
W:	http://www.linux-usb.org/SpeedTouch/
S:	Maintained
F:	drivers/usb/atm/speedtch.c
F:	drivers/usb/atm/usbatm.c

ALCHEMY AU1XX0 MMC DRIVER
M:	Manuel Lauss <manuel.lauss@gmail.com>
S:	Maintained
F:	drivers/mmc/host/au1xmmc.c

ALI1563 I2C DRIVER
M:	Rudolf Marek <r.marek@assembler.cz>
L:	linux-i2c@vger.kernel.org
S:	Maintained
F:	Documentation/i2c/busses/i2c-ali1563
F:	drivers/i2c/busses/i2c-ali1563.c

ALLWINNER SECURITY SYSTEM
M:	Corentin Labbe <clabbe.montjoie@gmail.com>
L:	linux-crypto@vger.kernel.org
S:	Maintained
F:	drivers/crypto/sunxi-ss/

ALPHA PORT
M:	Richard Henderson <rth@twiddle.net>
M:	Ivan Kokshaysky <ink@jurassic.park.msu.ru>
M:	Matt Turner <mattst88@gmail.com>
S:	Odd Fixes
L:	linux-alpha@vger.kernel.org
F:	arch/alpha/

ALPS PS/2 TOUCHPAD DRIVER
R:	Pali Rohár <pali.rohar@gmail.com>
F:	drivers/input/mouse/alps.*

ALTERA I2C CONTROLLER DRIVER
M:	Thor Thayer <thor.thayer@linux.intel.com>
S:	Maintained
F:	drivers/i2c/busses/i2c-altera.c

ALTERA MAILBOX DRIVER
M:	Ley Foon Tan <lftan@altera.com>
L:	nios2-dev@lists.rocketboards.org (moderated for non-subscribers)
S:	Maintained
F:	drivers/mailbox/mailbox-altera.c

ALTERA PIO DRIVER
M:	Tien Hock Loh <thloh@altera.com>
L:	linux-gpio@vger.kernel.org
S:	Maintained
F:	drivers/gpio/gpio-altera.c

ALTERA SYSTEM RESOURCE DRIVER FOR ARRIA10 DEVKIT
M:	Thor Thayer <thor.thayer@linux.intel.com>
S:	Maintained
F:	drivers/gpio/gpio-altera-a10sr.c
F:	drivers/mfd/altera-a10sr.c
F:	drivers/reset/reset-a10sr.c
F:	include/linux/mfd/altera-a10sr.h
F:	include/dt-bindings/reset/altr,rst-mgr-a10sr.h

ALTERA TRIPLE SPEED ETHERNET DRIVER
M:	Vince Bridgers <vbridger@opensource.altera.com>
L:	netdev@vger.kernel.org
L:	nios2-dev@lists.rocketboards.org (moderated for non-subscribers)
S:	Maintained
F:	drivers/net/ethernet/altera/

ALTERA UART/JTAG UART SERIAL DRIVERS
M:	Tobias Klauser <tklauser@distanz.ch>
L:	linux-serial@vger.kernel.org
L:	nios2-dev@lists.rocketboards.org (moderated for non-subscribers)
S:	Maintained
F:	drivers/tty/serial/altera_uart.c
F:	drivers/tty/serial/altera_jtaguart.c
F:	include/linux/altera_uart.h
F:	include/linux/altera_jtaguart.h

AMAZON ETHERNET DRIVERS
M:	Netanel Belgazal <netanel@amazon.com>
R:	Saeed Bishara <saeedb@amazon.com>
R:	Zorik Machulsky <zorik@amazon.com>
L:	netdev@vger.kernel.org
S:	Supported
F:	Documentation/networking/ena.txt
F:	drivers/net/ethernet/amazon/

AMD CRYPTOGRAPHIC COPROCESSOR (CCP) DRIVER
M:	Tom Lendacky <thomas.lendacky@amd.com>
M:	Gary Hook <gary.hook@amd.com>
L:	linux-crypto@vger.kernel.org
S:	Supported
F:	drivers/crypto/ccp/
F:	include/linux/ccp.h

AMD DISPLAY CORE
M:	Harry Wentland <harry.wentland@amd.com>
M:	Leo Li <sunpeng.li@amd.com>
L:	amd-gfx@lists.freedesktop.org
T:	git git://people.freedesktop.org/~agd5f/linux
S:	Supported
F:	drivers/gpu/drm/amd/display/

AMD FAM15H PROCESSOR POWER MONITORING DRIVER
M:	Huang Rui <ray.huang@amd.com>
L:	linux-hwmon@vger.kernel.org
S:	Supported
F:	Documentation/hwmon/fam15h_power
F:	drivers/hwmon/fam15h_power.c

AMD GEODE CS5536 USB DEVICE CONTROLLER DRIVER
L:	linux-geode@lists.infradead.org (moderated for non-subscribers)
S:	Orphan
F:	drivers/usb/gadget/udc/amd5536udc.*

AMD GEODE PROCESSOR/CHIPSET SUPPORT
P:	Andres Salomon <dilinger@queued.net>
L:	linux-geode@lists.infradead.org (moderated for non-subscribers)
W:	http://www.amd.com/us-en/ConnectivitySolutions/TechnicalResources/0,,50_2334_2452_11363,00.html
S:	Supported
F:	drivers/char/hw_random/geode-rng.c
F:	drivers/crypto/geode*
F:	drivers/video/fbdev/geode/
F:	arch/x86/include/asm/geode.h

AMD IOMMU (AMD-VI)
M:	Joerg Roedel <joro@8bytes.org>
L:	iommu@lists.linux-foundation.org
T:	git git://git.kernel.org/pub/scm/linux/kernel/git/joro/iommu.git
S:	Maintained
F:	drivers/iommu/amd_iommu*.[ch]
F:	include/linux/amd-iommu.h

AMD KFD
M:	Oded Gabbay <oded.gabbay@gmail.com>
L:	dri-devel@lists.freedesktop.org
T:	git git://people.freedesktop.org/~gabbayo/linux.git
S:	Supported
F:	drivers/gpu/drm/amd/amdgpu/amdgpu_amdkfd.c
F:	drivers/gpu/drm/amd/amdgpu/amdgpu_amdkfd.h
F:	drivers/gpu/drm/amd/amdgpu/amdgpu_amdkfd_gfx_v7.c
F:	drivers/gpu/drm/amd/amdgpu/amdgpu_amdkfd_gfx_v8.c
F:	drivers/gpu/drm/amd/amdgpu/amdgpu_amdkfd_gfx_v9.c
F:	drivers/gpu/drm/amd/amdgpu/amdgpu_amdkfd_fence.c
F:	drivers/gpu/drm/amd/amdgpu/amdgpu_amdkfd_gpuvm.c
F:	drivers/gpu/drm/amd/amdkfd/
F:	drivers/gpu/drm/amd/include/cik_structs.h
F:	drivers/gpu/drm/amd/include/kgd_kfd_interface.h
F:	drivers/gpu/drm/amd/include/vi_structs.h
F:	drivers/gpu/drm/amd/include/v9_structs.h
F:	include/uapi/linux/kfd_ioctl.h

AMD POWERPLAY
M:	Rex Zhu <rex.zhu@amd.com>
M:	Evan Quan <evan.quan@amd.com>
L:	amd-gfx@lists.freedesktop.org
S:	Supported
F:	drivers/gpu/drm/amd/powerplay/
T:	git git://people.freedesktop.org/~agd5f/linux

AMD SEATTLE DEVICE TREE SUPPORT
M:	Brijesh Singh <brijeshkumar.singh@amd.com>
M:	Suravee Suthikulpanit <suravee.suthikulpanit@amd.com>
M:	Tom Lendacky <thomas.lendacky@amd.com>
S:	Supported
F:	arch/arm64/boot/dts/amd/

AMD XGBE DRIVER
M:	Tom Lendacky <thomas.lendacky@amd.com>
L:	netdev@vger.kernel.org
S:	Supported
F:	drivers/net/ethernet/amd/xgbe/
F:	arch/arm64/boot/dts/amd/amd-seattle-xgbe*.dtsi

ANALOG DEVICES INC AD5686 DRIVER
M:	Stefan Popa <stefan.popa@analog.com>
L:	linux-pm@vger.kernel.org
W:	http://ez.analog.com/community/linux-device-drivers
S:	Supported
F:	drivers/iio/dac/ad5686*
F:	drivers/iio/dac/ad5696*

ANALOG DEVICES INC AD5758 DRIVER
M:	Stefan Popa <stefan.popa@analog.com>
L:	linux-iio@vger.kernel.org
W:	http://ez.analog.com/community/linux-device-drivers
S:	Supported
F:	drivers/iio/dac/ad5758.c
F:	Documentation/devicetree/bindings/iio/dac/ad5758.txt

ANALOG DEVICES INC AD9389B DRIVER
M:	Hans Verkuil <hans.verkuil@cisco.com>
L:	linux-media@vger.kernel.org
S:	Maintained
F:	drivers/media/i2c/ad9389b*

ANALOG DEVICES INC ADGS1408 DRIVER
M:	Mircea Caprioru <mircea.caprioru@analog.com>
S:	Supported
F:	drivers/mux/adgs1408.c
F:	Documentation/devicetree/bindings/mux/adgs1408.txt

ANALOG DEVICES INC ADP5061 DRIVER
M:	Stefan Popa <stefan.popa@analog.com>
L:	linux-pm@vger.kernel.org
W:	http://ez.analog.com/community/linux-device-drivers
S:	Supported
F:	drivers/power/supply/adp5061.c

ANALOG DEVICES INC ADV7180 DRIVER
M:	Lars-Peter Clausen <lars@metafoo.de>
L:	linux-media@vger.kernel.org
W:	http://ez.analog.com/community/linux-device-drivers
S:	Supported
F:	drivers/media/i2c/adv7180.c

ANALOG DEVICES INC ADV748X DRIVER
M:	Kieran Bingham <kieran.bingham@ideasonboard.com>
L:	linux-media@vger.kernel.org
S:	Maintained
F:	drivers/media/i2c/adv748x/*

ANALOG DEVICES INC ADV7511 DRIVER
M:	Hans Verkuil <hans.verkuil@cisco.com>
L:	linux-media@vger.kernel.org
S:	Maintained
F:	drivers/media/i2c/adv7511*

ANALOG DEVICES INC ADV7604 DRIVER
M:	Hans Verkuil <hans.verkuil@cisco.com>
L:	linux-media@vger.kernel.org
S:	Maintained
F:	drivers/media/i2c/adv7604*

ANALOG DEVICES INC ADV7842 DRIVER
M:	Hans Verkuil <hans.verkuil@cisco.com>
L:	linux-media@vger.kernel.org
S:	Maintained
F:	drivers/media/i2c/adv7842*

ANALOG DEVICES INC ASOC CODEC DRIVERS
M:	Lars-Peter Clausen <lars@metafoo.de>
L:	alsa-devel@alsa-project.org (moderated for non-subscribers)
W:	http://wiki.analog.com/
W:	http://ez.analog.com/community/linux-device-drivers
S:	Supported
F:	sound/soc/codecs/adau*
F:	sound/soc/codecs/adav*
F:	sound/soc/codecs/ad1*
F:	sound/soc/codecs/ad7*
F:	sound/soc/codecs/ssm*
F:	sound/soc/codecs/sigmadsp.*

ANALOG DEVICES INC DMA DRIVERS
M:	Lars-Peter Clausen <lars@metafoo.de>
W:	http://ez.analog.com/community/linux-device-drivers
S:	Supported
F:	drivers/dma/dma-axi-dmac.c

ANALOG DEVICES INC IIO DRIVERS
M:	Lars-Peter Clausen <lars@metafoo.de>
M:	Michael Hennerich <Michael.Hennerich@analog.com>
W:	http://wiki.analog.com/
W:	http://ez.analog.com/community/linux-device-drivers
S:	Supported
F:	Documentation/ABI/testing/sysfs-bus-iio-frequency-ad9523
F:	Documentation/ABI/testing/sysfs-bus-iio-frequency-adf4350
F:	drivers/iio/*/ad*
F:	drivers/iio/adc/ltc2497*
X:	drivers/iio/*/adjd*
F:	drivers/staging/iio/*/ad*

ANDES ARCHITECTURE
M:	Greentime Hu <green.hu@gmail.com>
M:	Vincent Chen <deanbo422@gmail.com>
T:	git https://github.com/andestech/linux.git
S:	Supported
F:	arch/nds32/
F:	Documentation/devicetree/bindings/interrupt-controller/andestech,ativic32.txt
F:	Documentation/devicetree/bindings/nds32/
K:	nds32
N:	nds32

ANDROID CONFIG FRAGMENTS
M:	Rob Herring <robh@kernel.org>
S:	Supported
F:	kernel/configs/android*

ANDROID DRIVERS
M:	Greg Kroah-Hartman <gregkh@linuxfoundation.org>
M:	Arve Hjønnevåg <arve@android.com>
M:	Todd Kjos <tkjos@android.com>
M:	Martijn Coenen <maco@android.com>
T:	git git://git.kernel.org/pub/scm/linux/kernel/git/gregkh/staging.git
L:	devel@driverdev.osuosl.org
S:	Supported
F:	drivers/android/
F:	drivers/staging/android/

ANDROID GOLDFISH PIC DRIVER
M:	Miodrag Dinic <miodrag.dinic@mips.com>
S:	Supported
F:	Documentation/devicetree/bindings/interrupt-controller/google,goldfish-pic.txt
F:	drivers/irqchip/irq-goldfish-pic.c

ANDROID GOLDFISH RTC DRIVER
M:	Miodrag Dinic <miodrag.dinic@mips.com>
S:	Supported
F:	Documentation/devicetree/bindings/rtc/google,goldfish-rtc.txt
F:	drivers/rtc/rtc-goldfish.c

ANDROID ION DRIVER
M:	Laura Abbott <labbott@redhat.com>
M:	Sumit Semwal <sumit.semwal@linaro.org>
L:	devel@driverdev.osuosl.org
L:	dri-devel@lists.freedesktop.org
L:	linaro-mm-sig@lists.linaro.org (moderated for non-subscribers)
S:	Supported
F:	drivers/staging/android/ion
F:	drivers/staging/android/uapi/ion.h

AOA (Apple Onboard Audio) ALSA DRIVER
M:	Johannes Berg <johannes@sipsolutions.net>
L:	linuxppc-dev@lists.ozlabs.org
L:	alsa-devel@alsa-project.org (moderated for non-subscribers)
S:	Maintained
F:	sound/aoa/

APEX EMBEDDED SYSTEMS STX104 IIO DRIVER
M:	William Breathitt Gray <vilhelm.gray@gmail.com>
L:	linux-iio@vger.kernel.org
S:	Maintained
F:	drivers/iio/adc/stx104.c

APM DRIVER
M:	Jiri Kosina <jikos@kernel.org>
S:	Odd fixes
T:	git git://git.kernel.org/pub/scm/linux/kernel/git/jikos/apm.git
F:	arch/x86/kernel/apm_32.c
F:	include/linux/apm_bios.h
F:	include/uapi/linux/apm_bios.h
F:	drivers/char/apm-emulation.c

APPARMOR SECURITY MODULE
M:	John Johansen <john.johansen@canonical.com>
L:	apparmor@lists.ubuntu.com (subscribers-only, general discussion)
W:	wiki.apparmor.net
T:	git git://git.kernel.org/pub/scm/linux/kernel/git/jj/linux-apparmor
S:	Supported
F:	security/apparmor/
F:	Documentation/admin-guide/LSM/apparmor.rst

APPLE BCM5974 MULTITOUCH DRIVER
M:	Henrik Rydberg <rydberg@bitmath.org>
L:	linux-input@vger.kernel.org
S:	Odd fixes
F:	drivers/input/mouse/bcm5974.c

APPLE SMC DRIVER
M:	Henrik Rydberg <rydberg@bitmath.org>
L:	linux-hwmon@vger.kernel.org
S:	Odd fixes
F:	drivers/hwmon/applesmc.c

APPLETALK NETWORK LAYER
L:	netdev@vger.kernel.org
S:	Odd fixes
F:	drivers/net/appletalk/
F:	net/appletalk/

APPLIED MICRO (APM) X-GENE DEVICE TREE SUPPORT
M:	Duc Dang <dhdang@apm.com>
S:	Supported
F:	arch/arm64/boot/dts/apm/

APPLIED MICRO (APM) X-GENE SOC EDAC
M:	Loc Ho <lho@apm.com>
S:	Supported
F:	drivers/edac/xgene_edac.c
F:	Documentation/devicetree/bindings/edac/apm-xgene-edac.txt

APPLIED MICRO (APM) X-GENE SOC ETHERNET (V2) DRIVER
M:	Iyappan Subramanian <isubramanian@apm.com>
M:	Keyur Chudgar <kchudgar@apm.com>
S:	Supported
F:	drivers/net/ethernet/apm/xgene-v2/

APPLIED MICRO (APM) X-GENE SOC ETHERNET DRIVER
M:	Iyappan Subramanian <isubramanian@apm.com>
M:	Keyur Chudgar <kchudgar@apm.com>
M:	Quan Nguyen <qnguyen@apm.com>
S:	Supported
F:	drivers/net/ethernet/apm/xgene/
F:	drivers/net/phy/mdio-xgene.c
F:	Documentation/devicetree/bindings/net/apm-xgene-enet.txt
F:	Documentation/devicetree/bindings/net/apm-xgene-mdio.txt

APPLIED MICRO (APM) X-GENE SOC PMU
M:	Tai Nguyen <ttnguyen@apm.com>
S:	Supported
F:	drivers/perf/xgene_pmu.c
F:	Documentation/perf/xgene-pmu.txt
F:	Documentation/devicetree/bindings/perf/apm-xgene-pmu.txt

APTINA CAMERA SENSOR PLL
M:	Laurent Pinchart <Laurent.pinchart@ideasonboard.com>
L:	linux-media@vger.kernel.org
S:	Maintained
F:	drivers/media/i2c/aptina-pll.*

ARC FRAMEBUFFER DRIVER
M:	Jaya Kumar <jayalk@intworks.biz>
S:	Maintained
F:	drivers/video/fbdev/arcfb.c
F:	drivers/video/fbdev/core/fb_defio.c

ARC PGU DRM DRIVER
M:	Alexey Brodkin <abrodkin@synopsys.com>
S:	Supported
F:	drivers/gpu/drm/arc/
F:	Documentation/devicetree/bindings/display/snps,arcpgu.txt

ARCNET NETWORK LAYER
M:	Michael Grzeschik <m.grzeschik@pengutronix.de>
L:	netdev@vger.kernel.org
S:	Maintained
F:	drivers/net/arcnet/
F:	include/uapi/linux/if_arcnet.h

ARM ARCHITECTED TIMER DRIVER
M:	Mark Rutland <mark.rutland@arm.com>
M:	Marc Zyngier <marc.zyngier@arm.com>
L:	linux-arm-kernel@lists.infradead.org (moderated for non-subscribers)
S:	Maintained
F:	arch/arm/include/asm/arch_timer.h
F:	arch/arm64/include/asm/arch_timer.h
F:	drivers/clocksource/arm_arch_timer.c

ARM HDLCD DRM DRIVER
M:	Liviu Dudau <liviu.dudau@arm.com>
S:	Supported
F:	drivers/gpu/drm/arm/hdlcd_*
F:	Documentation/devicetree/bindings/display/arm,hdlcd.txt

ARM MALI-DP DRM DRIVER
M:	Liviu Dudau <liviu.dudau@arm.com>
M:	Brian Starkey <brian.starkey@arm.com>
M:	Mali DP Maintainers <malidp@foss.arm.com>
S:	Supported
F:	drivers/gpu/drm/arm/
F:	Documentation/devicetree/bindings/display/arm,malidp.txt

ARM MFM AND FLOPPY DRIVERS
M:	Ian Molton <spyro@f2s.com>
S:	Maintained
F:	arch/arm/lib/floppydma.S
F:	arch/arm/include/asm/floppy.h

ARM PMU PROFILING AND DEBUGGING
M:	Will Deacon <will.deacon@arm.com>
M:	Mark Rutland <mark.rutland@arm.com>
S:	Maintained
L:	linux-arm-kernel@lists.infradead.org (moderated for non-subscribers)
F:	arch/arm*/kernel/perf_*
F:	arch/arm/oprofile/common.c
F:	arch/arm*/kernel/hw_breakpoint.c
F:	arch/arm*/include/asm/hw_breakpoint.h
F:	arch/arm*/include/asm/perf_event.h
F:	drivers/perf/*
F:	include/linux/perf/arm_pmu.h
F:	Documentation/devicetree/bindings/arm/pmu.txt
F:	Documentation/devicetree/bindings/perf/

ARM PORT
M:	Russell King <linux@armlinux.org.uk>
L:	linux-arm-kernel@lists.infradead.org (moderated for non-subscribers)
W:	http://www.armlinux.org.uk/
S:	Odd Fixes
T:	git git://git.armlinux.org.uk/~rmk/linux-arm.git
F:	arch/arm/
X:	arch/arm/boot/dts/

ARM PRIMECELL AACI PL041 DRIVER
M:	Russell King <linux@armlinux.org.uk>
S:	Odd Fixes
F:	sound/arm/aaci.*

ARM PRIMECELL BUS SUPPORT
M:	Russell King <linux@armlinux.org.uk>
S:	Odd Fixes
F:	drivers/amba/
F:	include/linux/amba/bus.h

ARM PRIMECELL CLCD PL110 DRIVER
M:	Russell King <linux@armlinux.org.uk>
S:	Odd Fixes
F:	drivers/video/fbdev/amba-clcd.*

ARM PRIMECELL KMI PL050 DRIVER
M:	Russell King <linux@armlinux.org.uk>
S:	Odd Fixes
F:	drivers/input/serio/ambakmi.*
F:	include/linux/amba/kmi.h

ARM PRIMECELL MMCI PL180/1 DRIVER
M:	Russell King <linux@armlinux.org.uk>
S:	Odd Fixes
F:	drivers/mmc/host/mmci.*
F:	include/linux/amba/mmci.h

ARM PRIMECELL UART PL010 AND PL011 DRIVERS
M:	Russell King <linux@armlinux.org.uk>
S:	Odd Fixes
F:	drivers/tty/serial/amba-pl01*.c
F:	include/linux/amba/serial.h

ARM SMMU DRIVERS
M:	Will Deacon <will.deacon@arm.com>
R:	Robin Murphy <robin.murphy@arm.com>
L:	linux-arm-kernel@lists.infradead.org (moderated for non-subscribers)
S:	Maintained
F:	drivers/iommu/arm-smmu.c
F:	drivers/iommu/arm-smmu-v3.c
F:	drivers/iommu/io-pgtable-arm.c
F:	drivers/iommu/io-pgtable-arm-v7s.c

ARM SUB-ARCHITECTURES
L:	linux-arm-kernel@lists.infradead.org (moderated for non-subscribers)
S:	Maintained
F:	arch/arm/mach-*/
F:	arch/arm/plat-*/
T:	git git://git.kernel.org/pub/scm/linux/kernel/git/arm/arm-soc.git

ARM/ACTIONS SEMI ARCHITECTURE
M:	Andreas Färber <afaerber@suse.de>
L:	linux-arm-kernel@lists.infradead.org (moderated for non-subscribers)
S:	Maintained
N:	owl
F:	arch/arm/mach-actions/
F:	arch/arm/boot/dts/owl-*
F:	arch/arm64/boot/dts/actions/
F:	drivers/clocksource/owl-*
F:	drivers/pinctrl/actions/*
F:	drivers/soc/actions/
F:	include/dt-bindings/power/owl-*
F:	include/linux/soc/actions/
F:	Documentation/devicetree/bindings/arm/actions.txt
F:	Documentation/devicetree/bindings/pinctrl/actions,s900-pinctrl.txt
F:	Documentation/devicetree/bindings/power/actions,owl-sps.txt
F:	Documentation/devicetree/bindings/timer/actions,owl-timer.txt

ARM/ADS SPHERE MACHINE SUPPORT
M:	Lennert Buytenhek <kernel@wantstofly.org>
L:	linux-arm-kernel@lists.infradead.org (moderated for non-subscribers)
S:	Maintained

ARM/AFEB9260 MACHINE SUPPORT
M:	Sergey Lapin <slapin@ossfans.org>
L:	linux-arm-kernel@lists.infradead.org (moderated for non-subscribers)
S:	Maintained

ARM/AJECO 1ARM MACHINE SUPPORT
M:	Lennert Buytenhek <kernel@wantstofly.org>
L:	linux-arm-kernel@lists.infradead.org (moderated for non-subscribers)
S:	Maintained

ARM/Allwinner SoC Clock Support
M:	Emilio López <emilio@elopez.com.ar>
S:	Maintained
F:	drivers/clk/sunxi/

ARM/Allwinner sunXi SoC support
M:	Maxime Ripard <maxime.ripard@bootlin.com>
M:	Chen-Yu Tsai <wens@csie.org>
L:	linux-arm-kernel@lists.infradead.org (moderated for non-subscribers)
S:	Maintained
N:	sun[x456789]i
N:	sun50i
F:	arch/arm/mach-sunxi/
F:	arch/arm64/boot/dts/allwinner/
F:	drivers/clk/sunxi-ng/
F:	drivers/pinctrl/sunxi/
F:	drivers/soc/sunxi/
T:	git git://git.kernel.org/pub/scm/linux/kernel/git/sunxi/linux.git

ARM/Amlogic Meson SoC CLOCK FRAMEWORK
M:	Neil Armstrong <narmstrong@baylibre.com>
M:	Jerome Brunet <jbrunet@baylibre.com>
L:	linux-amlogic@lists.infradead.org
S:	Maintained
F:	drivers/clk/meson/
F:	include/dt-bindings/clock/meson*
F:	include/dt-bindings/clock/gxbb*
F:	Documentation/devicetree/bindings/clock/amlogic*

ARM/Amlogic Meson SoC support
M:	Carlo Caione <carlo@caione.org>
M:	Kevin Hilman <khilman@baylibre.com>
L:	linux-arm-kernel@lists.infradead.org (moderated for non-subscribers)
L:	linux-amlogic@lists.infradead.org
W:	http://linux-meson.com/
S:	Maintained
F:	arch/arm/mach-meson/
F:	arch/arm/boot/dts/meson*
F:	arch/arm64/boot/dts/amlogic/
F:	drivers/pinctrl/meson/
F:	drivers/mmc/host/meson*
N:	meson

ARM/Annapurna Labs ALPINE ARCHITECTURE
M:	Tsahee Zidenberg <tsahee@annapurnalabs.com>
M:	Antoine Tenart <antoine.tenart@free-electrons.com>
L:	linux-arm-kernel@lists.infradead.org (moderated for non-subscribers)
S:	Maintained
F:	arch/arm/mach-alpine/
F:	arch/arm/boot/dts/alpine*
F:	arch/arm64/boot/dts/al/
F:	drivers/*/*alpine*

ARM/ARTPEC MACHINE SUPPORT
M:	Jesper Nilsson <jesper.nilsson@axis.com>
M:	Lars Persson <lars.persson@axis.com>
S:	Maintained
L:	linux-arm-kernel@axis.com
F:	arch/arm/mach-artpec
F:	arch/arm/boot/dts/artpec6*
F:	drivers/clk/axis
F:	drivers/crypto/axis
F:	drivers/pinctrl/pinctrl-artpec*
F:	Documentation/devicetree/bindings/pinctrl/axis,artpec6-pinctrl.txt

ARM/ASPEED I2C DRIVER
M:	Brendan Higgins <brendanhiggins@google.com>
R:	Benjamin Herrenschmidt <benh@kernel.crashing.org>
R:	Joel Stanley <joel@jms.id.au>
L:	linux-i2c@vger.kernel.org
L:	openbmc@lists.ozlabs.org (moderated for non-subscribers)
S:	Maintained
F:	drivers/irqchip/irq-aspeed-i2c-ic.c
F:	drivers/i2c/busses/i2c-aspeed.c
F:	Documentation/devicetree/bindings/interrupt-controller/aspeed,ast2400-i2c-ic.txt
F:	Documentation/devicetree/bindings/i2c/i2c-aspeed.txt

ARM/ASPEED MACHINE SUPPORT
M:	Joel Stanley <joel@jms.id.au>
R:	Andrew Jeffery <andrew@aj.id.au>
L:	linux-arm-kernel@lists.infradead.org (moderated for non-subscribers)
L:	linux-aspeed@lists.ozlabs.org (moderated for non-subscribers)
Q:	https://patchwork.ozlabs.org/project/linux-aspeed/list/
S:	Supported
T:	git git://git.kernel.org/pub/scm/linux/kernel/git/joel/aspeed.git
F:	arch/arm/mach-aspeed/
F:	arch/arm/boot/dts/aspeed-*
N:	aspeed

ARM/CALXEDA HIGHBANK ARCHITECTURE
M:	Rob Herring <robh@kernel.org>
L:	linux-arm-kernel@lists.infradead.org (moderated for non-subscribers)
S:	Maintained
F:	arch/arm/mach-highbank/
F:	arch/arm/boot/dts/highbank.dts
F:	arch/arm/boot/dts/ecx-*.dts*

ARM/CAVIUM NETWORKS CNS3XXX MACHINE SUPPORT
M:	Krzysztof Halasa <khalasa@piap.pl>
S:	Maintained
F:	arch/arm/mach-cns3xxx/

ARM/CAVIUM THUNDER NETWORK DRIVER
M:	Sunil Goutham <sgoutham@cavium.com>
M:	Robert Richter <rric@kernel.org>
L:	linux-arm-kernel@lists.infradead.org (moderated for non-subscribers)
S:	Supported
F:	drivers/net/ethernet/cavium/thunder/

ARM/CIRRUS LOGIC BK3 MACHINE SUPPORT
M:	Lukasz Majewski <lukma@denx.de>
L:	linux-arm-kernel@lists.infradead.org (moderated for non-subscribers)
S:	Maintained
F:	arch/arm/mach-ep93xx/ts72xx.c

ARM/CIRRUS LOGIC CLPS711X ARM ARCHITECTURE
M:	Alexander Shiyan <shc_work@mail.ru>
L:	linux-arm-kernel@lists.infradead.org (moderated for non-subscribers)
S:	Odd Fixes
N:	clps711x

ARM/CIRRUS LOGIC EDB9315A MACHINE SUPPORT
M:	Lennert Buytenhek <kernel@wantstofly.org>
L:	linux-arm-kernel@lists.infradead.org (moderated for non-subscribers)
S:	Maintained

ARM/CIRRUS LOGIC EP93XX ARM ARCHITECTURE
M:	Hartley Sweeten <hsweeten@visionengravers.com>
M:	Alexander Sverdlin <alexander.sverdlin@gmail.com>
L:	linux-arm-kernel@lists.infradead.org (moderated for non-subscribers)
S:	Maintained
F:	arch/arm/mach-ep93xx/
F:	arch/arm/mach-ep93xx/include/mach/

ARM/CLKDEV SUPPORT
M:	Russell King <linux@armlinux.org.uk>
L:	linux-arm-kernel@lists.infradead.org (moderated for non-subscribers)
S:	Maintained
T:	git git://git.armlinux.org.uk/~rmk/linux-arm.git clkdev
F:	drivers/clk/clkdev.c

ARM/COMPULAB CM-X270/EM-X270 and CM-X300 MACHINE SUPPORT
M:	Mike Rapoport <mike@compulab.co.il>
L:	linux-arm-kernel@lists.infradead.org (moderated for non-subscribers)
S:	Maintained

ARM/CONEXANT DIGICOLOR MACHINE SUPPORT
M:	Baruch Siach <baruch@tkos.co.il>
L:	linux-arm-kernel@lists.infradead.org (moderated for non-subscribers)
S:	Maintained
F:	arch/arm/boot/dts/cx92755*
N:	digicolor

ARM/CONTEC MICRO9 MACHINE SUPPORT
M:	Hubert Feurstein <hubert.feurstein@contec.at>
S:	Maintained
F:	arch/arm/mach-ep93xx/micro9.c

ARM/CORESIGHT FRAMEWORK AND DRIVERS
M:	Mathieu Poirier <mathieu.poirier@linaro.org>
L:	linux-arm-kernel@lists.infradead.org (moderated for non-subscribers)
S:	Maintained
F:	drivers/hwtracing/coresight/*
F:	Documentation/trace/coresight.txt
F:	Documentation/trace/coresight-cpu-debug.txt
F:	Documentation/devicetree/bindings/arm/coresight.txt
F:	Documentation/devicetree/bindings/arm/coresight-cpu-debug.txt
F:	Documentation/ABI/testing/sysfs-bus-coresight-devices-*
F:	tools/perf/arch/arm/util/pmu.c
F:	tools/perf/arch/arm/util/auxtrace.c
F:	tools/perf/arch/arm/util/cs-etm.c
F:	tools/perf/arch/arm/util/cs-etm.h
F:	tools/perf/util/cs-etm.*
F:	tools/perf/util/cs-etm-decoder/*

ARM/CORGI MACHINE SUPPORT
M:	Richard Purdie <rpurdie@rpsys.net>
S:	Maintained

ARM/CORTINA SYSTEMS GEMINI ARM ARCHITECTURE
M:	Hans Ulli Kroll <ulli.kroll@googlemail.com>
M:	Linus Walleij <linus.walleij@linaro.org>
L:	linux-arm-kernel@lists.infradead.org (moderated for non-subscribers)
T:	git git://github.com/ulli-kroll/linux.git
S:	Maintained
F:	Documentation/devicetree/bindings/arm/gemini.txt
F:	Documentation/devicetree/bindings/pinctrl/cortina,gemini-pinctrl.txt
F:	Documentation/devicetree/bindings/net/cortina,gemini-ethernet.txt
F:	Documentation/devicetree/bindings/rtc/faraday,ftrtc010.txt
F:	arch/arm/mach-gemini/
F:	drivers/net/ethernet/cortina/
F:	drivers/pinctrl/pinctrl-gemini.c
F:	drivers/rtc/rtc-ftrtc010.c

ARM/CSR SIRFPRIMA2 MACHINE SUPPORT
M:	Barry Song <baohua@kernel.org>
L:	linux-arm-kernel@lists.infradead.org (moderated for non-subscribers)
T:	git git://git.kernel.org/pub/scm/linux/kernel/git/baohua/linux.git
S:	Maintained
F:	arch/arm/boot/dts/prima2*
F:	arch/arm/mach-prima2/
F:	drivers/clk/sirf/
F:	drivers/clocksource/timer-prima2.c
F:	drivers/clocksource/timer-atlas7.c
N:	[^a-z]sirf

ARM/EBSA110 MACHINE SUPPORT
M:	Russell King <linux@armlinux.org.uk>
L:	linux-arm-kernel@lists.infradead.org (moderated for non-subscribers)
W:	http://www.armlinux.org.uk/
S:	Maintained
F:	arch/arm/mach-ebsa110/
F:	drivers/net/ethernet/amd/am79c961a.*

ARM/ENERGY MICRO (SILICON LABS) EFM32 SUPPORT
M:	Uwe Kleine-König <u.kleine-koenig@pengutronix.de>
R:	Pengutronix Kernel Team <kernel@pengutronix.de>
L:	linux-arm-kernel@lists.infradead.org (moderated for non-subscribers)
S:	Maintained
N:	efm32

ARM/EZX SMARTPHONES (A780, A910, A1200, E680, ROKR E2 and ROKR E6)
M:	Robert Jarzmik <robert.jarzmik@free.fr>
L:	linux-arm-kernel@lists.infradead.org (moderated for non-subscribers)
S:	Maintained
F:	arch/arm/mach-pxa/ezx.c

ARM/FARADAY FA526 PORT
M:	Hans Ulli Kroll <ulli.kroll@googlemail.com>
L:	linux-arm-kernel@lists.infradead.org (moderated for non-subscribers)
S:	Maintained
T:	git git://git.berlios.de/gemini-board
F:	arch/arm/mm/*-fa*

ARM/FOOTBRIDGE ARCHITECTURE
M:	Russell King <linux@armlinux.org.uk>
L:	linux-arm-kernel@lists.infradead.org (moderated for non-subscribers)
W:	http://www.armlinux.org.uk/
S:	Maintained
F:	arch/arm/include/asm/hardware/dec21285.h
F:	arch/arm/mach-footbridge/

ARM/FREESCALE IMX / MXC ARM ARCHITECTURE
M:	Shawn Guo <shawnguo@kernel.org>
M:	Sascha Hauer <s.hauer@pengutronix.de>
R:	Pengutronix Kernel Team <kernel@pengutronix.de>
R:	Fabio Estevam <fabio.estevam@nxp.com>
R:	NXP Linux Team <linux-imx@nxp.com>
L:	linux-arm-kernel@lists.infradead.org (moderated for non-subscribers)
S:	Maintained
T:	git git://git.kernel.org/pub/scm/linux/kernel/git/shawnguo/linux.git
F:	arch/arm/mach-imx/
F:	arch/arm/mach-mxs/
F:	arch/arm/boot/dts/imx*
F:	arch/arm/configs/imx*_defconfig
F:	drivers/clk/imx/
F:	drivers/soc/imx/
F:	include/soc/imx/

ARM/FREESCALE VYBRID ARM ARCHITECTURE
M:	Shawn Guo <shawnguo@kernel.org>
M:	Sascha Hauer <s.hauer@pengutronix.de>
R:	Pengutronix Kernel Team <kernel@pengutronix.de>
R:	Stefan Agner <stefan@agner.ch>
L:	linux-arm-kernel@lists.infradead.org (moderated for non-subscribers)
S:	Maintained
T:	git git://git.kernel.org/pub/scm/linux/kernel/git/shawnguo/linux.git
F:	arch/arm/mach-imx/*vf610*
F:	arch/arm/boot/dts/vf*

ARM/FREESCALE LAYERSCAPE ARM ARCHITECTURE
M:	Shawn Guo <shawnguo@kernel.org>
M:	Li Yang <leoyang.li@nxp.com>
L:	linux-arm-kernel@lists.infradead.org (moderated for non-subscribers)
S:	Maintained
T:	git git://git.kernel.org/pub/scm/linux/kernel/git/shawnguo/linux.git
F:	arch/arm/boot/dts/ls1021a*
F:	arch/arm64/boot/dts/freescale/fsl-*
F:	arch/arm64/boot/dts/freescale/qoriq-*

ARM/GLOMATION GESBC9312SX MACHINE SUPPORT
M:	Lennert Buytenhek <kernel@wantstofly.org>
L:	linux-arm-kernel@lists.infradead.org (moderated for non-subscribers)
S:	Maintained

ARM/GUMSTIX MACHINE SUPPORT
M:	Steve Sakoman <sakoman@gmail.com>
L:	linux-arm-kernel@lists.infradead.org (moderated for non-subscribers)
S:	Maintained

ARM/H4700 (HP IPAQ HX4700) MACHINE SUPPORT
M:	Philipp Zabel <philipp.zabel@gmail.com>
M:	Paul Parsons <lost.distance@yahoo.com>
L:	linux-arm-kernel@lists.infradead.org (moderated for non-subscribers)
S:	Maintained
F:	arch/arm/mach-pxa/hx4700.c
F:	arch/arm/mach-pxa/include/mach/hx4700.h
F:	sound/soc/pxa/hx4700.c

ARM/HISILICON SOC SUPPORT
M:	Wei Xu <xuwei5@hisilicon.com>
L:	linux-arm-kernel@lists.infradead.org (moderated for non-subscribers)
W:	http://www.hisilicon.com
S:	Supported
T:	git git://github.com/hisilicon/linux-hisi.git
F:	arch/arm/mach-hisi/
F:	arch/arm/boot/dts/hi3*
F:	arch/arm/boot/dts/hip*
F:	arch/arm/boot/dts/hisi*
F:	arch/arm64/boot/dts/hisilicon/

ARM/HP JORNADA 7XX MACHINE SUPPORT
M:	Kristoffer Ericson <kristoffer.ericson@gmail.com>
W:	www.jlime.com
S:	Maintained
T:	git git://git.kernel.org/pub/scm/linux/kernel/git/kristoffer/linux-hpc.git
F:	arch/arm/mach-sa1100/jornada720.c
F:	arch/arm/mach-sa1100/include/mach/jornada720.h

ARM/IGEP MACHINE SUPPORT
M:	Enric Balletbo i Serra <eballetbo@gmail.com>
M:	Javier Martinez Canillas <javier@dowhile0.org>
L:	linux-omap@vger.kernel.org
L:	linux-arm-kernel@lists.infradead.org (moderated for non-subscribers)
S:	Maintained
F:	arch/arm/boot/dts/omap3-igep*

ARM/INCOME PXA270 SUPPORT
M:	Marek Vasut <marek.vasut@gmail.com>
L:	linux-arm-kernel@lists.infradead.org (moderated for non-subscribers)
S:	Maintained
F:	arch/arm/mach-pxa/colibri-pxa270-income.c

ARM/INTEL IOP13XX ARM ARCHITECTURE
M:	Lennert Buytenhek <kernel@wantstofly.org>
L:	linux-arm-kernel@lists.infradead.org (moderated for non-subscribers)
S:	Maintained

ARM/INTEL IOP32X ARM ARCHITECTURE
M:	Lennert Buytenhek <kernel@wantstofly.org>
L:	linux-arm-kernel@lists.infradead.org (moderated for non-subscribers)
S:	Maintained

ARM/INTEL IOP33X ARM ARCHITECTURE
L:	linux-arm-kernel@lists.infradead.org (moderated for non-subscribers)
S:	Orphan

ARM/INTEL IQ81342EX MACHINE SUPPORT
M:	Lennert Buytenhek <kernel@wantstofly.org>
L:	linux-arm-kernel@lists.infradead.org (moderated for non-subscribers)
S:	Maintained

ARM/INTEL IXDP2850 MACHINE SUPPORT
M:	Lennert Buytenhek <kernel@wantstofly.org>
L:	linux-arm-kernel@lists.infradead.org (moderated for non-subscribers)
S:	Maintained

ARM/INTEL IXP4XX ARM ARCHITECTURE
M:	Imre Kaloz <kaloz@openwrt.org>
M:	Krzysztof Halasa <khalasa@piap.pl>
L:	linux-arm-kernel@lists.infradead.org (moderated for non-subscribers)
S:	Maintained
F:	arch/arm/mach-ixp4xx/

ARM/INTEL RESEARCH IMOTE/STARGATE 2 MACHINE SUPPORT
M:	Jonathan Cameron <jic23@cam.ac.uk>
L:	linux-arm-kernel@lists.infradead.org (moderated for non-subscribers)
S:	Maintained
F:	arch/arm/mach-pxa/stargate2.c
F:	drivers/pcmcia/pxa2xx_stargate2.c

ARM/INTEL XSC3 (MANZANO) ARM CORE
M:	Lennert Buytenhek <kernel@wantstofly.org>
L:	linux-arm-kernel@lists.infradead.org (moderated for non-subscribers)
S:	Maintained

ARM/IP FABRICS DOUBLE ESPRESSO MACHINE SUPPORT
M:	Lennert Buytenhek <kernel@wantstofly.org>
L:	linux-arm-kernel@lists.infradead.org (moderated for non-subscribers)
S:	Maintained

ARM/LG1K ARCHITECTURE
M:	Chanho Min <chanho.min@lge.com>
L:	linux-arm-kernel@lists.infradead.org (moderated for non-subscribers)
S:	Maintained
F:	arch/arm64/boot/dts/lg/

ARM/LOGICPD PXA270 MACHINE SUPPORT
M:	Lennert Buytenhek <kernel@wantstofly.org>
L:	linux-arm-kernel@lists.infradead.org (moderated for non-subscribers)
S:	Maintained

ARM/LPC18XX ARCHITECTURE
M:	Joachim Eastwood <manabian@gmail.com>
L:	linux-arm-kernel@lists.infradead.org (moderated for non-subscribers)
S:	Maintained
F:	arch/arm/boot/dts/lpc43*
F:	drivers/clk/nxp/clk-lpc18xx*
F:	drivers/clocksource/time-lpc32xx.c
F:	drivers/i2c/busses/i2c-lpc2k.c
F:	drivers/memory/pl172.c
F:	drivers/mtd/spi-nor/nxp-spifi.c
F:	drivers/rtc/rtc-lpc24xx.c
N:	lpc18xx

ARM/LPC32XX SOC SUPPORT
M:	Vladimir Zapolskiy <vz@mleia.com>
M:	Sylvain Lemieux <slemieux.tyco@gmail.com>
L:	linux-arm-kernel@lists.infradead.org (moderated for non-subscribers)
T:	git git://github.com/vzapolskiy/linux-lpc32xx.git
S:	Maintained
F:	arch/arm/boot/dts/lpc32*
F:	arch/arm/mach-lpc32xx/
F:	drivers/i2c/busses/i2c-pnx.c
F:	drivers/net/ethernet/nxp/lpc_eth.c
F:	drivers/usb/host/ohci-nxp.c
F:	drivers/watchdog/pnx4008_wdt.c
N:	lpc32xx

ARM/MAGICIAN MACHINE SUPPORT
M:	Philipp Zabel <philipp.zabel@gmail.com>
S:	Maintained

ARM/Marvell Dove/MV78xx0/Orion SOC support
M:	Jason Cooper <jason@lakedaemon.net>
M:	Andrew Lunn <andrew@lunn.ch>
M:	Sebastian Hesselbarth <sebastian.hesselbarth@gmail.com>
M:	Gregory Clement <gregory.clement@bootlin.com>
L:	linux-arm-kernel@lists.infradead.org (moderated for non-subscribers)
S:	Maintained
F:	Documentation/devicetree/bindings/soc/dove/
F:	arch/arm/mach-dove/
F:	arch/arm/mach-mv78xx0/
F:	arch/arm/mach-orion5x/
F:	arch/arm/plat-orion/
F:	arch/arm/boot/dts/dove*
F:	arch/arm/boot/dts/orion5x*

ARM/Marvell Kirkwood and Armada 370, 375, 38x, 39x, XP, 3700, 7K/8K SOC support
M:	Jason Cooper <jason@lakedaemon.net>
M:	Andrew Lunn <andrew@lunn.ch>
M:	Gregory Clement <gregory.clement@bootlin.com>
M:	Sebastian Hesselbarth <sebastian.hesselbarth@gmail.com>
L:	linux-arm-kernel@lists.infradead.org (moderated for non-subscribers)
S:	Maintained
F:	arch/arm/boot/dts/armada*
F:	arch/arm/boot/dts/kirkwood*
F:	arch/arm/configs/mvebu_*_defconfig
F:	arch/arm/mach-mvebu/
F:	arch/arm64/boot/dts/marvell/armada*
F:	drivers/cpufreq/armada-37xx-cpufreq.c
F:	drivers/cpufreq/mvebu-cpufreq.c
F:	drivers/irqchip/irq-armada-370-xp.c
F:	drivers/irqchip/irq-mvebu-*
F:	drivers/pinctrl/mvebu/
F:	drivers/rtc/rtc-armada38x.c

ARM/Mediatek RTC DRIVER
M:	Eddie Huang <eddie.huang@mediatek.com>
M:	Sean Wang <sean.wang@mediatek.com>
L:	linux-arm-kernel@lists.infradead.org (moderated for non-subscribers)
L:	linux-mediatek@lists.infradead.org (moderated for non-subscribers)
S:	Maintained
F:	Documentation/devicetree/bindings/rtc/rtc-mt7622.txt
F:	drivers/rtc/rtc-mt6397.c
F:	drivers/rtc/rtc-mt7622.c

ARM/Mediatek SoC support
M:	Matthias Brugger <matthias.bgg@gmail.com>
L:	linux-arm-kernel@lists.infradead.org (moderated for non-subscribers)
L:	linux-mediatek@lists.infradead.org (moderated for non-subscribers)
S:	Maintained
F:	arch/arm/boot/dts/mt6*
F:	arch/arm/boot/dts/mt7*
F:	arch/arm/boot/dts/mt8*
F:	arch/arm/mach-mediatek/
F:	arch/arm64/boot/dts/mediatek/
N:	mtk
K:	mediatek

ARM/Mediatek USB3 PHY DRIVER
M:	Chunfeng Yun <chunfeng.yun@mediatek.com>
L:	linux-arm-kernel@lists.infradead.org (moderated for non-subscribers)
L:	linux-mediatek@lists.infradead.org (moderated for non-subscribers)
S:	Maintained
F:	drivers/phy/mediatek/
F:	Documentation/devicetree/bindings/phy/phy-mtk-*

ARM/MICREL KS8695 ARCHITECTURE
M:	Greg Ungerer <gerg@uclinux.org>
L:	linux-arm-kernel@lists.infradead.org (moderated for non-subscribers)
F:	arch/arm/mach-ks8695/
S:	Odd Fixes

ARM/Microchip (AT91) SoC support
M:	Nicolas Ferre <nicolas.ferre@microchip.com>
M:	Alexandre Belloni <alexandre.belloni@bootlin.com>
L:	linux-arm-kernel@lists.infradead.org (moderated for non-subscribers)
W:	http://www.linux4sam.org
T:	git git://git.kernel.org/pub/scm/linux/kernel/git/nferre/linux-at91.git
S:	Supported
N:	at91
N:	atmel
F:	arch/arm/mach-at91/
F:	include/soc/at91/
F:	arch/arm/boot/dts/at91*.dts
F:	arch/arm/boot/dts/at91*.dtsi
F:	arch/arm/boot/dts/sama*.dts
F:	arch/arm/boot/dts/sama*.dtsi
F:	arch/arm/include/debug/at91.S
F:	drivers/memory/atmel*
F:	drivers/watchdog/sama5d4_wdt.c
X:	drivers/input/touchscreen/atmel_mxt_ts.c
X:	drivers/net/wireless/atmel/

ARM/MIOA701 MACHINE SUPPORT
M:	Robert Jarzmik <robert.jarzmik@free.fr>
L:	linux-arm-kernel@lists.infradead.org (moderated for non-subscribers)
F:	arch/arm/mach-pxa/mioa701.c
S:	Maintained

ARM/NEC MOBILEPRO 900/c MACHINE SUPPORT
M:	Michael Petchkovsky <mkpetch@internode.on.net>
S:	Maintained

ARM/NOMADIK/U300/Ux500 ARCHITECTURES
M:	Linus Walleij <linus.walleij@linaro.org>
L:	linux-arm-kernel@lists.infradead.org (moderated for non-subscribers)
S:	Maintained
F:	arch/arm/mach-nomadik/
F:	arch/arm/mach-u300/
F:	arch/arm/mach-ux500/
F:	arch/arm/boot/dts/ste-*
F:	drivers/clk/clk-nomadik.c
F:	drivers/clk/clk-u300.c
F:	drivers/clocksource/clksrc-dbx500-prcmu.c
F:	drivers/clocksource/timer-u300.c
F:	drivers/dma/coh901318*
F:	drivers/dma/ste_dma40*
F:	drivers/hwspinlock/u8500_hsem.c
F:	drivers/i2c/busses/i2c-nomadik.c
F:	drivers/i2c/busses/i2c-stu300.c
F:	drivers/mfd/ab3100*
F:	drivers/mfd/ab8500*
F:	drivers/mfd/abx500*
F:	drivers/mfd/dbx500*
F:	drivers/mfd/db8500*
F:	drivers/pinctrl/nomadik/
F:	drivers/pinctrl/pinctrl-coh901*
F:	drivers/pinctrl/pinctrl-u300.c
F:	drivers/rtc/rtc-ab3100.c
F:	drivers/rtc/rtc-ab8500.c
F:	drivers/rtc/rtc-coh901331.c
F:	drivers/rtc/rtc-pl031.c
F:	drivers/watchdog/coh901327_wdt.c
F:	Documentation/devicetree/bindings/arm/ste-*
F:	Documentation/devicetree/bindings/arm/ux500/
T:	git git://git.kernel.org/pub/scm/linux/kernel/git/linusw/linux-nomadik.git

ARM/NUVOTON NPCM ARCHITECTURE
M:	Avi Fishman <avifishman70@gmail.com>
M:	Tomer Maimon <tmaimon77@gmail.com>
R:	Patrick Venture <venture@google.com>
R:	Nancy Yuen <yuenn@google.com>
R:	Brendan Higgins <brendanhiggins@google.com>
L:	openbmc@lists.ozlabs.org (moderated for non-subscribers)
S:	Supported
F:	arch/arm/mach-npcm/
F:	arch/arm/boot/dts/nuvoton-npcm*
F:	include/dt-bindings/clock/nuvoton,npcm7xx-clks.h
F:	drivers/*/*npcm*
F:	Documentation/devicetree/bindings/*/*npcm*
F:	Documentation/devicetree/bindings/*/*/*npcm*

ARM/NUVOTON W90X900 ARM ARCHITECTURE
M:	Wan ZongShun <mcuos.com@gmail.com>
L:	linux-arm-kernel@lists.infradead.org (moderated for non-subscribers)
W:	http://www.mcuos.com
S:	Maintained
F:	arch/arm/mach-w90x900/
F:	drivers/input/keyboard/w90p910_keypad.c
F:	drivers/input/touchscreen/w90p910_ts.c
F:	drivers/watchdog/nuc900_wdt.c
F:	drivers/net/ethernet/nuvoton/w90p910_ether.c
F:	drivers/mtd/nand/raw/nuc900_nand.c
F:	drivers/rtc/rtc-nuc900.c
F:	drivers/spi/spi-nuc900.c
F:	drivers/usb/host/ehci-w90x900.c
F:	drivers/video/fbdev/nuc900fb.c

ARM/OPENMOKO NEO FREERUNNER (GTA02) MACHINE SUPPORT
M:	Nelson Castillo <arhuaco@freaks-unidos.net>
L:	openmoko-kernel@lists.openmoko.org (subscribers-only)
W:	http://wiki.openmoko.org/wiki/Neo_FreeRunner
S:	Supported

ARM/Orion SoC/Technologic Systems TS-78xx platform support
M:	Alexander Clouter <alex@digriz.org.uk>
L:	linux-arm-kernel@lists.infradead.org (moderated for non-subscribers)
W:	http://www.digriz.org.uk/ts78xx/kernel
S:	Maintained
F:	arch/arm/mach-orion5x/ts78xx-*

ARM/OXNAS platform support
M:	Neil Armstrong <narmstrong@baylibre.com>
L:	linux-arm-kernel@lists.infradead.org (moderated for non-subscribers)
L:	linux-oxnas@groups.io (moderated for non-subscribers)
S:	Maintained
F:	arch/arm/mach-oxnas/
F:	arch/arm/boot/dts/ox8*.dts*
N:	oxnas

ARM/PALM TREO SUPPORT
M:	Tomas Cech <sleep_walker@suse.com>
L:	linux-arm-kernel@lists.infradead.org
W:	http://hackndev.com
S:	Maintained
F:	arch/arm/mach-pxa/palmtreo.*

ARM/PALMTX,PALMT5,PALMLD,PALMTE2,PALMTC SUPPORT
M:	Marek Vasut <marek.vasut@gmail.com>
L:	linux-arm-kernel@lists.infradead.org
W:	http://hackndev.com
S:	Maintained
F:	arch/arm/mach-pxa/include/mach/palmtx.h
F:	arch/arm/mach-pxa/palmtx.c
F:	arch/arm/mach-pxa/palmt5.*
F:	arch/arm/mach-pxa/include/mach/palmld.h
F:	arch/arm/mach-pxa/palmld.c
F:	arch/arm/mach-pxa/palmte2.*
F:	arch/arm/mach-pxa/include/mach/palmtc.h
F:	arch/arm/mach-pxa/palmtc.c

ARM/PALMZ72 SUPPORT
M:	Sergey Lapin <slapin@ossfans.org>
L:	linux-arm-kernel@lists.infradead.org
W:	http://hackndev.com
S:	Maintained
F:	arch/arm/mach-pxa/palmz72.*

ARM/PLEB SUPPORT
M:	Peter Chubb <pleb@gelato.unsw.edu.au>
W:	http://www.disy.cse.unsw.edu.au/Hardware/PLEB
S:	Maintained

ARM/PT DIGITAL BOARD PORT
M:	Stefan Eletzhofer <stefan.eletzhofer@eletztrick.de>
L:	linux-arm-kernel@lists.infradead.org (moderated for non-subscribers)
W:	http://www.armlinux.org.uk/
S:	Maintained

ARM/QUALCOMM SUPPORT
M:	Andy Gross <andy.gross@linaro.org>
M:	David Brown <david.brown@linaro.org>
L:	linux-arm-msm@vger.kernel.org
L:	linux-soc@vger.kernel.org
S:	Maintained
F:	Documentation/devicetree/bindings/soc/qcom/
F:	arch/arm/boot/dts/qcom-*.dts
F:	arch/arm/boot/dts/qcom-*.dtsi
F:	arch/arm/mach-qcom/
F:	arch/arm64/boot/dts/qcom/*
F:	drivers/i2c/busses/i2c-qup.c
F:	drivers/clk/qcom/
F:	drivers/dma/qcom/
F:	drivers/soc/qcom/
F:	drivers/spi/spi-qup.c
F:	drivers/tty/serial/msm_serial.c
F:	drivers/*/pm8???-*
F:	drivers/mfd/ssbi.c
F:	drivers/firmware/qcom_scm*
T:	git git://git.kernel.org/pub/scm/linux/kernel/git/agross/linux.git

ARM/RADISYS ENP2611 MACHINE SUPPORT
M:	Lennert Buytenhek <kernel@wantstofly.org>
L:	linux-arm-kernel@lists.infradead.org (moderated for non-subscribers)
S:	Maintained

ARM/REALTEK ARCHITECTURE
M:	Andreas Färber <afaerber@suse.de>
L:	linux-arm-kernel@lists.infradead.org (moderated for non-subscribers)
S:	Maintained
F:	arch/arm64/boot/dts/realtek/
F:	Documentation/devicetree/bindings/arm/realtek.txt

ARM/RENESAS ARM64 ARCHITECTURE
M:	Simon Horman <horms@verge.net.au>
M:	Magnus Damm <magnus.damm@gmail.com>
L:	linux-renesas-soc@vger.kernel.org
Q:	http://patchwork.kernel.org/project/linux-renesas-soc/list/
T:	git git://git.kernel.org/pub/scm/linux/kernel/git/horms/renesas.git next
S:	Supported
F:	arch/arm64/boot/dts/renesas/
F:	Documentation/devicetree/bindings/arm/shmobile.txt
F:	drivers/soc/renesas/
F:	include/linux/soc/renesas/

ARM/RISCPC ARCHITECTURE
M:	Russell King <linux@armlinux.org.uk>
L:	linux-arm-kernel@lists.infradead.org (moderated for non-subscribers)
W:	http://www.armlinux.org.uk/
S:	Maintained
F:	arch/arm/include/asm/hardware/entry-macro-iomd.S
F:	arch/arm/include/asm/hardware/ioc.h
F:	arch/arm/include/asm/hardware/iomd.h
F:	arch/arm/include/asm/hardware/memc.h
F:	arch/arm/mach-rpc/
F:	drivers/net/ethernet/8390/etherh.c
F:	drivers/net/ethernet/i825xx/ether1*
F:	drivers/net/ethernet/seeq/ether3*
F:	drivers/scsi/arm/

ARM/Rockchip SoC support
M:	Heiko Stuebner <heiko@sntech.de>
L:	linux-arm-kernel@lists.infradead.org (moderated for non-subscribers)
L:	linux-rockchip@lists.infradead.org
T:	git git://git.kernel.org/pub/scm/linux/kernel/git/mmind/linux-rockchip.git
S:	Maintained
F:	arch/arm/boot/dts/rk3*
F:	arch/arm/boot/dts/rv1108*
F:	arch/arm/mach-rockchip/
F:	drivers/clk/rockchip/
F:	drivers/i2c/busses/i2c-rk3x.c
F:	drivers/*/*rockchip*
F:	drivers/*/*/*rockchip*
F:	sound/soc/rockchip/
N:	rockchip

ARM/SAMSUNG EXYNOS ARM ARCHITECTURES
M:	Kukjin Kim <kgene@kernel.org>
M:	Krzysztof Kozlowski <krzk@kernel.org>
L:	linux-arm-kernel@lists.infradead.org (moderated for non-subscribers)
L:	linux-samsung-soc@vger.kernel.org (moderated for non-subscribers)
Q:	https://patchwork.kernel.org/project/linux-samsung-soc/list/
S:	Maintained
F:	arch/arm/boot/dts/s3c*
F:	arch/arm/boot/dts/s5p*
F:	arch/arm/boot/dts/exynos*
F:	arch/arm64/boot/dts/exynos/
F:	arch/arm/plat-samsung/
F:	arch/arm/mach-s3c24*/
F:	arch/arm/mach-s3c64xx/
F:	arch/arm/mach-s5p*/
F:	arch/arm/mach-exynos*/
F:	drivers/*/*s3c24*
F:	drivers/*/*/*s3c24*
F:	drivers/*/*s3c64xx*
F:	drivers/*/*s5pv210*
F:	drivers/memory/samsung/*
F:	drivers/soc/samsung/*
F:	Documentation/arm/Samsung/
F:	Documentation/devicetree/bindings/arm/samsung/
F:	Documentation/devicetree/bindings/sram/samsung-sram.txt
F:	Documentation/devicetree/bindings/power/pd-samsung.txt
N:	exynos

ARM/SAMSUNG MOBILE MACHINE SUPPORT
M:	Kyungmin Park <kyungmin.park@samsung.com>
L:	linux-arm-kernel@lists.infradead.org (moderated for non-subscribers)
S:	Maintained
F:	arch/arm/mach-s5pv210/

ARM/SAMSUNG S5P SERIES 2D GRAPHICS ACCELERATION (G2D) SUPPORT
M:	Kyungmin Park <kyungmin.park@samsung.com>
M:	Kamil Debski <kamil@wypas.org>
M:	Andrzej Hajda <a.hajda@samsung.com>
L:	linux-arm-kernel@lists.infradead.org
L:	linux-media@vger.kernel.org
S:	Maintained
F:	drivers/media/platform/s5p-g2d/

ARM/SAMSUNG S5P SERIES HDMI CEC SUBSYSTEM SUPPORT
M:	Marek Szyprowski <m.szyprowski@samsung.com>
L:	linux-samsung-soc@vger.kernel.org (moderated for non-subscribers)
L:	linux-media@vger.kernel.org
S:	Maintained
F:	drivers/media/platform/s5p-cec/
F:	Documentation/devicetree/bindings/media/s5p-cec.txt

ARM/SAMSUNG S5P SERIES JPEG CODEC SUPPORT
M:	Andrzej Pietrasiewicz <andrzej.p@samsung.com>
M:	Jacek Anaszewski <jacek.anaszewski@gmail.com>
L:	linux-arm-kernel@lists.infradead.org
L:	linux-media@vger.kernel.org
S:	Maintained
F:	drivers/media/platform/s5p-jpeg/

ARM/SAMSUNG S5P SERIES Multi Format Codec (MFC) SUPPORT
M:	Kyungmin Park <kyungmin.park@samsung.com>
M:	Kamil Debski <kamil@wypas.org>
M:	Jeongtae Park <jtp.park@samsung.com>
M:	Andrzej Hajda <a.hajda@samsung.com>
L:	linux-arm-kernel@lists.infradead.org
L:	linux-media@vger.kernel.org
S:	Maintained
F:	arch/arm/plat-samsung/s5p-dev-mfc.c
F:	drivers/media/platform/s5p-mfc/

ARM/SHMOBILE ARM ARCHITECTURE
M:	Simon Horman <horms@verge.net.au>
M:	Magnus Damm <magnus.damm@gmail.com>
L:	linux-renesas-soc@vger.kernel.org
Q:	http://patchwork.kernel.org/project/linux-renesas-soc/list/
T:	git git://git.kernel.org/pub/scm/linux/kernel/git/horms/renesas.git next
S:	Supported
F:	arch/arm/boot/dts/emev2*
F:	arch/arm/boot/dts/r7s*
F:	arch/arm/boot/dts/r8a*
F:	arch/arm/boot/dts/r9a*
F:	arch/arm/boot/dts/sh*
F:	arch/arm/configs/shmobile_defconfig
F:	arch/arm/include/debug/renesas-scif.S
F:	arch/arm/mach-shmobile/
F:	Documentation/devicetree/bindings/arm/shmobile.txt
F:	drivers/soc/renesas/
F:	include/linux/soc/renesas/

ARM/SOCFPGA ARCHITECTURE
M:	Dinh Nguyen <dinguyen@kernel.org>
S:	Maintained
F:	arch/arm/mach-socfpga/
F:	arch/arm/boot/dts/socfpga*
F:	arch/arm/configs/socfpga_defconfig
F:	arch/arm64/boot/dts/altera/
W:	http://www.rocketboards.org
T:	git git://git.kernel.org/pub/scm/linux/kernel/git/dinguyen/linux.git

ARM/SOCFPGA CLOCK FRAMEWORK SUPPORT
M:	Dinh Nguyen <dinguyen@kernel.org>
S:	Maintained
F:	drivers/clk/socfpga/

ARM/SOCFPGA EDAC SUPPORT
M:	Thor Thayer <thor.thayer@linux.intel.com>
S:	Maintained
F:	drivers/edac/altera_edac.

ARM/SPREADTRUM SoC SUPPORT
M:	Orson Zhai <orsonzhai@gmail.com>
M:	Baolin Wang <baolin.wang@linaro.org>
M:	Chunyan Zhang <zhang.lyra@gmail.com>
S:	Maintained
F:	arch/arm64/boot/dts/sprd
N:	sprd

ARM/STI ARCHITECTURE
M:	Patrice Chotard <patrice.chotard@st.com>
L:	linux-arm-kernel@lists.infradead.org (moderated for non-subscribers)
W:	http://www.stlinux.com
S:	Maintained
F:	arch/arm/mach-sti/
F:	arch/arm/boot/dts/sti*
F:	drivers/char/hw_random/st-rng.c
F:	drivers/clocksource/arm_global_timer.c
F:	drivers/clocksource/clksrc_st_lpc.c
F:	drivers/cpufreq/sti-cpufreq.c
F:	drivers/dma/st_fdma*
F:	drivers/i2c/busses/i2c-st.c
F:	drivers/media/rc/st_rc.c
F:	drivers/media/platform/sti/c8sectpfe/
F:	drivers/mmc/host/sdhci-st.c
F:	drivers/phy/st/phy-miphy28lp.c
F:	drivers/phy/st/phy-stih407-usb.c
F:	drivers/pinctrl/pinctrl-st.c
F:	drivers/remoteproc/st_remoteproc.c
F:	drivers/remoteproc/st_slim_rproc.c
F:	drivers/reset/sti/
F:	drivers/rtc/rtc-st-lpc.c
F:	drivers/tty/serial/st-asc.c
F:	drivers/usb/dwc3/dwc3-st.c
F:	drivers/usb/host/ehci-st.c
F:	drivers/usb/host/ohci-st.c
F:	drivers/watchdog/st_lpc_wdt.c
F:	drivers/ata/ahci_st.c
F:	include/linux/remoteproc/st_slim_rproc.h

ARM/STM32 ARCHITECTURE
M:	Maxime Coquelin <mcoquelin.stm32@gmail.com>
M:	Alexandre Torgue <alexandre.torgue@st.com>
L:	linux-arm-kernel@lists.infradead.org (moderated for non-subscribers)
S:	Maintained
T:	git git://git.kernel.org/pub/scm/linux/kernel/git/atorgue/stm32.git stm32-next
N:	stm32
F:	arch/arm/boot/dts/stm32*
F:	arch/arm/mach-stm32/
F:	drivers/clocksource/armv7m_systick.c

ARM/Synaptics Berlin SoC support
M:	Jisheng Zhang <Jisheng.Zhang@synaptics.com>
M:	Sebastian Hesselbarth <sebastian.hesselbarth@gmail.com>
L:	linux-arm-kernel@lists.infradead.org (moderated for non-subscribers)
S:	Maintained
F:	arch/arm/mach-berlin/
F:	arch/arm/boot/dts/berlin*
F:	arch/arm64/boot/dts/marvell/berlin*

ARM/TANGO ARCHITECTURE
M:	Marc Gonzalez <marc.w.gonzalez@free.fr>
M:	Mans Rullgard <mans@mansr.com>
L:	linux-arm-kernel@lists.infradead.org
S:	Odd Fixes
N:	tango

ARM/TECHNOLOGIC SYSTEMS TS7250 MACHINE SUPPORT
M:	Lennert Buytenhek <kernel@wantstofly.org>
L:	linux-arm-kernel@lists.infradead.org (moderated for non-subscribers)
S:	Maintained

ARM/TEGRA HDMI CEC SUBSYSTEM SUPPORT
M:	Hans Verkuil <hans.verkuil@cisco.com>
L:	linux-tegra@vger.kernel.org
L:	linux-media@vger.kernel.org
S:	Maintained
F:	drivers/media/platform/tegra-cec/
F:	Documentation/devicetree/bindings/media/tegra-cec.txt

ARM/TETON BGA MACHINE SUPPORT
M:	"Mark F. Brown" <mark.brown314@gmail.com>
L:	linux-arm-kernel@lists.infradead.org (moderated for non-subscribers)
S:	Maintained

ARM/TEXAS INSTRUMENT AEMIF/EMIF DRIVERS
M:	Santosh Shilimkar <ssantosh@kernel.org>
L:	linux-kernel@vger.kernel.org
S:	Maintained
F:	drivers/memory/*emif*

ARM/TEXAS INSTRUMENTS K3 ARCHITECTURE
M:	Tero Kristo <t-kristo@ti.com>
M:	Nishanth Menon <nm@ti.com>
L:	linux-arm-kernel@lists.infradead.org (moderated for non-subscribers)
S:	Supported
F:	Documentation/devicetree/bindings/arm/ti/k3.txt
F:	arch/arm64/boot/dts/ti/Makefile
F:	arch/arm64/boot/dts/ti/k3-*

ARM/TEXAS INSTRUMENT KEYSTONE ARCHITECTURE
M:	Santosh Shilimkar <ssantosh@kernel.org>
L:	linux-arm-kernel@lists.infradead.org (moderated for non-subscribers)
S:	Maintained
F:	arch/arm/mach-keystone/
F:	arch/arm/boot/dts/keystone-*
T:	git git://git.kernel.org/pub/scm/linux/kernel/git/ssantosh/linux-keystone.git

ARM/TEXAS INSTRUMENT KEYSTONE CLOCK FRAMEWORK
M:	Santosh Shilimkar <ssantosh@kernel.org>
L:	linux-kernel@vger.kernel.org
S:	Maintained
F:	drivers/clk/keystone/

ARM/TEXAS INSTRUMENT KEYSTONE ClOCKSOURCE
M:	Santosh Shilimkar <ssantosh@kernel.org>
L:	linux-arm-kernel@lists.infradead.org (moderated for non-subscribers)
L:	linux-kernel@vger.kernel.org
S:	Maintained
F:	drivers/clocksource/timer-keystone.c

ARM/TEXAS INSTRUMENT KEYSTONE RESET DRIVER
M:	Santosh Shilimkar <ssantosh@kernel.org>
L:	linux-kernel@vger.kernel.org
S:	Maintained
F:	drivers/power/reset/keystone-reset.c

ARM/THECUS N2100 MACHINE SUPPORT
M:	Lennert Buytenhek <kernel@wantstofly.org>
L:	linux-arm-kernel@lists.infradead.org (moderated for non-subscribers)
S:	Maintained

ARM/TOSA MACHINE SUPPORT
M:	Dmitry Eremin-Solenikov <dbaryshkov@gmail.com>
M:	Dirk Opfer <dirk@opfer-online.de>
S:	Maintained

ARM/UNIPHIER ARCHITECTURE
M:	Masahiro Yamada <yamada.masahiro@socionext.com>
L:	linux-arm-kernel@lists.infradead.org (moderated for non-subscribers)
T:	git git://git.kernel.org/pub/scm/linux/kernel/git/masahiroy/linux-uniphier.git
S:	Maintained
F:	Documentation/devicetree/bindings/gpio/gpio-uniphier.txt
F:	Documentation/devicetree/bindings/pinctrl/socionext,uniphier-pinctrl.txt
F:	arch/arm/boot/dts/uniphier*
F:	arch/arm/include/asm/hardware/cache-uniphier.h
F:	arch/arm/mach-uniphier/
F:	arch/arm/mm/cache-uniphier.c
F:	arch/arm64/boot/dts/socionext/uniphier*
F:	drivers/bus/uniphier-system-bus.c
F:	drivers/clk/uniphier/
F:	drivers/gpio/gpio-uniphier.c
F:	drivers/i2c/busses/i2c-uniphier*
F:	drivers/irqchip/irq-uniphier-aidet.c
F:	drivers/pinctrl/uniphier/
F:	drivers/reset/reset-uniphier.c
F:	drivers/tty/serial/8250/8250_uniphier.c
N:	uniphier

ARM/Ux500 CLOCK FRAMEWORK SUPPORT
M:	Ulf Hansson <ulf.hansson@linaro.org>
L:	linux-arm-kernel@lists.infradead.org (moderated for non-subscribers)
T:	git git://git.linaro.org/people/ulfh/clk.git
S:	Maintained
F:	drivers/clk/ux500/

ARM/VERSATILE EXPRESS PLATFORM
M:	Liviu Dudau <liviu.dudau@arm.com>
M:	Sudeep Holla <sudeep.holla@arm.com>
M:	Lorenzo Pieralisi <lorenzo.pieralisi@arm.com>
L:	linux-arm-kernel@lists.infradead.org (moderated for non-subscribers)
S:	Maintained
F:	arch/arm/boot/dts/vexpress*
F:	arch/arm64/boot/dts/arm/
F:	arch/arm/mach-vexpress/
F:	*/*/vexpress*
F:	*/*/*/vexpress*
F:	drivers/clk/versatile/clk-vexpress-osc.c
F:	drivers/clocksource/versatile.c
N:	mps2

ARM/VFP SUPPORT
M:	Russell King <linux@armlinux.org.uk>
L:	linux-arm-kernel@lists.infradead.org (moderated for non-subscribers)
W:	http://www.armlinux.org.uk/
S:	Maintained
F:	arch/arm/vfp/

ARM/VOIPAC PXA270 SUPPORT
M:	Marek Vasut <marek.vasut@gmail.com>
L:	linux-arm-kernel@lists.infradead.org (moderated for non-subscribers)
S:	Maintained
F:	arch/arm/mach-pxa/vpac270.c
F:	arch/arm/mach-pxa/include/mach/vpac270.h

ARM/VT8500 ARM ARCHITECTURE
M:	Tony Prisk <linux@prisktech.co.nz>
L:	linux-arm-kernel@lists.infradead.org (moderated for non-subscribers)
S:	Maintained
F:	arch/arm/mach-vt8500/
F:	drivers/clocksource/vt8500_timer.c
F:	drivers/i2c/busses/i2c-wmt.c
F:	drivers/mmc/host/wmt-sdmmc.c
F:	drivers/pwm/pwm-vt8500.c
F:	drivers/rtc/rtc-vt8500.c
F:	drivers/tty/serial/vt8500_serial.c
F:	drivers/usb/host/ehci-platform.c
F:	drivers/usb/host/uhci-platform.c
F:	drivers/video/fbdev/vt8500lcdfb.*
F:	drivers/video/fbdev/wm8505fb*
F:	drivers/video/fbdev/wmt_ge_rops.*

ARM/ZIPIT Z2 SUPPORT
M:	Marek Vasut <marek.vasut@gmail.com>
L:	linux-arm-kernel@lists.infradead.org (moderated for non-subscribers)
S:	Maintained
F:	arch/arm/mach-pxa/z2.c
F:	arch/arm/mach-pxa/include/mach/z2.h

ARM/ZTE ARCHITECTURE
M:	Jun Nie <jun.nie@linaro.org>
M:	Baoyou Xie <baoyou.xie@linaro.org>
M:	Shawn Guo <shawnguo@kernel.org>
L:	linux-arm-kernel@lists.infradead.org (moderated for non-subscribers)
S:	Maintained
F:	arch/arm/boot/dts/zx2967*
F:	arch/arm/mach-zx/
F:	arch/arm64/boot/dts/zte/
F:	drivers/clk/zte/
F:	drivers/dma/zx_dma.c
F:	drivers/gpio/gpio-zx.c
F:	drivers/i2c/busses/i2c-zx2967.c
F:	drivers/mmc/host/dw_mmc-zx.*
F:	drivers/pinctrl/zte/
F:	drivers/soc/zte/
F:	drivers/thermal/zx2967_thermal.c
F:	drivers/watchdog/zx2967_wdt.c
F:	Documentation/devicetree/bindings/arm/zte.txt
F:	Documentation/devicetree/bindings/clock/zx2967*.txt
F:	Documentation/devicetree/bindings/dma/zxdma.txt
F:	Documentation/devicetree/bindings/gpio/zx296702-gpio.txt
F:	Documentation/devicetree/bindings/i2c/i2c-zx2967.txt
F:	Documentation/devicetree/bindings/mmc/zx-dw-mshc.txt
F:	Documentation/devicetree/bindings/pinctrl/pinctrl-zx.txt
F:	Documentation/devicetree/bindings/reset/zte,zx2967-reset.txt
F:	Documentation/devicetree/bindings/soc/zte/
F:	Documentation/devicetree/bindings/sound/zte,*.txt
F:	Documentation/devicetree/bindings/thermal/zx2967-thermal.txt
F:	Documentation/devicetree/bindings/watchdog/zte,zx2967-wdt.txt
F:	include/dt-bindings/clock/zx2967*.h
F:	include/dt-bindings/soc/zte,*.h
F:	sound/soc/codecs/zx_aud96p22.c
F:	sound/soc/zte/

ARM/ZYNQ ARCHITECTURE
M:	Michal Simek <michal.simek@xilinx.com>
L:	linux-arm-kernel@lists.infradead.org (moderated for non-subscribers)
W:	http://wiki.xilinx.com
T:	git https://github.com/Xilinx/linux-xlnx.git
S:	Supported
F:	arch/arm/mach-zynq/
F:	drivers/cpuidle/cpuidle-zynq.c
F:	drivers/block/xsysace.c
N:	zynq
N:	xilinx
F:	drivers/clocksource/cadence_ttc_timer.c
F:	drivers/i2c/busses/i2c-cadence.c
F:	drivers/mmc/host/sdhci-of-arasan.c
F:	drivers/edac/synopsys_edac.c
F:	drivers/i2c/busses/i2c-xiic.c

ARM64 PORT (AARCH64 ARCHITECTURE)
M:	Catalin Marinas <catalin.marinas@arm.com>
M:	Will Deacon <will.deacon@arm.com>
L:	linux-arm-kernel@lists.infradead.org (moderated for non-subscribers)
T:	git git://git.kernel.org/pub/scm/linux/kernel/git/arm64/linux.git
S:	Maintained
F:	arch/arm64/
X:	arch/arm64/boot/dts/
F:	Documentation/arm64/

AS3645A LED FLASH CONTROLLER DRIVER
M:	Sakari Ailus <sakari.ailus@iki.fi>
L:	linux-leds@vger.kernel.org
S:	Maintained
F:	drivers/leds/leds-as3645a.c

ASAHI KASEI AK7375 LENS VOICE COIL DRIVER
M:	Tianshu Qiu <tian.shu.qiu@intel.com>
L:	linux-media@vger.kernel.org
T:	git git://linuxtv.org/media_tree.git
S:	Maintained
F:	drivers/media/i2c/ak7375.c
F:	Documentation/devicetree/bindings/media/i2c/ak7375.txt

ASAHI KASEI AK8974 DRIVER
M:	Linus Walleij <linus.walleij@linaro.org>
L:	linux-iio@vger.kernel.org
W:	http://www.akm.com/
S:	Supported
F:	drivers/iio/magnetometer/ak8974.c

ASC7621 HARDWARE MONITOR DRIVER
M:	George Joseph <george.joseph@fairview5.com>
L:	linux-hwmon@vger.kernel.org
S:	Maintained
F:	Documentation/hwmon/asc7621
F:	drivers/hwmon/asc7621.c

ASUS NOTEBOOKS AND EEEPC ACPI/WMI EXTRAS DRIVERS
M:	Corentin Chary <corentin.chary@gmail.com>
L:	acpi4asus-user@lists.sourceforge.net
L:	platform-driver-x86@vger.kernel.org
W:	http://acpi4asus.sf.net
S:	Maintained
F:	drivers/platform/x86/asus*.c
F:	drivers/platform/x86/eeepc*.c

ASUS WIRELESS RADIO CONTROL DRIVER
M:	João Paulo Rechi Vita <jprvita@gmail.com>
L:	platform-driver-x86@vger.kernel.org
S:	Maintained
F:	drivers/platform/x86/asus-wireless.c

ASYMMETRIC KEYS
M:	David Howells <dhowells@redhat.com>
L:	keyrings@vger.kernel.org
S:	Maintained
F:	Documentation/crypto/asymmetric-keys.txt
F:	include/linux/verification.h
F:	include/crypto/public_key.h
F:	include/crypto/pkcs7.h
F:	crypto/asymmetric_keys/

ASYNCHRONOUS TRANSFERS/TRANSFORMS (IOAT) API
R:	Dan Williams <dan.j.williams@intel.com>
W:	http://sourceforge.net/projects/xscaleiop
S:	Odd fixes
F:	Documentation/crypto/async-tx-api.txt
F:	crypto/async_tx/
F:	drivers/dma/
F:	include/linux/dmaengine.h
F:	include/linux/async_tx.h

AT24 EEPROM DRIVER
M:	Bartosz Golaszewski <brgl@bgdev.pl>
L:	linux-i2c@vger.kernel.org
T:	git git://git.kernel.org/pub/scm/linux/kernel/git/brgl/linux.git
S:	Maintained
F:	Documentation/devicetree/bindings/eeprom/at24.txt
F:	drivers/misc/eeprom/at24.c
F:	include/linux/platform_data/at24.h

ATA OVER ETHERNET (AOE) DRIVER
M:	"Ed L. Cashin" <ed.cashin@acm.org>
W:	http://www.openaoe.org/
S:	Supported
F:	Documentation/aoe/
F:	drivers/block/aoe/

ATHEROS 71XX/9XXX GPIO DRIVER
M:	Alban Bedel <albeu@free.fr>
W:	https://github.com/AlbanBedel/linux
T:	git git://github.com/AlbanBedel/linux
S:	Maintained
F:	drivers/gpio/gpio-ath79.c
F:	Documentation/devicetree/bindings/gpio/gpio-ath79.txt

ATHEROS 71XX/9XXX USB PHY DRIVER
M:	Alban Bedel <albeu@free.fr>
W:	https://github.com/AlbanBedel/linux
T:	git git://github.com/AlbanBedel/linux
S:	Maintained
F:	drivers/phy/qualcomm/phy-ath79-usb.c
F:	Documentation/devicetree/bindings/phy/phy-ath79-usb.txt

ATHEROS ATH GENERIC UTILITIES
M:	Kalle Valo <kvalo@codeaurora.org>
L:	linux-wireless@vger.kernel.org
S:	Supported
F:	drivers/net/wireless/ath/*

ATHEROS ATH5K WIRELESS DRIVER
M:	Jiri Slaby <jirislaby@gmail.com>
M:	Nick Kossifidis <mickflemm@gmail.com>
M:	"Luis R. Rodriguez" <mcgrof@do-not-panic.com>
L:	linux-wireless@vger.kernel.org
W:	http://wireless.kernel.org/en/users/Drivers/ath5k
S:	Maintained
F:	drivers/net/wireless/ath/ath5k/

ATHEROS ATH6KL WIRELESS DRIVER
M:	Kalle Valo <kvalo@codeaurora.org>
L:	linux-wireless@vger.kernel.org
W:	http://wireless.kernel.org/en/users/Drivers/ath6kl
T:	git git://git.kernel.org/pub/scm/linux/kernel/git/kvalo/ath.git
S:	Supported
F:	drivers/net/wireless/ath/ath6kl/

ATI_REMOTE2 DRIVER
M:	Ville Syrjala <syrjala@sci.fi>
S:	Maintained
F:	drivers/input/misc/ati_remote2.c

ATK0110 HWMON DRIVER
M:	Luca Tettamanti <kronos.it@gmail.com>
L:	linux-hwmon@vger.kernel.org
S:	Maintained
F:	drivers/hwmon/asus_atk0110.c

ATLX ETHERNET DRIVERS
M:	Jay Cliburn <jcliburn@gmail.com>
M:	Chris Snook <chris.snook@gmail.com>
L:	netdev@vger.kernel.org
W:	http://sourceforge.net/projects/atl1
W:	http://atl1.sourceforge.net
S:	Maintained
F:	drivers/net/ethernet/atheros/

ATM
M:	Chas Williams <3chas3@gmail.com>
L:	linux-atm-general@lists.sourceforge.net (moderated for non-subscribers)
L:	netdev@vger.kernel.org
W:	http://linux-atm.sourceforge.net
S:	Maintained
F:	drivers/atm/
F:	include/linux/atm*
F:	include/uapi/linux/atm*

ATMEL AT91 / AT32 MCI DRIVER
M:	Ludovic Desroches <ludovic.desroches@microchip.com>
S:	Maintained
F:	drivers/mmc/host/atmel-mci.c

ATMEL AT91 SAMA5D2-Compatible Shutdown Controller
M:	Nicolas Ferre <nicolas.ferre@microchip.com>
S:	Supported
F:	drivers/power/reset/at91-sama5d2_shdwc.c

ATMEL Audio ALSA driver
M:	Nicolas Ferre <nicolas.ferre@microchip.com>
L:	alsa-devel@alsa-project.org (moderated for non-subscribers)
S:	Supported
F:	sound/soc/atmel

ATMEL I2C DRIVER
M:	Ludovic Desroches <ludovic.desroches@microchip.com>
L:	linux-i2c@vger.kernel.org
S:	Supported
F:	drivers/i2c/busses/i2c-at91.c

ATMEL ISI DRIVER
M:	Ludovic Desroches <ludovic.desroches@microchip.com>
L:	linux-media@vger.kernel.org
S:	Supported
F:	drivers/media/platform/atmel/atmel-isi.c
F:	include/media/atmel-isi.h

ATMEL LCDFB DRIVER
M:	Nicolas Ferre <nicolas.ferre@microchip.com>
L:	linux-fbdev@vger.kernel.org
S:	Maintained
F:	drivers/video/fbdev/atmel_lcdfb.c
F:	include/video/atmel_lcdc.h

ATMEL MACB ETHERNET DRIVER
M:	Nicolas Ferre <nicolas.ferre@microchip.com>
S:	Supported
F:	drivers/net/ethernet/cadence/

ATMEL MAXTOUCH DRIVER
M:	Nick Dyer <nick@shmanahar.org>
T:	git git://github.com/ndyer/linux.git
S:	Maintained
F:	Documentation/devicetree/bindings/input/atmel,maxtouch.txt
F:	drivers/input/touchscreen/atmel_mxt_ts.c

ATMEL SAMA5D2 ADC DRIVER
M:	Ludovic Desroches <ludovic.desroches@microchip.com>
L:	linux-iio@vger.kernel.org
S:	Supported
F:	drivers/iio/adc/at91-sama5d2_adc.c

ATMEL SDMMC DRIVER
M:	Ludovic Desroches <ludovic.desroches@microchip.com>
L:	linux-mmc@vger.kernel.org
S:	Supported
F:	drivers/mmc/host/sdhci-of-at91.c

ATMEL SPI DRIVER
M:	Nicolas Ferre <nicolas.ferre@microchip.com>
S:	Supported
F:	drivers/spi/spi-atmel.*

ATMEL SSC DRIVER
M:	Nicolas Ferre <nicolas.ferre@microchip.com>
L:	linux-arm-kernel@lists.infradead.org (moderated for non-subscribers)
S:	Supported
F:	drivers/misc/atmel-ssc.c
F:	include/linux/atmel-ssc.h

ATMEL Timer Counter (TC) AND CLOCKSOURCE DRIVERS
M:	Nicolas Ferre <nicolas.ferre@microchip.com>
L:	linux-arm-kernel@lists.infradead.org (moderated for non-subscribers)
S:	Supported
F:	drivers/misc/atmel_tclib.c
F:	drivers/clocksource/tcb_clksrc.c

ATMEL USBA UDC DRIVER
M:	Nicolas Ferre <nicolas.ferre@microchip.com>
L:	linux-arm-kernel@lists.infradead.org (moderated for non-subscribers)
S:	Supported
F:	drivers/usb/gadget/udc/atmel_usba_udc.*

ATMEL WIRELESS DRIVER
M:	Simon Kelley <simon@thekelleys.org.uk>
L:	linux-wireless@vger.kernel.org
W:	http://www.thekelleys.org.uk/atmel
W:	http://atmelwlandriver.sourceforge.net/
S:	Maintained
F:	drivers/net/wireless/atmel/atmel*

ATMEL XDMA DRIVER
M:	Ludovic Desroches <ludovic.desroches@microchip.com>
L:	linux-arm-kernel@lists.infradead.org
L:	dmaengine@vger.kernel.org
S:	Supported
F:	drivers/dma/at_xdmac.c

ATOMIC INFRASTRUCTURE
M:	Will Deacon <will.deacon@arm.com>
M:	Peter Zijlstra <peterz@infradead.org>
R:	Boqun Feng <boqun.feng@gmail.com>
L:	linux-kernel@vger.kernel.org
S:	Maintained
F:	arch/*/include/asm/atomic*.h
F:	include/*/atomic*.h

ATTO EXPRESSSAS SAS/SATA RAID SCSI DRIVER
M:	Bradley Grove <linuxdrivers@attotech.com>
L:	linux-scsi@vger.kernel.org
W:	http://www.attotech.com
S:	Supported
F:	drivers/scsi/esas2r

ATUSB IEEE 802.15.4 RADIO DRIVER
M:	Stefan Schmidt <stefan@datenfreihafen.org>
L:	linux-wpan@vger.kernel.org
S:	Maintained
F:	drivers/net/ieee802154/atusb.c
F:	drivers/net/ieee802154/atusb.h
F:	drivers/net/ieee802154/at86rf230.h

AUDIT SUBSYSTEM
M:	Paul Moore <paul@paul-moore.com>
M:	Eric Paris <eparis@redhat.com>
L:	linux-audit@redhat.com (moderated for non-subscribers)
W:	https://github.com/linux-audit
T:	git git://git.kernel.org/pub/scm/linux/kernel/git/pcmoore/audit.git
S:	Supported
F:	include/linux/audit.h
F:	include/uapi/linux/audit.h
F:	kernel/audit*

AUXILIARY DISPLAY DRIVERS
M:	Miguel Ojeda Sandonis <miguel.ojeda.sandonis@gmail.com>
S:	Maintained
F:	drivers/auxdisplay/
F:	include/linux/cfag12864b.h

AVIA HX711 ANALOG DIGITAL CONVERTER IIO DRIVER
M:	Andreas Klinger <ak@it-klinger.de>
L:	linux-iio@vger.kernel.org
S:	Maintained
F:	Documentation/devicetree/bindings/iio/adc/avia-hx711.txt
F:	drivers/iio/adc/hx711.c

AX.25 NETWORK LAYER
M:	Ralf Baechle <ralf@linux-mips.org>
L:	linux-hams@vger.kernel.org
W:	http://www.linux-ax25.org/
S:	Maintained
F:	include/uapi/linux/ax25.h
F:	include/net/ax25.h
F:	net/ax25/

AXENTIA ARM DEVICES
M:	Peter Rosin <peda@axentia.se>
L:	linux-arm-kernel@lists.infradead.org (moderated for non-subscribers)
S:	Maintained
F:	Documentation/devicetree/bindings/arm/axentia.txt
F:	arch/arm/boot/dts/at91-linea.dtsi
F:	arch/arm/boot/dts/at91-natte.dtsi
F:	arch/arm/boot/dts/at91-nattis-2-natte-2.dts
F:	arch/arm/boot/dts/at91-tse850-3.dts

AXENTIA ASOC DRIVERS
M:	Peter Rosin <peda@axentia.se>
L:	alsa-devel@alsa-project.org (moderated for non-subscribers)
S:	Maintained
F:	Documentation/devicetree/bindings/sound/axentia,*
F:	sound/soc/atmel/tse850-pcm5142.c

AZ6007 DVB DRIVER
M:	Mauro Carvalho Chehab <mchehab@kernel.org>
L:	linux-media@vger.kernel.org
W:	https://linuxtv.org
T:	git git://linuxtv.org/media_tree.git
S:	Maintained
F:	drivers/media/usb/dvb-usb-v2/az6007.c

AZTECH FM RADIO RECEIVER DRIVER
M:	Hans Verkuil <hverkuil@xs4all.nl>
L:	linux-media@vger.kernel.org
T:	git git://linuxtv.org/media_tree.git
W:	https://linuxtv.org
S:	Maintained
F:	drivers/media/radio/radio-aztech*

B43 WIRELESS DRIVER
L:	linux-wireless@vger.kernel.org
L:	b43-dev@lists.infradead.org
W:	http://wireless.kernel.org/en/users/Drivers/b43
S:	Odd Fixes
F:	drivers/net/wireless/broadcom/b43/

B43LEGACY WIRELESS DRIVER
M:	Larry Finger <Larry.Finger@lwfinger.net>
L:	linux-wireless@vger.kernel.org
L:	b43-dev@lists.infradead.org
W:	http://wireless.kernel.org/en/users/Drivers/b43
S:	Maintained
F:	drivers/net/wireless/broadcom/b43legacy/

BACKLIGHT CLASS/SUBSYSTEM
M:	Lee Jones <lee.jones@linaro.org>
M:	Daniel Thompson <daniel.thompson@linaro.org>
M:	Jingoo Han <jingoohan1@gmail.com>
L:	dri-devel@lists.freedesktop.org
T:	git git://git.kernel.org/pub/scm/linux/kernel/git/lee/backlight.git
S:	Maintained
F:	drivers/video/backlight/
F:	include/linux/backlight.h
F:	include/linux/pwm_backlight.h
F:	Documentation/devicetree/bindings/leds/backlight

BATMAN ADVANCED
M:	Marek Lindner <mareklindner@neomailbox.ch>
M:	Simon Wunderlich <sw@simonwunderlich.de>
M:	Antonio Quartulli <a@unstable.cc>
L:	b.a.t.m.a.n@lists.open-mesh.org (moderated for non-subscribers)
W:	https://www.open-mesh.org/
Q:	https://patchwork.open-mesh.org/project/batman/list/
S:	Maintained
F:	Documentation/ABI/testing/sysfs-class-net-batman-adv
F:	Documentation/ABI/testing/sysfs-class-net-mesh
F:	Documentation/networking/batman-adv.rst
F:	include/uapi/linux/batadv_packet.h
F:	include/uapi/linux/batman_adv.h
F:	net/batman-adv/

BAYCOM/HDLCDRV DRIVERS FOR AX.25
M:	Thomas Sailer <t.sailer@alumni.ethz.ch>
L:	linux-hams@vger.kernel.org
W:	http://www.baycom.org/~tom/ham/ham.html
S:	Maintained
F:	drivers/net/hamradio/baycom*

BCACHE (BLOCK LAYER CACHE)
M:	Coly Li <colyli@suse.de>
M:	Kent Overstreet <kent.overstreet@gmail.com>
L:	linux-bcache@vger.kernel.org
W:	http://bcache.evilpiepirate.org
C:	irc://irc.oftc.net/bcache
S:	Maintained
F:	drivers/md/bcache/

BDISP ST MEDIA DRIVER
M:	Fabien Dessenne <fabien.dessenne@st.com>
L:	linux-media@vger.kernel.org
T:	git git://linuxtv.org/media_tree.git
W:	https://linuxtv.org
S:	Supported
F:	drivers/media/platform/sti/bdisp

BECKHOFF CX5020 ETHERCAT MASTER DRIVER
M:	Dariusz Marcinkiewicz <reksio@newterm.pl>
L:	netdev@vger.kernel.org
S:	Maintained
F:	drivers/net/ethernet/ec_bhf.c

BEFS FILE SYSTEM
M:	Luis de Bethencourt <luisbg@kernel.org>
M:	Salah Triki <salah.triki@gmail.com>
S:	Maintained
T:	git git://git.kernel.org/pub/scm/linux/kernel/git/luisbg/linux-befs.git
F:	Documentation/filesystems/befs.txt
F:	fs/befs/

BFQ I/O SCHEDULER
M:	Paolo Valente <paolo.valente@linaro.org>
M:	Jens Axboe <axboe@kernel.dk>
L:	linux-block@vger.kernel.org
S:	Maintained
F:	block/bfq-*
F:	Documentation/block/bfq-iosched.txt

BFS FILE SYSTEM
M:	"Tigran A. Aivazian" <aivazian.tigran@gmail.com>
S:	Maintained
F:	Documentation/filesystems/bfs.txt
F:	fs/bfs/
F:	include/uapi/linux/bfs_fs.h

BLINKM RGB LED DRIVER
M:	Jan-Simon Moeller <jansimon.moeller@gmx.de>
S:	Maintained
F:	drivers/leds/leds-blinkm.c

BLOCK LAYER
M:	Jens Axboe <axboe@kernel.dk>
L:	linux-block@vger.kernel.org
T:	git git://git.kernel.org/pub/scm/linux/kernel/git/axboe/linux-block.git
S:	Maintained
F:	block/
F:	drivers/block/
F:	kernel/trace/blktrace.c
F:	lib/sbitmap.c

BLOCK2MTD DRIVER
M:	Joern Engel <joern@lazybastard.org>
L:	linux-mtd@lists.infradead.org
S:	Maintained
F:	drivers/mtd/devices/block2mtd.c

BLUETOOTH DRIVERS
M:	Marcel Holtmann <marcel@holtmann.org>
M:	Johan Hedberg <johan.hedberg@gmail.com>
L:	linux-bluetooth@vger.kernel.org
W:	http://www.bluez.org/
T:	git git://git.kernel.org/pub/scm/linux/kernel/git/bluetooth/bluetooth.git
T:	git git://git.kernel.org/pub/scm/linux/kernel/git/bluetooth/bluetooth-next.git
S:	Maintained
F:	drivers/bluetooth/

BLUETOOTH SUBSYSTEM
M:	Marcel Holtmann <marcel@holtmann.org>
M:	Johan Hedberg <johan.hedberg@gmail.com>
L:	linux-bluetooth@vger.kernel.org
W:	http://www.bluez.org/
T:	git git://git.kernel.org/pub/scm/linux/kernel/git/bluetooth/bluetooth.git
T:	git git://git.kernel.org/pub/scm/linux/kernel/git/bluetooth/bluetooth-next.git
S:	Maintained
F:	net/bluetooth/
F:	include/net/bluetooth/

BONDING DRIVER
M:	Jay Vosburgh <j.vosburgh@gmail.com>
M:	Veaceslav Falico <vfalico@gmail.com>
M:	Andy Gospodarek <andy@greyhouse.net>
L:	netdev@vger.kernel.org
W:	http://sourceforge.net/projects/bonding/
S:	Supported
F:	drivers/net/bonding/
F:	include/uapi/linux/if_bonding.h

BPF (Safe dynamic programs and tools)
M:	Alexei Starovoitov <ast@kernel.org>
M:	Daniel Borkmann <daniel@iogearbox.net>
L:	netdev@vger.kernel.org
L:	linux-kernel@vger.kernel.org
T:	git git://git.kernel.org/pub/scm/linux/kernel/git/bpf/bpf.git
T:	git git://git.kernel.org/pub/scm/linux/kernel/git/bpf/bpf-next.git
Q:	https://patchwork.ozlabs.org/project/netdev/list/?delegate=77147
S:	Supported
F:	arch/x86/net/bpf_jit*
F:	Documentation/networking/filter.txt
F:	Documentation/bpf/
F:	include/linux/bpf*
F:	include/linux/filter.h
F:	include/trace/events/xdp.h
F:	include/uapi/linux/bpf*
F:	include/uapi/linux/filter.h
F:	kernel/bpf/
F:	kernel/trace/bpf_trace.c
F:	lib/test_bpf.c
F:	net/bpf/
F:	net/core/filter.c
F:	net/sched/act_bpf.c
F:	net/sched/cls_bpf.c
F:	samples/bpf/
F:	tools/bpf/
F:	tools/lib/bpf/
F:	tools/testing/selftests/bpf/

BROADCOM B44 10/100 ETHERNET DRIVER
M:	Michael Chan <michael.chan@broadcom.com>
L:	netdev@vger.kernel.org
S:	Supported
F:	drivers/net/ethernet/broadcom/b44.*

BROADCOM B53 ETHERNET SWITCH DRIVER
M:	Florian Fainelli <f.fainelli@gmail.com>
L:	netdev@vger.kernel.org
L:	openwrt-devel@lists.openwrt.org (subscribers-only)
S:	Supported
F:	drivers/net/dsa/b53/*
F:	include/linux/platform_data/b53.h

BROADCOM BCM281XX/BCM11XXX/BCM216XX ARM ARCHITECTURE
M:	Florian Fainelli <f.fainelli@gmail.com>
M:	Ray Jui <rjui@broadcom.com>
M:	Scott Branden <sbranden@broadcom.com>
M:	bcm-kernel-feedback-list@broadcom.com
T:	git git://github.com/broadcom/mach-bcm
S:	Maintained
N:	bcm281*
N:	bcm113*
N:	bcm216*
N:	kona
F:	arch/arm/mach-bcm/

BROADCOM BCM2835 ARM ARCHITECTURE
M:	Eric Anholt <eric@anholt.net>
M:	Stefan Wahren <stefan.wahren@i2se.com>
L:	linux-rpi-kernel@lists.infradead.org (moderated for non-subscribers)
L:	linux-arm-kernel@lists.infradead.org (moderated for non-subscribers)
T:	git git://github.com/anholt/linux
S:	Maintained
N:	bcm2835
F:	drivers/staging/vc04_services

BROADCOM BCM47XX MIPS ARCHITECTURE
M:	Hauke Mehrtens <hauke@hauke-m.de>
M:	Rafał Miłecki <zajec5@gmail.com>
L:	linux-mips@linux-mips.org
S:	Maintained
F:	Documentation/devicetree/bindings/mips/brcm/
F:	arch/mips/bcm47xx/*
F:	arch/mips/include/asm/mach-bcm47xx/*

BROADCOM BCM5301X ARM ARCHITECTURE
M:	Hauke Mehrtens <hauke@hauke-m.de>
M:	Rafał Miłecki <zajec5@gmail.com>
M:	Jon Mason <jonmason@broadcom.com>
M:	bcm-kernel-feedback-list@broadcom.com
L:	linux-arm-kernel@lists.infradead.org
S:	Maintained
F:	arch/arm/mach-bcm/bcm_5301x.c
F:	arch/arm/boot/dts/bcm5301x*.dtsi
F:	arch/arm/boot/dts/bcm470*
F:	arch/arm/boot/dts/bcm953012*

BROADCOM BCM53573 ARM ARCHITECTURE
M:	Rafał Miłecki <rafal@milecki.pl>
L:	linux-arm-kernel@lists.infradead.org
S:	Maintained
F:	arch/arm/boot/dts/bcm53573*
F:	arch/arm/boot/dts/bcm47189*

BROADCOM BCM63XX ARM ARCHITECTURE
M:	Florian Fainelli <f.fainelli@gmail.com>
M:	bcm-kernel-feedback-list@broadcom.com
L:	linux-arm-kernel@lists.infradead.org (moderated for non-subscribers)
T:	git git://github.com/broadcom/stblinux.git
S:	Maintained
N:	bcm63xx

BROADCOM BCM63XX/BCM33XX UDC DRIVER
M:	Kevin Cernekee <cernekee@gmail.com>
L:	linux-usb@vger.kernel.org
S:	Maintained
F:	drivers/usb/gadget/udc/bcm63xx_udc.*

BROADCOM BCM7XXX ARM ARCHITECTURE
M:	Brian Norris <computersforpeace@gmail.com>
M:	Gregory Fong <gregory.0xf0@gmail.com>
M:	Florian Fainelli <f.fainelli@gmail.com>
M:	bcm-kernel-feedback-list@broadcom.com
L:	linux-arm-kernel@lists.infradead.org (moderated for non-subscribers)
T:	git git://github.com/broadcom/stblinux.git
S:	Maintained
F:	arch/arm/mach-bcm/*brcmstb*
F:	arch/arm/boot/dts/bcm7*.dts*
F:	drivers/bus/brcmstb_gisb.c
F:	arch/arm/mm/cache-b15-rac.c
F:	arch/arm/include/asm/hardware/cache-b15-rac.h
N:	brcmstb

BROADCOM BMIPS CPUFREQ DRIVER
M:	Markus Mayer <mmayer@broadcom.com>
M:	bcm-kernel-feedback-list@broadcom.com
L:	linux-pm@vger.kernel.org
S:	Maintained
F:	drivers/cpufreq/bmips-cpufreq.c

BROADCOM BMIPS MIPS ARCHITECTURE
M:	Kevin Cernekee <cernekee@gmail.com>
M:	Florian Fainelli <f.fainelli@gmail.com>
L:	linux-mips@linux-mips.org
T:	git git://github.com/broadcom/stblinux.git
S:	Maintained
F:	arch/mips/bmips/*
F:	arch/mips/include/asm/mach-bmips/*
F:	arch/mips/kernel/*bmips*
F:	arch/mips/boot/dts/brcm/bcm*.dts*
F:	drivers/irqchip/irq-bcm63*
F:	drivers/irqchip/irq-bcm7*
F:	drivers/irqchip/irq-brcmstb*
F:	include/linux/bcm963xx_nvram.h
F:	include/linux/bcm963xx_tag.h

BROADCOM BNX2 GIGABIT ETHERNET DRIVER
M:	Rasesh Mody <rasesh.mody@cavium.com>
M:	Harish Patil <harish.patil@cavium.com>
M:	Dept-GELinuxNICDev@cavium.com
L:	netdev@vger.kernel.org
S:	Supported
F:	drivers/net/ethernet/broadcom/bnx2.*
F:	drivers/net/ethernet/broadcom/bnx2_*

BROADCOM BNX2FC 10 GIGABIT FCOE DRIVER
M:	QLogic-Storage-Upstream@qlogic.com
L:	linux-scsi@vger.kernel.org
S:	Supported
F:	drivers/scsi/bnx2fc/

BROADCOM BNX2I 1/10 GIGABIT iSCSI DRIVER
M:	QLogic-Storage-Upstream@qlogic.com
L:	linux-scsi@vger.kernel.org
S:	Supported
F:	drivers/scsi/bnx2i/

BROADCOM BNX2X 10 GIGABIT ETHERNET DRIVER
M:	Ariel Elior <ariel.elior@cavium.com>
M:	everest-linux-l2@cavium.com
L:	netdev@vger.kernel.org
S:	Supported
F:	drivers/net/ethernet/broadcom/bnx2x/

BROADCOM BNXT_EN 50 GIGABIT ETHERNET DRIVER
M:	Michael Chan <michael.chan@broadcom.com>
L:	netdev@vger.kernel.org
S:	Supported
F:	drivers/net/ethernet/broadcom/bnxt/

BROADCOM BRCM80211 IEEE802.11n WIRELESS DRIVER
M:	Arend van Spriel <arend.vanspriel@broadcom.com>
M:	Franky Lin <franky.lin@broadcom.com>
M:	Hante Meuleman <hante.meuleman@broadcom.com>
M:	Chi-Hsien Lin <chi-hsien.lin@cypress.com>
M:	Wright Feng <wright.feng@cypress.com>
L:	linux-wireless@vger.kernel.org
L:	brcm80211-dev-list.pdl@broadcom.com
L:	brcm80211-dev-list@cypress.com
S:	Supported
F:	drivers/net/wireless/broadcom/brcm80211/

BROADCOM BRCMSTB GPIO DRIVER
M:	Gregory Fong <gregory.0xf0@gmail.com>
L:	bcm-kernel-feedback-list@broadcom.com
S:	Supported
F:	drivers/gpio/gpio-brcmstb.c
F:	Documentation/devicetree/bindings/gpio/brcm,brcmstb-gpio.txt

BROADCOM BRCMSTB USB2 and USB3 PHY DRIVER
M:	Al Cooper <alcooperx@gmail.com>
L:	linux-kernel@vger.kernel.org
L:	bcm-kernel-feedback-list@broadcom.com
S:	Maintained
F:	drivers/phy/broadcom/phy-brcm-usb*

BROADCOM GENET ETHERNET DRIVER
M:	Doug Berger <opendmb@gmail.com>
M:	Florian Fainelli <f.fainelli@gmail.com>
L:	netdev@vger.kernel.org
S:	Supported
F:	drivers/net/ethernet/broadcom/genet/

BROADCOM IPROC ARM ARCHITECTURE
M:	Ray Jui <rjui@broadcom.com>
M:	Scott Branden <sbranden@broadcom.com>
M:	Jon Mason <jonmason@broadcom.com>
M:	bcm-kernel-feedback-list@broadcom.com
L:	linux-arm-kernel@lists.infradead.org (moderated for non-subscribers)
T:	git git://github.com/broadcom/cygnus-linux.git
S:	Maintained
N:	iproc
N:	cygnus
N:	bcm[-_]nsp
N:	bcm9113*
N:	bcm9583*
N:	bcm9585*
N:	bcm9586*
N:	bcm988312
N:	bcm113*
N:	bcm583*
N:	bcm585*
N:	bcm586*
N:	bcm88312
N:	hr2
N:	stingray
F:	arch/arm64/boot/dts/broadcom/northstar2/*
F:	arch/arm64/boot/dts/broadcom/stingray/*
F:	drivers/clk/bcm/clk-ns*
F:	drivers/clk/bcm/clk-sr*
F:	drivers/pinctrl/bcm/pinctrl-ns*
F:	include/dt-bindings/clock/bcm-sr*

BROADCOM KONA GPIO DRIVER
M:	Ray Jui <rjui@broadcom.com>
L:	bcm-kernel-feedback-list@broadcom.com
S:	Supported
F:	drivers/gpio/gpio-bcm-kona.c
F:	Documentation/devicetree/bindings/gpio/brcm,kona-gpio.txt

BROADCOM NETXTREME-E ROCE DRIVER
M:	Selvin Xavier <selvin.xavier@broadcom.com>
M:	Devesh Sharma <devesh.sharma@broadcom.com>
M:	Somnath Kotur <somnath.kotur@broadcom.com>
M:	Sriharsha Basavapatna <sriharsha.basavapatna@broadcom.com>
L:	linux-rdma@vger.kernel.org
W:	http://www.broadcom.com
S:	Supported
F:	drivers/infiniband/hw/bnxt_re/
F:	include/uapi/rdma/bnxt_re-abi.h

BROADCOM NVRAM DRIVER
M:	Rafał Miłecki <zajec5@gmail.com>
L:	linux-mips@linux-mips.org
S:	Maintained
F:	drivers/firmware/broadcom/*

BROADCOM SPECIFIC AMBA DRIVER (BCMA)
M:	Rafał Miłecki <zajec5@gmail.com>
L:	linux-wireless@vger.kernel.org
S:	Maintained
F:	drivers/bcma/
F:	include/linux/bcma/

BROADCOM STB AVS CPUFREQ DRIVER
M:	Markus Mayer <mmayer@broadcom.com>
M:	bcm-kernel-feedback-list@broadcom.com
L:	linux-pm@vger.kernel.org
S:	Maintained
F:	Documentation/devicetree/bindings/cpufreq/brcm,stb-avs-cpu-freq.txt
F:	drivers/cpufreq/brcmstb*

BROADCOM STB AVS TMON DRIVER
M:	Markus Mayer <mmayer@broadcom.com>
M:	bcm-kernel-feedback-list@broadcom.com
L:	linux-pm@vger.kernel.org
S:	Maintained
F:	Documentation/devicetree/bindings/thermal/brcm,avs-tmon.txt
F:	drivers/thermal/broadcom/brcmstb*

BROADCOM STB NAND FLASH DRIVER
M:	Brian Norris <computersforpeace@gmail.com>
M:	Kamal Dasu <kdasu.kdev@gmail.com>
L:	linux-mtd@lists.infradead.org
L:	bcm-kernel-feedback-list@broadcom.com
S:	Maintained
F:	drivers/mtd/nand/raw/brcmnand/

BROADCOM STB DPFE DRIVER
M:	Markus Mayer <mmayer@broadcom.com>
M:	bcm-kernel-feedback-list@broadcom.com
L:	linux-arm-kernel@lists.infradead.org (moderated for non-subscribers)
S:	Maintained
F:	Documentation/devicetree/bindings/memory-controllers/brcm,dpfe-cpu.txt
F:	drivers/memory/brcmstb_dpfe.c

BROADCOM SYSTEMPORT ETHERNET DRIVER
M:	Florian Fainelli <f.fainelli@gmail.com>
L:	netdev@vger.kernel.org
S:	Supported
F:	drivers/net/ethernet/broadcom/bcmsysport.*

BROADCOM TG3 GIGABIT ETHERNET DRIVER
M:	Siva Reddy Kallam <siva.kallam@broadcom.com>
M:	Prashant Sreedharan <prashant@broadcom.com>
M:	Michael Chan <mchan@broadcom.com>
L:	netdev@vger.kernel.org
S:	Supported
F:	drivers/net/ethernet/broadcom/tg3.*

BROCADE BFA FC SCSI DRIVER
M:	Anil Gurumurthy <anil.gurumurthy@qlogic.com>
M:	Sudarsana Kalluru <sudarsana.kalluru@qlogic.com>
L:	linux-scsi@vger.kernel.org
S:	Supported
F:	drivers/scsi/bfa/

BROCADE BNA 10 GIGABIT ETHERNET DRIVER
M:	Rasesh Mody <rasesh.mody@cavium.com>
M:	Sudarsana Kalluru <sudarsana.kalluru@cavium.com>
M:	Dept-GELinuxNICDev@cavium.com
L:	netdev@vger.kernel.org
S:	Supported
F:	drivers/net/ethernet/brocade/bna/

BSG (block layer generic sg v4 driver)
M:	FUJITA Tomonori <fujita.tomonori@lab.ntt.co.jp>
L:	linux-scsi@vger.kernel.org
S:	Supported
F:	block/bsg.c
F:	include/linux/bsg.h
F:	include/uapi/linux/bsg.h

BT87X AUDIO DRIVER
M:	Clemens Ladisch <clemens@ladisch.de>
L:	alsa-devel@alsa-project.org (moderated for non-subscribers)
T:	git git://git.alsa-project.org/alsa-kernel.git
S:	Maintained
F:	Documentation/sound/cards/bt87x.rst
F:	sound/pci/bt87x.c

BT8XXGPIO DRIVER
M:	Michael Buesch <m@bues.ch>
W:	http://bu3sch.de/btgpio.php
S:	Maintained
F:	drivers/gpio/gpio-bt8xx.c

BTRFS FILE SYSTEM
M:	Chris Mason <clm@fb.com>
M:	Josef Bacik <jbacik@fb.com>
M:	David Sterba <dsterba@suse.com>
L:	linux-btrfs@vger.kernel.org
W:	http://btrfs.wiki.kernel.org/
Q:	http://patchwork.kernel.org/project/linux-btrfs/list/
T:	git git://git.kernel.org/pub/scm/linux/kernel/git/mason/linux-btrfs.git
S:	Maintained
F:	Documentation/filesystems/btrfs.txt
F:	fs/btrfs/
F:	include/linux/btrfs*
F:	include/uapi/linux/btrfs*

BTTV VIDEO4LINUX DRIVER
M:	Mauro Carvalho Chehab <mchehab@kernel.org>
L:	linux-media@vger.kernel.org
W:	https://linuxtv.org
T:	git git://linuxtv.org/media_tree.git
S:	Odd fixes
F:	Documentation/media/v4l-drivers/bttv*
F:	drivers/media/pci/bt8xx/bttv*

BUS FREQUENCY DRIVER FOR SAMSUNG EXYNOS
M:	Chanwoo Choi <cw00.choi@samsung.com>
L:	linux-pm@vger.kernel.org
L:	linux-samsung-soc@vger.kernel.org
T:	git git://git.kernel.org/pub/scm/linux/kernel/git/mzx/devfreq.git
S:	Maintained
F:	drivers/devfreq/exynos-bus.c
F:	Documentation/devicetree/bindings/devfreq/exynos-bus.txt

BUSLOGIC SCSI DRIVER
M:	Khalid Aziz <khalid@gonehiking.org>
L:	linux-scsi@vger.kernel.org
S:	Maintained
F:	drivers/scsi/BusLogic.*
F:	drivers/scsi/FlashPoint.*

C-MEDIA CMI8788 DRIVER
M:	Clemens Ladisch <clemens@ladisch.de>
L:	alsa-devel@alsa-project.org (moderated for non-subscribers)
T:	git git://git.alsa-project.org/alsa-kernel.git
S:	Maintained
F:	sound/pci/oxygen/

C6X ARCHITECTURE
M:	Mark Salter <msalter@redhat.com>
M:	Aurelien Jacquiot <jacquiot.aurelien@gmail.com>
L:	linux-c6x-dev@linux-c6x.org
W:	http://www.linux-c6x.org/wiki/index.php/Main_Page
S:	Maintained
F:	arch/c6x/

CA8210 IEEE-802.15.4 RADIO DRIVER
M:	Harry Morris <h.morris@cascoda.com>
L:	linux-wpan@vger.kernel.org
W:	https://github.com/Cascoda/ca8210-linux.git
S:	Maintained
F:	drivers/net/ieee802154/ca8210.c
F:	Documentation/devicetree/bindings/net/ieee802154/ca8210.txt

CACHEFILES: FS-CACHE BACKEND FOR CACHING ON MOUNTED FILESYSTEMS
M:	David Howells <dhowells@redhat.com>
L:	linux-cachefs@redhat.com (moderated for non-subscribers)
S:	Supported
F:	Documentation/filesystems/caching/cachefiles.txt
F:	fs/cachefiles/

CADENCE MIPI-CSI2 BRIDGES
M:	Maxime Ripard <maxime.ripard@bootlin.com>
L:	linux-media@vger.kernel.org
S:	Maintained
F:	Documentation/devicetree/bindings/media/cdns,*.txt
F:	drivers/media/platform/cadence/cdns-csi2*

CADET FM/AM RADIO RECEIVER DRIVER
M:	Hans Verkuil <hverkuil@xs4all.nl>
L:	linux-media@vger.kernel.org
T:	git git://linuxtv.org/media_tree.git
W:	https://linuxtv.org
S:	Maintained
F:	drivers/media/radio/radio-cadet*

CAFE CMOS INTEGRATED CAMERA CONTROLLER DRIVER
M:	Jonathan Corbet <corbet@lwn.net>
L:	linux-media@vger.kernel.org
T:	git git://linuxtv.org/media_tree.git
S:	Maintained
F:	Documentation/media/v4l-drivers/cafe_ccic*
F:	drivers/media/platform/marvell-ccic/

CAIF NETWORK LAYER
M:	Dmitry Tarnyagin <dmitry.tarnyagin@lockless.no>
L:	netdev@vger.kernel.org
S:	Supported
F:	Documentation/networking/caif/
F:	drivers/net/caif/
F:	include/uapi/linux/caif/
F:	include/net/caif/
F:	net/caif/

CALGARY x86-64 IOMMU
M:	Muli Ben-Yehuda <mulix@mulix.org>
M:	Jon Mason <jdmason@kudzu.us>
L:	iommu@lists.linux-foundation.org
S:	Maintained
F:	arch/x86/kernel/pci-calgary_64.c
F:	arch/x86/kernel/tce_64.c
F:	arch/x86/include/asm/calgary.h
F:	arch/x86/include/asm/tce.h

CAN NETWORK DRIVERS
M:	Wolfgang Grandegger <wg@grandegger.com>
M:	Marc Kleine-Budde <mkl@pengutronix.de>
L:	linux-can@vger.kernel.org
W:	https://github.com/linux-can
T:	git git://git.kernel.org/pub/scm/linux/kernel/git/mkl/linux-can.git
T:	git git://git.kernel.org/pub/scm/linux/kernel/git/mkl/linux-can-next.git
S:	Maintained
F:	Documentation/devicetree/bindings/net/can/
F:	drivers/net/can/
F:	include/linux/can/dev.h
F:	include/linux/can/platform/
F:	include/uapi/linux/can/error.h
F:	include/uapi/linux/can/netlink.h

CAN NETWORK LAYER
M:	Oliver Hartkopp <socketcan@hartkopp.net>
M:	Marc Kleine-Budde <mkl@pengutronix.de>
L:	linux-can@vger.kernel.org
W:	https://github.com/linux-can
T:	git git://git.kernel.org/pub/scm/linux/kernel/git/mkl/linux-can.git
T:	git git://git.kernel.org/pub/scm/linux/kernel/git/mkl/linux-can-next.git
S:	Maintained
F:	Documentation/networking/can.rst
F:	net/can/
F:	include/linux/can/core.h
F:	include/uapi/linux/can.h
F:	include/uapi/linux/can/bcm.h
F:	include/uapi/linux/can/raw.h
F:	include/uapi/linux/can/gw.h

CAPABILITIES
M:	Serge Hallyn <serge@hallyn.com>
L:	linux-security-module@vger.kernel.org
S:	Supported
F:	include/linux/capability.h
F:	include/uapi/linux/capability.h
F:	security/commoncap.c
F:	kernel/capability.c

CAPELLA MICROSYSTEMS LIGHT SENSOR DRIVER
M:	Kevin Tsai <ktsai@capellamicro.com>
S:	Maintained
F:	drivers/iio/light/cm*

CARL9170 LINUX COMMUNITY WIRELESS DRIVER
M:	Christian Lamparter <chunkeey@googlemail.com>
L:	linux-wireless@vger.kernel.org
W:	http://wireless.kernel.org/en/users/Drivers/carl9170
S:	Maintained
F:	drivers/net/wireless/ath/carl9170/

CAVIUM I2C DRIVER
M:	Jan Glauber <jglauber@cavium.com>
M:	David Daney <david.daney@cavium.com>
W:	http://www.cavium.com
S:	Supported
F:	drivers/i2c/busses/i2c-octeon*
F:	drivers/i2c/busses/i2c-thunderx*

CAVIUM LIQUIDIO NETWORK DRIVER
M:	Derek Chickles <derek.chickles@caviumnetworks.com>
M:	Satanand Burla <satananda.burla@caviumnetworks.com>
M:	Felix Manlunas <felix.manlunas@caviumnetworks.com>
M:	Raghu Vatsavayi <raghu.vatsavayi@caviumnetworks.com>
L:	netdev@vger.kernel.org
W:	http://www.cavium.com
S:	Supported
F:	drivers/net/ethernet/cavium/liquidio/

CAVIUM MMC DRIVER
M:	Jan Glauber <jglauber@cavium.com>
M:	David Daney <david.daney@cavium.com>
M:	Steven J. Hill <Steven.Hill@cavium.com>
W:	http://www.cavium.com
S:	Supported
F:	drivers/mmc/host/cavium*

CAVIUM OCTEON-TX CRYPTO DRIVER
M:	George Cherian <george.cherian@cavium.com>
L:	linux-crypto@vger.kernel.org
W:	http://www.cavium.com
S:	Supported
F:	drivers/crypto/cavium/cpt/

CAVIUM THUNDERX2 ARM64 SOC
M:	Robert Richter <rrichter@cavium.com>
M:	Jayachandran C <jnair@caviumnetworks.com>
L:	linux-arm-kernel@lists.infradead.org (moderated for non-subscribers)
S:	Maintained
F:	arch/arm64/boot/dts/cavium/thunder2-99xx*
F:	Documentation/devicetree/bindings/arm/cavium-thunder2.txt

CC2520 IEEE-802.15.4 RADIO DRIVER
M:	Varka Bhadram <varkabhadram@gmail.com>
L:	linux-wpan@vger.kernel.org
S:	Maintained
F:	drivers/net/ieee802154/cc2520.c
F:	include/linux/spi/cc2520.h
F:	Documentation/devicetree/bindings/net/ieee802154/cc2520.txt

CCREE ARM TRUSTZONE CRYPTOCELL REE DRIVER
M:	Gilad Ben-Yossef <gilad@benyossef.com>
L:	linux-crypto@vger.kernel.org
S:	Supported
F:	drivers/crypto/ccree/
W:	https://developer.arm.com/products/system-ip/trustzone-cryptocell/cryptocell-700-family

CEC FRAMEWORK
M:	Hans Verkuil <hans.verkuil@cisco.com>
L:	linux-media@vger.kernel.org
T:	git git://linuxtv.org/media_tree.git
W:	http://linuxtv.org
S:	Supported
F:	Documentation/media/kapi/cec-core.rst
F:	Documentation/media/uapi/cec
F:	drivers/media/cec/
F:	drivers/media/rc/keymaps/rc-cec.c
F:	include/media/cec.h
F:	include/media/cec-notifier.h
F:	include/uapi/linux/cec.h
F:	include/uapi/linux/cec-funcs.h
F:	Documentation/devicetree/bindings/media/cec.txt
F:	Documentation/ABI/testing/debugfs-cec-error-inj

CEC GPIO DRIVER
M:	Hans Verkuil <hans.verkuil@cisco.com>
L:	linux-media@vger.kernel.org
T:	git git://linuxtv.org/media_tree.git
W:	http://linuxtv.org
S:	Supported
F:	drivers/media/platform/cec-gpio/
F:	Documentation/devicetree/bindings/media/cec-gpio.txt

CELL BROADBAND ENGINE ARCHITECTURE
M:	Arnd Bergmann <arnd@arndb.de>
L:	linuxppc-dev@lists.ozlabs.org
W:	http://www.ibm.com/developerworks/power/cell/
S:	Supported
F:	arch/powerpc/include/asm/cell*.h
F:	arch/powerpc/include/asm/spu*.h
F:	arch/powerpc/include/uapi/asm/spu*.h
F:	arch/powerpc/oprofile/*cell*
F:	arch/powerpc/platforms/cell/

CEPH COMMON CODE (LIBCEPH)
M:	Ilya Dryomov <idryomov@gmail.com>
M:	"Yan, Zheng" <zyan@redhat.com>
M:	Sage Weil <sage@redhat.com>
L:	ceph-devel@vger.kernel.org
W:	http://ceph.com/
T:	git git://git.kernel.org/pub/scm/linux/kernel/git/sage/ceph-client.git
T:	git git://github.com/ceph/ceph-client.git
S:	Supported
F:	net/ceph/
F:	include/linux/ceph/
F:	include/linux/crush/

CEPH DISTRIBUTED FILE SYSTEM CLIENT (CEPH)
M:	"Yan, Zheng" <zyan@redhat.com>
M:	Sage Weil <sage@redhat.com>
M:	Ilya Dryomov <idryomov@gmail.com>
L:	ceph-devel@vger.kernel.org
W:	http://ceph.com/
T:	git git://git.kernel.org/pub/scm/linux/kernel/git/sage/ceph-client.git
T:	git git://github.com/ceph/ceph-client.git
S:	Supported
F:	Documentation/filesystems/ceph.txt
F:	fs/ceph/

CERTIFICATE HANDLING:
M:	David Howells <dhowells@redhat.com>
M:	David Woodhouse <dwmw2@infradead.org>
L:	keyrings@vger.kernel.org
S:	Maintained
F:	Documentation/admin-guide/module-signing.rst
F:	certs/
F:	scripts/sign-file.c
F:	scripts/extract-cert.c

CERTIFIED WIRELESS USB (WUSB) SUBSYSTEM:
L:	linux-usb@vger.kernel.org
S:	Orphan
F:	Documentation/usb/WUSB-Design-overview.txt
F:	Documentation/usb/wusb-cbaf
F:	drivers/usb/host/hwa-hc.c
F:	drivers/usb/host/whci/
F:	drivers/usb/wusbcore/
F:	include/linux/usb/wusb*

CFAG12864B LCD DRIVER
M:	Miguel Ojeda Sandonis <miguel.ojeda.sandonis@gmail.com>
S:	Maintained
F:	drivers/auxdisplay/cfag12864b.c
F:	include/linux/cfag12864b.h

CFAG12864BFB LCD FRAMEBUFFER DRIVER
M:	Miguel Ojeda Sandonis <miguel.ojeda.sandonis@gmail.com>
S:	Maintained
F:	drivers/auxdisplay/cfag12864bfb.c
F:	include/linux/cfag12864b.h

802.11 (including CFG80211/NL80211)
M:	Johannes Berg <johannes@sipsolutions.net>
L:	linux-wireless@vger.kernel.org
W:	http://wireless.kernel.org/
T:	git git://git.kernel.org/pub/scm/linux/kernel/git/jberg/mac80211.git
T:	git git://git.kernel.org/pub/scm/linux/kernel/git/jberg/mac80211-next.git
S:	Maintained
F:	net/wireless/
F:	include/uapi/linux/nl80211.h
F:	include/linux/ieee80211.h
F:	include/net/wext.h
F:	include/net/cfg80211.h
F:	include/net/iw_handler.h
F:	include/net/ieee80211_radiotap.h
F:	Documentation/driver-api/80211/cfg80211.rst
F:	Documentation/networking/regulatory.txt

CHAR and MISC DRIVERS
M:	Arnd Bergmann <arnd@arndb.de>
M:	Greg Kroah-Hartman <gregkh@linuxfoundation.org>
T:	git git://git.kernel.org/pub/scm/linux/kernel/git/gregkh/char-misc.git
S:	Supported
F:	drivers/char/
F:	drivers/misc/
F:	include/linux/miscdevice.h

CHECKPATCH
M:	Andy Whitcroft <apw@canonical.com>
M:	Joe Perches <joe@perches.com>
S:	Maintained
F:	scripts/checkpatch.pl

CHINESE DOCUMENTATION
M:	Harry Wei <harryxiyou@gmail.com>
L:	xiyoulinuxkernelgroup@googlegroups.com (subscribers-only)
L:	linux-kernel@zh-kernel.org (moderated for non-subscribers)
S:	Maintained
F:	Documentation/translations/zh_CN/

CHIPIDEA USB HIGH SPEED DUAL ROLE CONTROLLER
M:	Peter Chen <Peter.Chen@nxp.com>
T:	git git://git.kernel.org/pub/scm/linux/kernel/git/peter.chen/usb.git
L:	linux-usb@vger.kernel.org
S:	Maintained
F:	drivers/usb/chipidea/

CHIPONE ICN8318 I2C TOUCHSCREEN DRIVER
M:	Hans de Goede <hdegoede@redhat.com>
L:	linux-input@vger.kernel.org
S:	Maintained
F:	Documentation/devicetree/bindings/input/touchscreen/chipone_icn8318.txt
F:	drivers/input/touchscreen/chipone_icn8318.c

CHIPONE ICN8505 I2C TOUCHSCREEN DRIVER
M:	Hans de Goede <hdegoede@redhat.com>
L:	linux-input@vger.kernel.org
S:	Maintained
F:	drivers/input/touchscreen/chipone_icn8505.c

CHROME HARDWARE PLATFORM SUPPORT
M:	Benson Leung <bleung@chromium.org>
M:	Olof Johansson <olof@lixom.net>
S:	Maintained
T:	git git://git.kernel.org/pub/scm/linux/kernel/git/bleung/chrome-platform.git
F:	drivers/platform/chrome/

CIRRUS LOGIC AUDIO CODEC DRIVERS
M:	Brian Austin <brian.austin@cirrus.com>
M:	Paul Handrigan <Paul.Handrigan@cirrus.com>
L:	alsa-devel@alsa-project.org (moderated for non-subscribers)
S:	Maintained
F:	sound/soc/codecs/cs*

CIRRUS LOGIC EP93XX ETHERNET DRIVER
M:	Hartley Sweeten <hsweeten@visionengravers.com>
L:	netdev@vger.kernel.org
S:	Maintained
F:	drivers/net/ethernet/cirrus/ep93xx_eth.c

CISCO FCOE HBA DRIVER
M:	Satish Kharat <satishkh@cisco.com>
M:	Sesidhar Baddela <sebaddel@cisco.com>
M:	Karan Tilak Kumar <kartilak@cisco.com>
L:	linux-scsi@vger.kernel.org
S:	Supported
F:	drivers/scsi/fnic/

CISCO SCSI HBA DRIVER
M:	Karan Tilak Kumar <kartilak@cisco.com>
M:	Sesidhar Baddela <sebaddel@cisco.com>
L:	linux-scsi@vger.kernel.org
S:	Supported
F:	drivers/scsi/snic/

CISCO VIC ETHERNET NIC DRIVER
M:	Christian Benvenuti <benve@cisco.com>
M:	Govindarajulu Varadarajan <_govind@gmx.com>
M:	Parvi Kaustubhi <pkaustub@cisco.com>
S:	Supported
F:	drivers/net/ethernet/cisco/enic/

CISCO VIC LOW LATENCY NIC DRIVER
M:	Christian Benvenuti <benve@cisco.com>
S:	Supported
F:	drivers/infiniband/hw/usnic/

CIRRUS LOGIC MADERA CODEC DRIVERS
M:	Charles Keepax <ckeepax@opensource.cirrus.com>
M:	Richard Fitzgerald <rf@opensource.cirrus.com>
L:	alsa-devel@alsa-project.org (moderated for non-subscribers)
L:	patches@opensource.cirrus.com
T:	git https://github.com/CirrusLogic/linux-drivers.git
W:	https://github.com/CirrusLogic/linux-drivers/wiki
S:	Supported
F:	Documentation/devicetree/bindings/mfd/madera.txt
F:	Documentation/devicetree/bindings/pinctrl/cirrus,madera-pinctrl.txt
F:	include/linux/mfd/madera/*
F:	drivers/gpio/gpio-madera*
F:	drivers/mfd/madera*
F:	drivers/mfd/cs47l*
F:	drivers/pinctrl/cirrus/*

CLANG-FORMAT FILE
M:	Miguel Ojeda <miguel.ojeda.sandonis@gmail.com>
S:	Maintained
F:	.clang-format

CLEANCACHE API
M:	Konrad Rzeszutek Wilk <konrad.wilk@oracle.com>
L:	linux-kernel@vger.kernel.org
S:	Maintained
F:	mm/cleancache.c
F:	include/linux/cleancache.h

CLK API
M:	Russell King <linux@armlinux.org.uk>
L:	linux-clk@vger.kernel.org
S:	Maintained
F:	include/linux/clk.h

CLOCKSOURCE, CLOCKEVENT DRIVERS
M:	Daniel Lezcano <daniel.lezcano@linaro.org>
M:	Thomas Gleixner <tglx@linutronix.de>
L:	linux-kernel@vger.kernel.org
T:	git git://git.kernel.org/pub/scm/linux/kernel/git/tip/tip.git timers/core
S:	Supported
F:	drivers/clocksource/
F:	Documentation/devicetree/bindings/timer/

CMPC ACPI DRIVER
M:	Thadeu Lima de Souza Cascardo <cascardo@holoscopio.com>
M:	Daniel Oliveira Nascimento <don@syst.com.br>
L:	platform-driver-x86@vger.kernel.org
S:	Supported
F:	drivers/platform/x86/classmate-laptop.c

COBALT MEDIA DRIVER
M:	Hans Verkuil <hans.verkuil@cisco.com>
L:	linux-media@vger.kernel.org
T:	git git://linuxtv.org/media_tree.git
W:	https://linuxtv.org
S:	Supported
F:	drivers/media/pci/cobalt/

COCCINELLE/Semantic Patches (SmPL)
M:	Julia Lawall <Julia.Lawall@lip6.fr>
M:	Gilles Muller <Gilles.Muller@lip6.fr>
M:	Nicolas Palix <nicolas.palix@imag.fr>
M:	Michal Marek <michal.lkml@markovi.net>
L:	cocci@systeme.lip6.fr (moderated for non-subscribers)
T:	git git://git.kernel.org/pub/scm/linux/kernel/git/mmarek/kbuild.git misc
W:	http://coccinelle.lip6.fr/
S:	Supported
F:	Documentation/dev-tools/coccinelle.rst
F:	scripts/coccinelle/
F:	scripts/coccicheck

CODA FILE SYSTEM
M:	Jan Harkes <jaharkes@cs.cmu.edu>
M:	coda@cs.cmu.edu
L:	codalist@coda.cs.cmu.edu
W:	http://www.coda.cs.cmu.edu/
S:	Maintained
F:	Documentation/filesystems/coda.txt
F:	fs/coda/
F:	include/linux/coda*.h
F:	include/uapi/linux/coda*.h

CODA V4L2 MEM2MEM DRIVER
M:	Philipp Zabel <p.zabel@pengutronix.de>
L:	linux-media@vger.kernel.org
S:	Maintained
F:	Documentation/devicetree/bindings/media/coda.txt
F:	drivers/media/platform/coda/

COMMON CLK FRAMEWORK
M:	Michael Turquette <mturquette@baylibre.com>
M:	Stephen Boyd <sboyd@kernel.org>
L:	linux-clk@vger.kernel.org
Q:	http://patchwork.kernel.org/project/linux-clk/list/
T:	git git://git.kernel.org/pub/scm/linux/kernel/git/clk/linux.git
S:	Maintained
F:	Documentation/devicetree/bindings/clock/
F:	drivers/clk/
X:	drivers/clk/clkdev.c
F:	include/linux/clk-pr*
F:	include/linux/clk/
F:	include/linux/of_clk.h

COMMON INTERNET FILE SYSTEM (CIFS)
M:	Steve French <sfrench@samba.org>
L:	linux-cifs@vger.kernel.org
L:	samba-technical@lists.samba.org (moderated for non-subscribers)
W:	http://linux-cifs.samba.org/
T:	git git://git.samba.org/sfrench/cifs-2.6.git
S:	Supported
F:	Documentation/filesystems/cifs/
F:	fs/cifs/

COMPACTPCI HOTPLUG CORE
M:	Scott Murray <scott@spiteful.org>
L:	linux-pci@vger.kernel.org
S:	Maintained
F:	drivers/pci/hotplug/cpci_hotplug*

COMPACTPCI HOTPLUG GENERIC DRIVER
M:	Scott Murray <scott@spiteful.org>
L:	linux-pci@vger.kernel.org
S:	Maintained
F:	drivers/pci/hotplug/cpcihp_generic.c

COMPACTPCI HOTPLUG ZIATECH ZT5550 DRIVER
M:	Scott Murray <scott@spiteful.org>
L:	linux-pci@vger.kernel.org
S:	Maintained
F:	drivers/pci/hotplug/cpcihp_zt5550.*

COMPAL LAPTOP SUPPORT
M:	Cezary Jackiewicz <cezary.jackiewicz@gmail.com>
L:	platform-driver-x86@vger.kernel.org
S:	Maintained
F:	drivers/platform/x86/compal-laptop.c

CONEXANT ACCESSRUNNER USB DRIVER
L:	accessrunner-general@lists.sourceforge.net
W:	http://accessrunner.sourceforge.net/
S:	Orphan
F:	drivers/usb/atm/cxacru.c

CONFIGFS
M:	Joel Becker <jlbec@evilplan.org>
M:	Christoph Hellwig <hch@lst.de>
T:	git git://git.infradead.org/users/hch/configfs.git
S:	Supported
F:	fs/configfs/
F:	include/linux/configfs.h

CONNECTOR
M:	Evgeniy Polyakov <zbr@ioremap.net>
L:	netdev@vger.kernel.org
S:	Maintained
F:	drivers/connector/

CONTROL GROUP (CGROUP)
M:	Tejun Heo <tj@kernel.org>
M:	Li Zefan <lizefan@huawei.com>
M:	Johannes Weiner <hannes@cmpxchg.org>
L:	cgroups@vger.kernel.org
T:	git git://git.kernel.org/pub/scm/linux/kernel/git/tj/cgroup.git
S:	Maintained
F:	Documentation/cgroup*
F:	include/linux/cgroup*
F:	kernel/cgroup*

CONTROL GROUP - CPUSET
M:	Li Zefan <lizefan@huawei.com>
L:	cgroups@vger.kernel.org
W:	http://www.bullopensource.org/cpuset/
W:	http://oss.sgi.com/projects/cpusets/
T:	git git://git.kernel.org/pub/scm/linux/kernel/git/tj/cgroup.git
S:	Maintained
F:	Documentation/cgroup-v1/cpusets.txt
F:	include/linux/cpuset.h
F:	kernel/cgroup/cpuset.c

CONTROL GROUP - MEMORY RESOURCE CONTROLLER (MEMCG)
M:	Johannes Weiner <hannes@cmpxchg.org>
M:	Michal Hocko <mhocko@kernel.org>
M:	Vladimir Davydov <vdavydov.dev@gmail.com>
L:	cgroups@vger.kernel.org
L:	linux-mm@kvack.org
S:	Maintained
F:	mm/memcontrol.c
F:	mm/swap_cgroup.c

CORETEMP HARDWARE MONITORING DRIVER
M:	Fenghua Yu <fenghua.yu@intel.com>
L:	linux-hwmon@vger.kernel.org
S:	Maintained
F:	Documentation/hwmon/coretemp
F:	drivers/hwmon/coretemp.c

COSA/SRP SYNC SERIAL DRIVER
M:	Jan "Yenya" Kasprzak <kas@fi.muni.cz>
W:	http://www.fi.muni.cz/~kas/cosa/
S:	Maintained
F:	drivers/net/wan/cosa*

CPMAC ETHERNET DRIVER
M:	Florian Fainelli <f.fainelli@gmail.com>
L:	netdev@vger.kernel.org
S:	Maintained
F:	drivers/net/ethernet/ti/cpmac.c

CPU FREQUENCY DRIVERS
M:	"Rafael J. Wysocki" <rjw@rjwysocki.net>
M:	Viresh Kumar <viresh.kumar@linaro.org>
L:	linux-pm@vger.kernel.org
S:	Maintained
T:	git git://git.kernel.org/pub/scm/linux/kernel/git/rafael/linux-pm.git
T:	git git://git.linaro.org/people/vireshk/linux.git (For ARM Updates)
B:	https://bugzilla.kernel.org
F:	Documentation/cpu-freq/
F:	Documentation/devicetree/bindings/cpufreq/
F:	drivers/cpufreq/
F:	include/linux/cpufreq.h
F:	tools/testing/selftests/cpufreq/

CPU FREQUENCY DRIVERS - ARM BIG LITTLE
M:	Viresh Kumar <viresh.kumar@linaro.org>
M:	Sudeep Holla <sudeep.holla@arm.com>
L:	linux-pm@vger.kernel.org
W:	http://www.arm.com/products/processors/technologies/biglittleprocessing.php
S:	Maintained
F:	drivers/cpufreq/arm_big_little.h
F:	drivers/cpufreq/arm_big_little.c
F:	drivers/cpufreq/arm_big_little_dt.c

CPU POWER MONITORING SUBSYSTEM
M:	Thomas Renninger <trenn@suse.com>
M:	Shuah Khan <shuah@kernel.org>
L:	linux-pm@vger.kernel.org
S:	Maintained
F:	tools/power/cpupower/

CPUID/MSR DRIVER
M:	"H. Peter Anvin" <hpa@zytor.com>
S:	Maintained
F:	arch/x86/kernel/cpuid.c
F:	arch/x86/kernel/msr.c

CPUIDLE DRIVER - ARM BIG LITTLE
M:	Lorenzo Pieralisi <lorenzo.pieralisi@arm.com>
M:	Daniel Lezcano <daniel.lezcano@linaro.org>
L:	linux-pm@vger.kernel.org
L:	linux-arm-kernel@lists.infradead.org
T:	git git://git.kernel.org/pub/scm/linux/kernel/git/rafael/linux-pm.git
S:	Maintained
F:	drivers/cpuidle/cpuidle-big_little.c

CPUIDLE DRIVER - ARM EXYNOS
M:	Bartlomiej Zolnierkiewicz <b.zolnierkie@samsung.com>
M:	Daniel Lezcano <daniel.lezcano@linaro.org>
M:	Kukjin Kim <kgene@kernel.org>
L:	linux-pm@vger.kernel.org
L:	linux-samsung-soc@vger.kernel.org
S:	Supported
F:	drivers/cpuidle/cpuidle-exynos.c
F:	arch/arm/mach-exynos/pm.c

CPUIDLE DRIVERS
M:	"Rafael J. Wysocki" <rjw@rjwysocki.net>
M:	Daniel Lezcano <daniel.lezcano@linaro.org>
L:	linux-pm@vger.kernel.org
S:	Maintained
T:	git git://git.kernel.org/pub/scm/linux/kernel/git/rafael/linux-pm.git
B:	https://bugzilla.kernel.org
F:	drivers/cpuidle/*
F:	include/linux/cpuidle.h

CRAMFS FILESYSTEM
M:	Nicolas Pitre <nico@linaro.org>
S:	Maintained
F:	Documentation/filesystems/cramfs.txt
F:	fs/cramfs/

CRYPTO API
M:	Herbert Xu <herbert@gondor.apana.org.au>
M:	"David S. Miller" <davem@davemloft.net>
L:	linux-crypto@vger.kernel.org
T:	git git://git.kernel.org/pub/scm/linux/kernel/git/herbert/cryptodev-2.6.git
T:	git git://git.kernel.org/pub/scm/linux/kernel/git/herbert/crypto-2.6.git
S:	Maintained
F:	Documentation/crypto/
F:	Documentation/devicetree/bindings/crypto/
F:	arch/*/crypto/
F:	crypto/
F:	drivers/crypto/
F:	include/crypto/
F:	include/linux/crypto*

CRYPTOGRAPHIC RANDOM NUMBER GENERATOR
M:	Neil Horman <nhorman@tuxdriver.com>
L:	linux-crypto@vger.kernel.org
S:	Maintained
F:	crypto/ansi_cprng.c
F:	crypto/rng.c

CS3308 MEDIA DRIVER
M:	Hans Verkuil <hverkuil@xs4all.nl>
L:	linux-media@vger.kernel.org
T:	git git://linuxtv.org/media_tree.git
W:	http://linuxtv.org
S:	Odd Fixes
F:	drivers/media/i2c/cs3308.c
F:	drivers/media/i2c/cs3308.h

CS5535 Audio ALSA driver
M:	Jaya Kumar <jayakumar.alsa@gmail.com>
S:	Maintained
F:	sound/pci/cs5535audio/

CW1200 WLAN driver
M:	Solomon Peachy <pizza@shaftnet.org>
S:	Maintained
F:	drivers/net/wireless/st/cw1200/

CX18 VIDEO4LINUX DRIVER
M:	Andy Walls <awalls@md.metrocast.net>
L:	ivtv-devel@ivtvdriver.org (subscribers-only)
L:	linux-media@vger.kernel.org
T:	git git://linuxtv.org/media_tree.git
W:	https://linuxtv.org
W:	http://www.ivtvdriver.org/index.php/Cx18
S:	Maintained
F:	Documentation/media/v4l-drivers/cx18*
F:	drivers/media/pci/cx18/
F:	include/uapi/linux/ivtv*

CX2341X MPEG ENCODER HELPER MODULE
M:	Hans Verkuil <hverkuil@xs4all.nl>
L:	linux-media@vger.kernel.org
T:	git git://linuxtv.org/media_tree.git
W:	https://linuxtv.org
S:	Maintained
F:	drivers/media/common/cx2341x*
F:	include/media/cx2341x*

CX24120 MEDIA DRIVER
M:	Jemma Denson <jdenson@gmail.com>
M:	Patrick Boettcher <patrick.boettcher@posteo.de>
L:	linux-media@vger.kernel.org
W:	https://linuxtv.org
Q:	http://patchwork.linuxtv.org/project/linux-media/list/
S:	Maintained
F:	drivers/media/dvb-frontends/cx24120*

CX88 VIDEO4LINUX DRIVER
M:	Mauro Carvalho Chehab <mchehab@kernel.org>
L:	linux-media@vger.kernel.org
W:	https://linuxtv.org
T:	git git://linuxtv.org/media_tree.git
S:	Odd fixes
F:	Documentation/media/v4l-drivers/cx88*
F:	drivers/media/pci/cx88/

CXD2820R MEDIA DRIVER
M:	Antti Palosaari <crope@iki.fi>
L:	linux-media@vger.kernel.org
W:	https://linuxtv.org
W:	http://palosaari.fi/linux/
Q:	http://patchwork.linuxtv.org/project/linux-media/list/
T:	git git://linuxtv.org/anttip/media_tree.git
S:	Maintained
F:	drivers/media/dvb-frontends/cxd2820r*

CXGB3 ETHERNET DRIVER (CXGB3)
M:	Santosh Raspatur <santosh@chelsio.com>
L:	netdev@vger.kernel.org
W:	http://www.chelsio.com
S:	Supported
F:	drivers/net/ethernet/chelsio/cxgb3/

CXGB3 ISCSI DRIVER (CXGB3I)
M:	Karen Xie <kxie@chelsio.com>
L:	linux-scsi@vger.kernel.org
W:	http://www.chelsio.com
S:	Supported
F:	drivers/scsi/cxgbi/cxgb3i

CXGB3 IWARP RNIC DRIVER (IW_CXGB3)
M:	Steve Wise <swise@chelsio.com>
L:	linux-rdma@vger.kernel.org
W:	http://www.openfabrics.org
S:	Supported
F:	drivers/infiniband/hw/cxgb3/
F:	include/uapi/rdma/cxgb3-abi.h

CXGB4 CRYPTO DRIVER (chcr)
M:	Harsh Jain <harsh@chelsio.com>
L:	linux-crypto@vger.kernel.org
W:	http://www.chelsio.com
S:	Supported
F:	drivers/crypto/chelsio

CXGB4 ETHERNET DRIVER (CXGB4)
M:	Ganesh Goudar <ganeshgr@chelsio.com>
L:	netdev@vger.kernel.org
W:	http://www.chelsio.com
S:	Supported
F:	drivers/net/ethernet/chelsio/cxgb4/

CXGB4 ISCSI DRIVER (CXGB4I)
M:	Karen Xie <kxie@chelsio.com>
L:	linux-scsi@vger.kernel.org
W:	http://www.chelsio.com
S:	Supported
F:	drivers/scsi/cxgbi/cxgb4i

CXGB4 IWARP RNIC DRIVER (IW_CXGB4)
M:	Steve Wise <swise@chelsio.com>
L:	linux-rdma@vger.kernel.org
W:	http://www.openfabrics.org
S:	Supported
F:	drivers/infiniband/hw/cxgb4/
F:	include/uapi/rdma/cxgb4-abi.h

CXGB4VF ETHERNET DRIVER (CXGB4VF)
M:	Casey Leedom <leedom@chelsio.com>
L:	netdev@vger.kernel.org
W:	http://www.chelsio.com
S:	Supported
F:	drivers/net/ethernet/chelsio/cxgb4vf/

CXL (IBM Coherent Accelerator Processor Interface CAPI) DRIVER
M:	Frederic Barrat <fbarrat@linux.vnet.ibm.com>
M:	Andrew Donnellan <andrew.donnellan@au1.ibm.com>
L:	linuxppc-dev@lists.ozlabs.org
S:	Supported
F:	arch/powerpc/platforms/powernv/pci-cxl.c
F:	drivers/misc/cxl/
F:	include/misc/cxl*
F:	include/uapi/misc/cxl.h
F:	Documentation/powerpc/cxl.txt
F:	Documentation/ABI/testing/sysfs-class-cxl

CXLFLASH (IBM Coherent Accelerator Processor Interface CAPI Flash) SCSI DRIVER
M:	Manoj N. Kumar <manoj@linux.vnet.ibm.com>
M:	Matthew R. Ochs <mrochs@linux.vnet.ibm.com>
M:	Uma Krishnan <ukrishn@linux.vnet.ibm.com>
L:	linux-scsi@vger.kernel.org
S:	Supported
F:	drivers/scsi/cxlflash/
F:	include/uapi/scsi/cxlflash_ioctls.h
F:	Documentation/powerpc/cxlflash.txt

CYBERPRO FB DRIVER
M:	Russell King <linux@armlinux.org.uk>
L:	linux-arm-kernel@lists.infradead.org (moderated for non-subscribers)
W:	http://www.armlinux.org.uk/
S:	Maintained
F:	drivers/video/fbdev/cyber2000fb.*

CYCLADES ASYNC MUX DRIVER
W:	http://www.cyclades.com/
S:	Orphan
F:	drivers/tty/cyclades.c
F:	include/linux/cyclades.h
F:	include/uapi/linux/cyclades.h

CYCLADES PC300 DRIVER
W:	http://www.cyclades.com/
S:	Orphan
F:	drivers/net/wan/pc300*

CYPRESS_FIRMWARE MEDIA DRIVER
M:	Antti Palosaari <crope@iki.fi>
L:	linux-media@vger.kernel.org
W:	https://linuxtv.org
W:	http://palosaari.fi/linux/
Q:	http://patchwork.linuxtv.org/project/linux-media/list/
T:	git git://linuxtv.org/anttip/media_tree.git
S:	Maintained
F:	drivers/media/common/cypress_firmware*

CYTTSP TOUCHSCREEN DRIVER
M:	Ferruh Yigit <fery@cypress.com>
L:	linux-input@vger.kernel.org
S:	Supported
F:	drivers/input/touchscreen/cyttsp*
F:	include/linux/input/cyttsp.h

D-LINK DIR-685 TOUCHKEYS DRIVER
M:	Linus Walleij <linus.walleij@linaro.org>
L:	linux-input@vger.kernel.org
S:	Supported
F:	drivers/input/dlink-dir685-touchkeys.c

DALLAS/MAXIM DS1685-FAMILY REAL TIME CLOCK
M:	Joshua Kinard <kumba@gentoo.org>
S:	Maintained
F:	drivers/rtc/rtc-ds1685.c
F:	include/linux/rtc/ds1685.h

DAMA SLAVE for AX.25
M:	Joerg Reuter <jreuter@yaina.de>
W:	http://yaina.de/jreuter/
W:	http://www.qsl.net/dl1bke/
L:	linux-hams@vger.kernel.org
S:	Maintained
F:	net/ax25/af_ax25.c
F:	net/ax25/ax25_dev.c
F:	net/ax25/ax25_ds_*
F:	net/ax25/ax25_in.c
F:	net/ax25/ax25_out.c
F:	net/ax25/ax25_timer.c
F:	net/ax25/sysctl_net_ax25.c

DAVICOM FAST ETHERNET (DMFE) NETWORK DRIVER
L:	netdev@vger.kernel.org
S:	Orphan
F:	Documentation/networking/dmfe.txt
F:	drivers/net/ethernet/dec/tulip/dmfe.c

DC390/AM53C974 SCSI driver
M:	Hannes Reinecke <hare@suse.com>
L:	linux-scsi@vger.kernel.org
S:	Maintained
F:	drivers/scsi/am53c974.c

DC395x SCSI driver
M:	Oliver Neukum <oliver@neukum.org>
M:	Ali Akcaagac <aliakc@web.de>
M:	Jamie Lenehan <lenehan@twibble.org>
L:	dc395x@twibble.org
W:	http://twibble.org/dist/dc395x/
W:	http://lists.twibble.org/mailman/listinfo/dc395x/
S:	Maintained
F:	Documentation/scsi/dc395x.txt
F:	drivers/scsi/dc395x.*

DCCP PROTOCOL
M:	Gerrit Renker <gerrit@erg.abdn.ac.uk>
L:	dccp@vger.kernel.org
W:	http://www.linuxfoundation.org/collaborate/workgroups/networking/dccp
S:	Maintained
F:	include/linux/dccp.h
F:	include/uapi/linux/dccp.h
F:	include/linux/tfrc.h
F:	net/dccp/

DECnet NETWORK LAYER
W:	http://linux-decnet.sourceforge.net
L:	linux-decnet-user@lists.sourceforge.net
S:	Orphan
F:	Documentation/networking/decnet.txt
F:	net/decnet/

DECSTATION PLATFORM SUPPORT
M:	"Maciej W. Rozycki" <macro@linux-mips.org>
L:	linux-mips@linux-mips.org
W:	http://www.linux-mips.org/wiki/DECstation
S:	Maintained
F:	arch/mips/dec/
F:	arch/mips/include/asm/dec/
F:	arch/mips/include/asm/mach-dec/

DEFXX FDDI NETWORK DRIVER
M:	"Maciej W. Rozycki" <macro@linux-mips.org>
S:	Maintained
F:	drivers/net/fddi/defxx.*

DELL SMBIOS DRIVER
M:	Pali Rohár <pali.rohar@gmail.com>
M:	Mario Limonciello <mario.limonciello@dell.com>
L:	platform-driver-x86@vger.kernel.org
S:	Maintained
F:	drivers/platform/x86/dell-smbios.*

DELL SMBIOS SMM DRIVER
M:	Mario Limonciello <mario.limonciello@dell.com>
L:	platform-driver-x86@vger.kernel.org
S:	Maintained
F:	drivers/platform/x86/dell-smbios-smm.c

DELL SMBIOS WMI DRIVER
M:	Mario Limonciello <mario.limonciello@dell.com>
L:	platform-driver-x86@vger.kernel.org
S:	Maintained
F:	drivers/platform/x86/dell-smbios-wmi.c
F:	tools/wmi/dell-smbios-example.c

DELL LAPTOP DRIVER
M:	Matthew Garrett <mjg59@srcf.ucam.org>
M:	Pali Rohár <pali.rohar@gmail.com>
L:	platform-driver-x86@vger.kernel.org
S:	Maintained
F:	drivers/platform/x86/dell-laptop.c

DELL LAPTOP FREEFALL DRIVER
M:	Pali Rohár <pali.rohar@gmail.com>
S:	Maintained
F:	drivers/platform/x86/dell-smo8800.c

DELL LAPTOP RBTN DRIVER
M:	Pali Rohár <pali.rohar@gmail.com>
S:	Maintained
F:	drivers/platform/x86/dell-rbtn.*

DELL LAPTOP SMM DRIVER
M:	Pali Rohár <pali.rohar@gmail.com>
S:	Maintained
F:	drivers/hwmon/dell-smm-hwmon.c
F:	include/uapi/linux/i8k.h

DELL SYSTEMS MANAGEMENT BASE DRIVER (dcdbas)
M:	Doug Warzecha <Douglas_Warzecha@dell.com>
S:	Maintained
F:	Documentation/dcdbas.txt
F:	drivers/firmware/dcdbas.*

DELL WMI NOTIFICATIONS DRIVER
M:	Matthew Garrett <mjg59@srcf.ucam.org>
M:	Pali Rohár <pali.rohar@gmail.com>
S:	Maintained
F:	drivers/platform/x86/dell-wmi.c

DELL WMI DESCRIPTOR DRIVER
M:	Mario Limonciello <mario.limonciello@dell.com>
S:	Maintained
F:	drivers/platform/x86/dell-wmi-descriptor.c

DELTA ST MEDIA DRIVER
M:	Hugues Fruchet <hugues.fruchet@st.com>
L:	linux-media@vger.kernel.org
T:	git git://linuxtv.org/media_tree.git
W:	https://linuxtv.org
S:	Supported
F:	drivers/media/platform/sti/delta

DENALI NAND DRIVER
M:	Masahiro Yamada <yamada.masahiro@socionext.com>
L:	linux-mtd@lists.infradead.org
S:	Supported
F:	drivers/mtd/nand/raw/denali*

DESIGNWARE USB2 DRD IP DRIVER
M:	Minas Harutyunyan <hminas@synopsys.com>
L:	linux-usb@vger.kernel.org
T:	git git://git.kernel.org/pub/scm/linux/kernel/git/balbi/usb.git
S:	Maintained
F:	drivers/usb/dwc2/

DESIGNWARE USB3 DRD IP DRIVER
M:	Felipe Balbi <balbi@kernel.org>
L:	linux-usb@vger.kernel.org
T:	git git://git.kernel.org/pub/scm/linux/kernel/git/balbi/usb.git
S:	Maintained
F:	drivers/usb/dwc3/

DEVANTECH SRF ULTRASONIC RANGER IIO DRIVER
M:	Andreas Klinger <ak@it-klinger.de>
L:	linux-iio@vger.kernel.org
S:	Maintained
F:	Documentation/ABI/testing/sysfs-bus-iio-distance-srf08
F:	drivers/iio/proximity/srf*.c

DEVICE COREDUMP (DEV_COREDUMP)
M:	Johannes Berg <johannes@sipsolutions.net>
L:	linux-kernel@vger.kernel.org
S:	Maintained
F:	drivers/base/devcoredump.c
F:	include/linux/devcoredump.h

DEVICE FREQUENCY (DEVFREQ)
M:	MyungJoo Ham <myungjoo.ham@samsung.com>
M:	Kyungmin Park <kyungmin.park@samsung.com>
R:	Chanwoo Choi <cw00.choi@samsung.com>
L:	linux-pm@vger.kernel.org
T:	git git://git.kernel.org/pub/scm/linux/kernel/git/mzx/devfreq.git
S:	Maintained
F:	drivers/devfreq/
F:	include/linux/devfreq.h
F:	Documentation/devicetree/bindings/devfreq/

DEVICE FREQUENCY EVENT (DEVFREQ-EVENT)
M:	Chanwoo Choi <cw00.choi@samsung.com>
L:	linux-pm@vger.kernel.org
T:	git git://git.kernel.org/pub/scm/linux/kernel/git/mzx/devfreq.git
S:	Supported
F:	drivers/devfreq/event/
F:	drivers/devfreq/devfreq-event.c
F:	include/linux/devfreq-event.h
F:	Documentation/devicetree/bindings/devfreq/event/

DEVICE NUMBER REGISTRY
M:	Torben Mathiasen <device@lanana.org>
W:	http://lanana.org/docs/device-list/index.html
S:	Maintained

DEVICE-MAPPER  (LVM)
M:	Alasdair Kergon <agk@redhat.com>
M:	Mike Snitzer <snitzer@redhat.com>
M:	dm-devel@redhat.com
L:	dm-devel@redhat.com
W:	http://sources.redhat.com/dm
Q:	http://patchwork.kernel.org/project/dm-devel/list/
T:	git git://git.kernel.org/pub/scm/linux/kernel/git/device-mapper/linux-dm.git
T:	quilt http://people.redhat.com/agk/patches/linux/editing/
S:	Maintained
F:	Documentation/device-mapper/
F:	drivers/md/Makefile
F:	drivers/md/Kconfig
F:	drivers/md/dm*
F:	drivers/md/persistent-data/
F:	include/linux/device-mapper.h
F:	include/linux/dm-*.h
F:	include/uapi/linux/dm-*.h

DEVLINK
M:	Jiri Pirko <jiri@mellanox.com>
L:	netdev@vger.kernel.org
S:	Supported
F:	net/core/devlink.c
F:	include/net/devlink.h
F:	include/uapi/linux/devlink.h

DIALOG SEMICONDUCTOR DRIVERS
M:	Support Opensource <support.opensource@diasemi.com>
W:	http://www.dialog-semiconductor.com/products
S:	Supported
F:	Documentation/hwmon/da90??
F:	Documentation/devicetree/bindings/mfd/da90*.txt
F:	Documentation/devicetree/bindings/input/da90??-onkey.txt
F:	Documentation/devicetree/bindings/thermal/da90??-thermal.txt
F:	Documentation/devicetree/bindings/regulator/da92*.txt
F:	Documentation/devicetree/bindings/watchdog/da90??-wdt.txt
F:	Documentation/devicetree/bindings/sound/da[79]*.txt
F:	drivers/gpio/gpio-da90??.c
F:	drivers/hwmon/da90??-hwmon.c
F:	drivers/iio/adc/da91??-*.c
F:	drivers/input/misc/da90??_onkey.c
F:	drivers/input/touchscreen/da9052_tsi.c
F:	drivers/leds/leds-da90??.c
F:	drivers/mfd/da903x.c
F:	drivers/mfd/da90??-*.c
F:	drivers/mfd/da91??-*.c
F:	drivers/power/supply/da9052-battery.c
F:	drivers/power/supply/da91??-*.c
F:	drivers/regulator/da903x.c
F:	drivers/regulator/da9???-regulator.[ch]
F:	drivers/thermal/da90??-thermal.c
F:	drivers/rtc/rtc-da90??.c
F:	drivers/video/backlight/da90??_bl.c
F:	drivers/watchdog/da90??_wdt.c
F:	include/linux/mfd/da903x.h
F:	include/linux/mfd/da9052/
F:	include/linux/mfd/da9055/
F:	include/linux/mfd/da9062/
F:	include/linux/mfd/da9063/
F:	include/linux/mfd/da9150/
F:	include/linux/regulator/da9211.h
F:	include/sound/da[79]*.h
F:	sound/soc/codecs/da[79]*.[ch]

DIAMOND SYSTEMS GPIO-MM GPIO DRIVER
M:	William Breathitt Gray <vilhelm.gray@gmail.com>
L:	linux-gpio@vger.kernel.org
S:	Maintained
F:	drivers/gpio/gpio-gpio-mm.c

DIGI NEO AND CLASSIC PCI PRODUCTS
M:	Lidza Louina <lidza.louina@gmail.com>
M:	Mark Hounschell <markh@compro.net>
L:	driverdev-devel@linuxdriverproject.org
S:	Maintained
F:	drivers/staging/dgnc/

DIOLAN U2C-12 I2C DRIVER
M:	Guenter Roeck <linux@roeck-us.net>
L:	linux-i2c@vger.kernel.org
S:	Maintained
F:	drivers/i2c/busses/i2c-diolan-u2c.c

FILESYSTEM DIRECT ACCESS (DAX)
M:	Matthew Wilcox <mawilcox@microsoft.com>
M:	Ross Zwisler <zwisler@kernel.org>
M:	Jan Kara <jack@suse.cz>
L:	linux-fsdevel@vger.kernel.org
S:	Supported
F:	fs/dax.c
F:	include/linux/dax.h
F:	include/trace/events/fs_dax.h

DEVICE DIRECT ACCESS (DAX)
M:	Dan Williams <dan.j.williams@intel.com>
M:	Dave Jiang <dave.jiang@intel.com>
M:	Ross Zwisler <zwisler@kernel.org>
M:	Vishal Verma <vishal.l.verma@intel.com>
L:	linux-nvdimm@lists.01.org
S:	Supported
F:	drivers/dax/

DIRECTORY NOTIFICATION (DNOTIFY)
M:	Jan Kara <jack@suse.cz>
R:	Amir Goldstein <amir73il@gmail.com>
L:	linux-fsdevel@vger.kernel.org
S:	Maintained
F:	Documentation/filesystems/dnotify.txt
F:	fs/notify/dnotify/
F:	include/linux/dnotify.h

DISK GEOMETRY AND PARTITION HANDLING
M:	Andries Brouwer <aeb@cwi.nl>
W:	http://www.win.tue.nl/~aeb/linux/Large-Disk.html
W:	http://www.win.tue.nl/~aeb/linux/zip/zip-1.html
W:	http://www.win.tue.nl/~aeb/partitions/partition_types-1.html
S:	Maintained

DISKQUOTA
M:	Jan Kara <jack@suse.com>
S:	Maintained
F:	Documentation/filesystems/quota.txt
F:	fs/quota/
F:	include/linux/quota*.h
F:	include/uapi/linux/quota*.h

DISPLAYLINK USB 2.0 FRAMEBUFFER DRIVER (UDLFB)
M:	Bernie Thompson <bernie@plugable.com>
L:	linux-fbdev@vger.kernel.org
S:	Maintained
W:	http://plugable.com/category/projects/udlfb/
F:	drivers/video/fbdev/udlfb.c
F:	include/video/udlfb.h
F:	Documentation/fb/udlfb.txt

DISTRIBUTED LOCK MANAGER (DLM)
M:	Christine Caulfield <ccaulfie@redhat.com>
M:	David Teigland <teigland@redhat.com>
L:	cluster-devel@redhat.com
W:	http://sources.redhat.com/cluster/
T:	git git://git.kernel.org/pub/scm/linux/kernel/git/teigland/linux-dlm.git
S:	Supported
F:	fs/dlm/

DMA BUFFER SHARING FRAMEWORK
M:	Sumit Semwal <sumit.semwal@linaro.org>
S:	Maintained
L:	linux-media@vger.kernel.org
L:	dri-devel@lists.freedesktop.org
L:	linaro-mm-sig@lists.linaro.org (moderated for non-subscribers)
F:	drivers/dma-buf/
F:	include/linux/dma-buf*
F:	include/linux/reservation.h
F:	include/linux/*fence.h
F:	Documentation/driver-api/dma-buf.rst
T:	git git://anongit.freedesktop.org/drm/drm-misc

DMA GENERIC OFFLOAD ENGINE SUBSYSTEM
M:	Vinod Koul <vkoul@kernel.org>
L:	dmaengine@vger.kernel.org
Q:	https://patchwork.kernel.org/project/linux-dmaengine/list/
S:	Maintained
F:	drivers/dma/
F:	include/linux/dmaengine.h
F:	include/linux/of_dma.h
F:	Documentation/devicetree/bindings/dma/
F:	Documentation/driver-api/dmaengine/
T:	git git://git.infradead.org/users/vkoul/slave-dma.git

DMA MAPPING HELPERS
M:	Christoph Hellwig <hch@lst.de>
M:	Marek Szyprowski <m.szyprowski@samsung.com>
R:	Robin Murphy <robin.murphy@arm.com>
L:	iommu@lists.linux-foundation.org
T:	git git://git.infradead.org/users/hch/dma-mapping.git
W:	http://git.infradead.org/users/hch/dma-mapping.git
S:	Supported
F:	kernel/dma/
F:	include/asm-generic/dma-mapping.h
F:	include/linux/dma-direct.h
F:	include/linux/dma-mapping.h
F:	include/linux/dma-noncoherent.h

DME1737 HARDWARE MONITOR DRIVER
M:	Juerg Haefliger <juergh@gmail.com>
L:	linux-hwmon@vger.kernel.org
S:	Maintained
F:	Documentation/hwmon/dme1737
F:	drivers/hwmon/dme1737.c

DMI/SMBIOS SUPPORT
M:	Jean Delvare <jdelvare@suse.com>
S:	Maintained
T:	quilt http://jdelvare.nerim.net/devel/linux/jdelvare-dmi/
F:	Documentation/ABI/testing/sysfs-firmware-dmi-tables
F:	drivers/firmware/dmi-id.c
F:	drivers/firmware/dmi_scan.c
F:	include/linux/dmi.h

DOCUMENTATION
M:	Jonathan Corbet <corbet@lwn.net>
L:	linux-doc@vger.kernel.org
S:	Maintained
F:	Documentation/
F:	scripts/kernel-doc
X:	Documentation/ABI/
X:	Documentation/devicetree/
X:	Documentation/acpi
X:	Documentation/power
X:	Documentation/spi
X:	Documentation/media
T:	git git://git.lwn.net/linux.git docs-next

DOCUMENTATION/ITALIAN
M:	Federico Vaga <federico.vaga@vaga.pv.it>
L:	linux-doc@vger.kernel.org
S:	Maintained
F:	Documentation/translations/it_IT

DONGWOON DW9714 LENS VOICE COIL DRIVER
M:	Sakari Ailus <sakari.ailus@linux.intel.com>
L:	linux-media@vger.kernel.org
T:	git git://linuxtv.org/media_tree.git
S:	Maintained
F:	drivers/media/i2c/dw9714.c

DONGWOON DW9807 LENS VOICE COIL DRIVER
M:	Sakari Ailus <sakari.ailus@linux.intel.com>
L:	linux-media@vger.kernel.org
T:	git git://linuxtv.org/media_tree.git
S:	Maintained
F:	drivers/media/i2c/dw9807.c

DOUBLETALK DRIVER
M:	"James R. Van Zandt" <jrv@vanzandt.mv.com>
L:	blinux-list@redhat.com
S:	Maintained
F:	drivers/char/dtlk.c
F:	include/linux/dtlk.h

DPAA2 DATAPATH I/O (DPIO) DRIVER
M:	Roy Pledge <Roy.Pledge@nxp.com>
L:	linux-kernel@vger.kernel.org
S:	Maintained
F:	drivers/soc/fsl/dpio

DPAA2 ETHERNET DRIVER
M:	Ioana Radulescu <ruxandra.radulescu@nxp.com>
L:	linux-kernel@vger.kernel.org
S:	Maintained
F:	drivers/staging/fsl-dpaa2/ethernet

DPAA2 ETHERNET SWITCH DRIVER
M:	Ioana Radulescu <ruxandra.radulescu@nxp.com>
M:	Ioana Ciornei <ioana.ciornei@nxp.com>
L:	linux-kernel@vger.kernel.org
S:	Maintained
F:	drivers/staging/fsl-dpaa2/ethsw

DPAA2 PTP CLOCK DRIVER
M:	Yangbo Lu <yangbo.lu@nxp.com>
L:	linux-kernel@vger.kernel.org
S:	Maintained
F:	drivers/staging/fsl-dpaa2/rtc

DPT_I2O SCSI RAID DRIVER
M:	Adaptec OEM Raid Solutions <aacraid@microsemi.com>
L:	linux-scsi@vger.kernel.org
W:	http://www.adaptec.com/
S:	Maintained
F:	drivers/scsi/dpt*
F:	drivers/scsi/dpt/

DRBD DRIVER
M:	Philipp Reisner <philipp.reisner@linbit.com>
M:	Lars Ellenberg <lars.ellenberg@linbit.com>
L:	drbd-dev@lists.linbit.com
W:	http://www.drbd.org
T:	git git://git.linbit.com/linux-drbd.git
T:	git git://git.linbit.com/drbd-8.4.git
S:	Supported
F:	drivers/block/drbd/
F:	lib/lru_cache.c
F:	Documentation/blockdev/drbd/

DRIVER CORE, KOBJECTS, DEBUGFS AND SYSFS
M:	Greg Kroah-Hartman <gregkh@linuxfoundation.org>
R:	"Rafael J. Wysocki" <rafael@kernel.org>
T:	git git://git.kernel.org/pub/scm/linux/kernel/git/gregkh/driver-core.git
S:	Supported
F:	Documentation/kobject.txt
F:	drivers/base/
F:	fs/debugfs/
F:	fs/sysfs/
F:	include/linux/debugfs.h
F:	include/linux/kobj*
F:	lib/kobj*

DRIVERS FOR ADAPTIVE VOLTAGE SCALING (AVS)
M:	Kevin Hilman <khilman@kernel.org>
M:	Nishanth Menon <nm@ti.com>
S:	Maintained
F:	drivers/power/avs/
F:	include/linux/power/smartreflex.h
L:	linux-pm@vger.kernel.org

DRM DRIVER FOR ARM PL111 CLCD
M:	Eric Anholt <eric@anholt.net>
T:	git git://anongit.freedesktop.org/drm/drm-misc
S:	Supported
F:	drivers/gpu/drm/pl111/

DRM DRIVER FOR ARM VERSATILE TFT PANELS
M:	Linus Walleij <linus.walleij@linaro.org>
T:	git git://anongit.freedesktop.org/drm/drm-misc
S:	Maintained
F:	drivers/gpu/drm/panel/panel-arm-versatile.c
F:	Documentation/devicetree/bindings/display/panel/arm,versatile-tft-panel.txt

DRM DRIVER FOR AST SERVER GRAPHICS CHIPS
M:	Dave Airlie <airlied@redhat.com>
S:	Odd Fixes
F:	drivers/gpu/drm/ast/

DRM DRIVER FOR BOCHS VIRTUAL GPU
M:	Gerd Hoffmann <kraxel@redhat.com>
L:	virtualization@lists.linux-foundation.org
T:	git git://anongit.freedesktop.org/drm/drm-misc
S:	Maintained
F:	drivers/gpu/drm/bochs/

DRM DRIVER FOR FARADAY TVE200 TV ENCODER
M:	Linus Walleij <linus.walleij@linaro.org>
T:	git git://anongit.freedesktop.org/drm/drm-misc
S:	Maintained
F:	drivers/gpu/drm/tve200/

DRM DRIVER FOR ILITEK ILI9225 PANELS
M:	David Lechner <david@lechnology.com>
S:	Maintained
F:	drivers/gpu/drm/tinydrm/ili9225.c
F:	Documentation/devicetree/bindings/display/ilitek,ili9225.txt

DRM DRIVER FOR INTEL I810 VIDEO CARDS
S:	Orphan / Obsolete
F:	drivers/gpu/drm/i810/
F:	include/uapi/drm/i810_drm.h

DRM DRIVER FOR MATROX G200/G400 GRAPHICS CARDS
S:	Orphan / Obsolete
F:	drivers/gpu/drm/mga/
F:	include/uapi/drm/mga_drm.h

DRM DRIVER FOR MGA G200 SERVER GRAPHICS CHIPS
M:	Dave Airlie <airlied@redhat.com>
S:	Odd Fixes
F:	drivers/gpu/drm/mgag200/

DRM DRIVER FOR MI0283QT
M:	Noralf Trønnes <noralf@tronnes.org>
S:	Maintained
F:	drivers/gpu/drm/tinydrm/mi0283qt.c
F:	Documentation/devicetree/bindings/display/multi-inno,mi0283qt.txt

DRM DRIVER FOR MSM ADRENO GPU
M:	Rob Clark <robdclark@gmail.com>
L:	linux-arm-msm@vger.kernel.org
L:	dri-devel@lists.freedesktop.org
L:	freedreno@lists.freedesktop.org
T:	git git://people.freedesktop.org/~robclark/linux
S:	Maintained
F:	drivers/gpu/drm/msm/
F:	include/uapi/drm/msm_drm.h
F:	Documentation/devicetree/bindings/display/msm/

DRM DRIVER FOR NVIDIA GEFORCE/QUADRO GPUS
M:	Ben Skeggs <bskeggs@redhat.com>
L:	dri-devel@lists.freedesktop.org
L:	nouveau@lists.freedesktop.org
T:	git git://github.com/skeggsb/linux
S:	Supported
F:	drivers/gpu/drm/nouveau/
F:	include/uapi/drm/nouveau_drm.h

DRM DRIVER FOR PERVASIVE DISPLAYS REPAPER PANELS
M:	Noralf Trønnes <noralf@tronnes.org>
S:	Maintained
F:	drivers/gpu/drm/tinydrm/repaper.c
F:	Documentation/devicetree/bindings/display/repaper.txt

DRM DRIVER FOR QEMU'S CIRRUS DEVICE
M:	Dave Airlie <airlied@redhat.com>
M:	Gerd Hoffmann <kraxel@redhat.com>
L:	virtualization@lists.linux-foundation.org
T:	git git://anongit.freedesktop.org/drm/drm-misc
S:	Obsolete
W:	https://www.kraxel.org/blog/2014/10/qemu-using-cirrus-considered-harmful/
F:	drivers/gpu/drm/cirrus/

DRM DRIVER FOR QXL VIRTUAL GPU
M:	Dave Airlie <airlied@redhat.com>
M:	Gerd Hoffmann <kraxel@redhat.com>
L:	virtualization@lists.linux-foundation.org
T:	git git://anongit.freedesktop.org/drm/drm-misc
S:	Maintained
F:	drivers/gpu/drm/qxl/
F:	include/uapi/drm/qxl_drm.h

DRM DRIVER FOR RAGE 128 VIDEO CARDS
S:	Orphan / Obsolete
F:	drivers/gpu/drm/r128/
F:	include/uapi/drm/r128_drm.h

DRM DRIVER FOR SAVAGE VIDEO CARDS
S:	Orphan / Obsolete
F:	drivers/gpu/drm/savage/
F:	include/uapi/drm/savage_drm.h

DRM DRIVER FOR SIS VIDEO CARDS
S:	Orphan / Obsolete
F:	drivers/gpu/drm/sis/
F:	include/uapi/drm/sis_drm.h

DRM DRIVER FOR SITRONIX ST7586 PANELS
M:	David Lechner <david@lechnology.com>
S:	Maintained
F:	drivers/gpu/drm/tinydrm/st7586.c
F:	Documentation/devicetree/bindings/display/sitronix,st7586.txt

DRM DRIVER FOR SITRONIX ST7735R PANELS
M:	David Lechner <david@lechnology.com>
S:	Maintained
F:	drivers/gpu/drm/tinydrm/st7735r.c
F:	Documentation/devicetree/bindings/display/sitronix,st7735r.txt

DRM DRIVER FOR TDFX VIDEO CARDS
S:	Orphan / Obsolete
F:	drivers/gpu/drm/tdfx/

DRM DRIVER FOR USB DISPLAYLINK VIDEO ADAPTERS
M:	Dave Airlie <airlied@redhat.com>
R:	Sean Paul <sean@poorly.run>
L:	dri-devel@lists.freedesktop.org
S:	Odd Fixes
F:	drivers/gpu/drm/udl/
T:	git git://anongit.freedesktop.org/drm/drm-misc

DRM DRIVER FOR VMWARE VIRTUAL GPU
M:	"VMware Graphics" <linux-graphics-maintainer@vmware.com>
M:	Sinclair Yeh <syeh@vmware.com>
M:	Thomas Hellstrom <thellstrom@vmware.com>
L:	dri-devel@lists.freedesktop.org
T:	git git://people.freedesktop.org/~syeh/repos_linux
T:	git git://people.freedesktop.org/~thomash/linux
S:	Supported
F:	drivers/gpu/drm/vmwgfx/
F:	include/uapi/drm/vmwgfx_drm.h

DRM DRIVERS
M:	David Airlie <airlied@linux.ie>
L:	dri-devel@lists.freedesktop.org
T:	git git://anongit.freedesktop.org/drm/drm
B:	https://bugs.freedesktop.org/
C:	irc://chat.freenode.net/dri-devel
S:	Maintained
F:	drivers/gpu/drm/
F:	drivers/gpu/vga/
F:	Documentation/devicetree/bindings/display/
F:	Documentation/devicetree/bindings/gpu/
F:	Documentation/gpu/
F:	include/drm/
F:	include/uapi/drm/
F:	include/linux/vga*

DRM DRIVERS AND MISC GPU PATCHES
M:	Maarten Lankhorst <maarten.lankhorst@linux.intel.com>
<<<<<<< HEAD
=======
M:	Maxime Ripard <maxime.ripard@bootlin.com>
>>>>>>> f9885ef8
M:	Sean Paul <sean@poorly.run>
W:	https://01.org/linuxgraphics/gfx-docs/maintainer-tools/drm-misc.html
S:	Maintained
T:	git git://anongit.freedesktop.org/drm/drm-misc
F:	Documentation/gpu/
F:	drivers/gpu/vga/
F:	drivers/gpu/drm/*
F:	include/drm/drm*
F:	include/uapi/drm/drm*
F:	include/linux/vga*

DRM DRIVERS FOR ALLWINNER A10
M:	Maxime Ripard  <maxime.ripard@bootlin.com>
L:	dri-devel@lists.freedesktop.org
S:	Supported
F:	drivers/gpu/drm/sun4i/
F:	Documentation/devicetree/bindings/display/sunxi/sun4i-drm.txt
T:	git git://anongit.freedesktop.org/drm/drm-misc

DRM DRIVERS FOR AMLOGIC SOCS
M:	Neil Armstrong <narmstrong@baylibre.com>
L:	dri-devel@lists.freedesktop.org
L:	linux-amlogic@lists.infradead.org
W:	http://linux-meson.com/
S:	Supported
F:	drivers/gpu/drm/meson/
F:	Documentation/devicetree/bindings/display/amlogic,meson-vpu.txt
F:	Documentation/devicetree/bindings/display/amlogic,meson-dw-hdmi.txt
F:	Documentation/gpu/meson.rst
T:	git git://anongit.freedesktop.org/drm/drm-misc

DRM DRIVERS FOR ATMEL HLCDC
M:	Boris Brezillon <boris.brezillon@bootlin.com>
L:	dri-devel@lists.freedesktop.org
S:	Supported
F:	drivers/gpu/drm/atmel-hlcdc/
F:	Documentation/devicetree/bindings/display/atmel/
T:	git git://anongit.freedesktop.org/drm/drm-misc

DRM DRIVERS FOR BRIDGE CHIPS
M:	Archit Taneja <architt@codeaurora.org>
M:	Andrzej Hajda <a.hajda@samsung.com>
R:	Laurent Pinchart <Laurent.pinchart@ideasonboard.com>
S:	Maintained
T:	git git://anongit.freedesktop.org/drm/drm-misc
F:	drivers/gpu/drm/bridge/

DRM DRIVERS FOR EXYNOS
M:	Inki Dae <inki.dae@samsung.com>
M:	Joonyoung Shim <jy0922.shim@samsung.com>
M:	Seung-Woo Kim <sw0312.kim@samsung.com>
M:	Kyungmin Park <kyungmin.park@samsung.com>
L:	dri-devel@lists.freedesktop.org
T:	git git://git.kernel.org/pub/scm/linux/kernel/git/daeinki/drm-exynos.git
S:	Supported
F:	drivers/gpu/drm/exynos/
F:	include/uapi/drm/exynos_drm.h
F:	Documentation/devicetree/bindings/display/exynos/

DRM DRIVERS FOR FREESCALE DCU
M:	Stefan Agner <stefan@agner.ch>
M:	Alison Wang <alison.wang@nxp.com>
L:	dri-devel@lists.freedesktop.org
S:	Supported
F:	drivers/gpu/drm/fsl-dcu/
F:	Documentation/devicetree/bindings/display/fsl,dcu.txt
F:	Documentation/devicetree/bindings/display/fsl,tcon.txt
F:	Documentation/devicetree/bindings/display/panel/nec,nl4827hc19-05b.txt
T:	git git://anongit.freedesktop.org/drm/drm-misc

DRM DRIVERS FOR FREESCALE IMX
M:	Philipp Zabel <p.zabel@pengutronix.de>
L:	dri-devel@lists.freedesktop.org
S:	Maintained
F:	drivers/gpu/drm/imx/
F:	drivers/gpu/ipu-v3/
F:	Documentation/devicetree/bindings/display/imx/

DRM DRIVERS FOR GMA500 (Poulsbo, Moorestown and derivative chipsets)
M:	Patrik Jakobsson <patrik.r.jakobsson@gmail.com>
L:	dri-devel@lists.freedesktop.org
T:	git git://github.com/patjak/drm-gma500
S:	Maintained
F:	drivers/gpu/drm/gma500/

DRM DRIVERS FOR HISILICON
M:	Xinliang Liu <z.liuxinliang@hisilicon.com>
M:	Rongrong Zou <zourongrong@gmail.com>
R:	Xinwei Kong <kong.kongxinwei@hisilicon.com>
R:	Chen Feng <puck.chen@hisilicon.com>
L:	dri-devel@lists.freedesktop.org
T:	git git://github.com/xin3liang/linux.git
S:	Maintained
F:	drivers/gpu/drm/hisilicon/
F:	Documentation/devicetree/bindings/display/hisilicon/

DRM DRIVERS FOR MEDIATEK
M:	CK Hu <ck.hu@mediatek.com>
M:	Philipp Zabel <p.zabel@pengutronix.de>
L:	dri-devel@lists.freedesktop.org
S:	Supported
F:	drivers/gpu/drm/mediatek/
F:	Documentation/devicetree/bindings/display/mediatek/

DRM DRIVERS FOR NVIDIA TEGRA
M:	Thierry Reding <thierry.reding@gmail.com>
L:	dri-devel@lists.freedesktop.org
L:	linux-tegra@vger.kernel.org
T:	git git://anongit.freedesktop.org/tegra/linux.git
S:	Supported
F:	drivers/gpu/drm/tegra/
F:	drivers/gpu/host1x/
F:	include/linux/host1x.h
F:	include/uapi/drm/tegra_drm.h
F:	Documentation/devicetree/bindings/display/tegra/nvidia,tegra20-host1x.txt

DRM DRIVERS FOR RENESAS
M:	Laurent Pinchart <laurent.pinchart@ideasonboard.com>
M:	Kieran Bingham <kieran.bingham+renesas@ideasonboard.com>
L:	dri-devel@lists.freedesktop.org
L:	linux-renesas-soc@vger.kernel.org
T:	git git://linuxtv.org/pinchartl/media drm/du/next
S:	Supported
F:	drivers/gpu/drm/rcar-du/
F:	drivers/gpu/drm/shmobile/
F:	include/linux/platform_data/shmob_drm.h
F:	Documentation/devicetree/bindings/display/bridge/renesas,dw-hdmi.txt
F:	Documentation/devicetree/bindings/display/bridge/renesas,lvds.txt
F:	Documentation/devicetree/bindings/display/renesas,du.txt

DRM DRIVERS FOR ROCKCHIP
M:	Sandy Huang <hjc@rock-chips.com>
M:	Heiko Stübner <heiko@sntech.de>
L:	dri-devel@lists.freedesktop.org
S:	Maintained
F:	drivers/gpu/drm/rockchip/
F:	Documentation/devicetree/bindings/display/rockchip/
T:	git git://anongit.freedesktop.org/drm/drm-misc

DRM DRIVERS FOR STI
M:	Benjamin Gaignard <benjamin.gaignard@linaro.org>
M:	Vincent Abriou <vincent.abriou@st.com>
L:	dri-devel@lists.freedesktop.org
T:	git git://anongit.freedesktop.org/drm/drm-misc
S:	Maintained
F:	drivers/gpu/drm/sti
F:	Documentation/devicetree/bindings/display/st,stih4xx.txt

DRM DRIVERS FOR STM
M:	Yannick Fertre <yannick.fertre@st.com>
M:	Philippe Cornu <philippe.cornu@st.com>
M:	Benjamin Gaignard <benjamin.gaignard@linaro.org>
M:	Vincent Abriou <vincent.abriou@st.com>
L:	dri-devel@lists.freedesktop.org
T:	git git://anongit.freedesktop.org/drm/drm-misc
S:	Maintained
F:	drivers/gpu/drm/stm
F:	Documentation/devicetree/bindings/display/st,stm32-ltdc.txt

DRM DRIVERS FOR TI LCDC
M:	Jyri Sarha <jsarha@ti.com>
R:	Tomi Valkeinen <tomi.valkeinen@ti.com>
L:	dri-devel@lists.freedesktop.org
S:	Maintained
F:	drivers/gpu/drm/tilcdc/
F:	Documentation/devicetree/bindings/display/tilcdc/

DRM DRIVERS FOR TI OMAP
M:	Tomi Valkeinen <tomi.valkeinen@ti.com>
L:	dri-devel@lists.freedesktop.org
S:	Maintained
F:	drivers/gpu/drm/omapdrm/
F:	Documentation/devicetree/bindings/display/ti/

DRM DRIVERS FOR V3D
M:	Eric Anholt <eric@anholt.net>
S:	Supported
F:	drivers/gpu/drm/v3d/
F:	include/uapi/drm/v3d_drm.h
F:	Documentation/devicetree/bindings/gpu/brcm,bcm-v3d.txt
T:	git git://anongit.freedesktop.org/drm/drm-misc

DRM DRIVERS FOR VC4
M:	Eric Anholt <eric@anholt.net>
T:	git git://github.com/anholt/linux
S:	Supported
F:	drivers/gpu/drm/vc4/
F:	include/uapi/drm/vc4_drm.h
F:	Documentation/devicetree/bindings/display/brcm,bcm-vc4.txt
T:	git git://anongit.freedesktop.org/drm/drm-misc

DRM DRIVERS FOR VIVANTE GPU IP
M:	Lucas Stach <l.stach@pengutronix.de>
R:	Russell King <linux+etnaviv@armlinux.org.uk>
R:	Christian Gmeiner <christian.gmeiner@gmail.com>
L:	etnaviv@lists.freedesktop.org
L:	dri-devel@lists.freedesktop.org
S:	Maintained
F:	drivers/gpu/drm/etnaviv/
F:	include/uapi/drm/etnaviv_drm.h
F:	Documentation/devicetree/bindings/display/etnaviv/

DRM DRIVERS FOR ZTE ZX
M:	Shawn Guo <shawnguo@kernel.org>
L:	dri-devel@lists.freedesktop.org
S:	Maintained
F:	drivers/gpu/drm/zte/
F:	Documentation/devicetree/bindings/display/zte,vou.txt
T:	git git://anongit.freedesktop.org/drm/drm-misc

DRM PANEL DRIVERS
M:	Thierry Reding <thierry.reding@gmail.com>
L:	dri-devel@lists.freedesktop.org
T:	git git://anongit.freedesktop.org/drm/drm-misc
S:	Maintained
F:	drivers/gpu/drm/drm_panel.c
F:	drivers/gpu/drm/panel/
F:	include/drm/drm_panel.h
F:	Documentation/devicetree/bindings/display/panel/

DRM TINYDRM DRIVERS
M:	Noralf Trønnes <noralf@tronnes.org>
W:	https://github.com/notro/tinydrm/wiki/Development
T:	git git://anongit.freedesktop.org/drm/drm-misc
S:	Maintained
F:	drivers/gpu/drm/tinydrm/
F:	include/drm/tinydrm/

DRM DRIVERS FOR XEN
M:	Oleksandr Andrushchenko <oleksandr_andrushchenko@epam.com>
T:	git git://anongit.freedesktop.org/drm/drm-misc
L:	dri-devel@lists.freedesktop.org
L:	xen-devel@lists.xen.org
S:	Supported
F:	drivers/gpu/drm/xen/
F:	Documentation/gpu/xen-front.rst

DRM TTM SUBSYSTEM
M:	Christian Koenig <christian.koenig@amd.com>
M:	Huang Rui <ray.huang@amd.com>
M:	Junwei Zhang <Jerry.Zhang@amd.com>
T:	git git://people.freedesktop.org/~agd5f/linux
S:	Maintained
L:	dri-devel@lists.freedesktop.org
F:	include/drm/ttm/
F:	drivers/gpu/drm/ttm/

DSBR100 USB FM RADIO DRIVER
M:	Alexey Klimov <klimov.linux@gmail.com>
L:	linux-media@vger.kernel.org
T:	git git://linuxtv.org/media_tree.git
S:	Maintained
F:	drivers/media/radio/dsbr100.c

DSCC4 DRIVER
M:	Francois Romieu <romieu@fr.zoreil.com>
L:	netdev@vger.kernel.org
S:	Maintained
F:	drivers/net/wan/dscc4.c

DT3155 MEDIA DRIVER
M:	Hans Verkuil <hverkuil@xs4all.nl>
L:	linux-media@vger.kernel.org
T:	git git://linuxtv.org/media_tree.git
W:	https://linuxtv.org
S:	Odd Fixes
F:	drivers/media/pci/dt3155/

DVB_USB_AF9015 MEDIA DRIVER
M:	Antti Palosaari <crope@iki.fi>
L:	linux-media@vger.kernel.org
W:	https://linuxtv.org
W:	http://palosaari.fi/linux/
Q:	http://patchwork.linuxtv.org/project/linux-media/list/
T:	git git://linuxtv.org/anttip/media_tree.git
S:	Maintained
F:	drivers/media/usb/dvb-usb-v2/af9015*

DVB_USB_AF9035 MEDIA DRIVER
M:	Antti Palosaari <crope@iki.fi>
L:	linux-media@vger.kernel.org
W:	https://linuxtv.org
W:	http://palosaari.fi/linux/
Q:	http://patchwork.linuxtv.org/project/linux-media/list/
T:	git git://linuxtv.org/anttip/media_tree.git
S:	Maintained
F:	drivers/media/usb/dvb-usb-v2/af9035*

DVB_USB_ANYSEE MEDIA DRIVER
M:	Antti Palosaari <crope@iki.fi>
L:	linux-media@vger.kernel.org
W:	https://linuxtv.org
W:	http://palosaari.fi/linux/
Q:	http://patchwork.linuxtv.org/project/linux-media/list/
T:	git git://linuxtv.org/anttip/media_tree.git
S:	Maintained
F:	drivers/media/usb/dvb-usb-v2/anysee*

DVB_USB_AU6610 MEDIA DRIVER
M:	Antti Palosaari <crope@iki.fi>
L:	linux-media@vger.kernel.org
W:	https://linuxtv.org
W:	http://palosaari.fi/linux/
Q:	http://patchwork.linuxtv.org/project/linux-media/list/
T:	git git://linuxtv.org/anttip/media_tree.git
S:	Maintained
F:	drivers/media/usb/dvb-usb-v2/au6610*

DVB_USB_CE6230 MEDIA DRIVER
M:	Antti Palosaari <crope@iki.fi>
L:	linux-media@vger.kernel.org
W:	https://linuxtv.org
W:	http://palosaari.fi/linux/
Q:	http://patchwork.linuxtv.org/project/linux-media/list/
T:	git git://linuxtv.org/anttip/media_tree.git
S:	Maintained
F:	drivers/media/usb/dvb-usb-v2/ce6230*

DVB_USB_CXUSB MEDIA DRIVER
M:	Michael Krufky <mkrufky@linuxtv.org>
L:	linux-media@vger.kernel.org
W:	https://linuxtv.org
W:	http://github.com/mkrufky
Q:	http://patchwork.linuxtv.org/project/linux-media/list/
T:	git git://linuxtv.org/media_tree.git
S:	Maintained
F:	drivers/media/usb/dvb-usb/cxusb*

DVB_USB_EC168 MEDIA DRIVER
M:	Antti Palosaari <crope@iki.fi>
L:	linux-media@vger.kernel.org
W:	https://linuxtv.org
W:	http://palosaari.fi/linux/
Q:	http://patchwork.linuxtv.org/project/linux-media/list/
T:	git git://linuxtv.org/anttip/media_tree.git
S:	Maintained
F:	drivers/media/usb/dvb-usb-v2/ec168*

DVB_USB_GL861 MEDIA DRIVER
M:	Antti Palosaari <crope@iki.fi>
L:	linux-media@vger.kernel.org
W:	https://linuxtv.org
Q:	http://patchwork.linuxtv.org/project/linux-media/list/
T:	git git://linuxtv.org/anttip/media_tree.git
S:	Maintained
F:	drivers/media/usb/dvb-usb-v2/gl861*

DVB_USB_MXL111SF MEDIA DRIVER
M:	Michael Krufky <mkrufky@linuxtv.org>
L:	linux-media@vger.kernel.org
W:	https://linuxtv.org
W:	http://github.com/mkrufky
Q:	http://patchwork.linuxtv.org/project/linux-media/list/
T:	git git://linuxtv.org/mkrufky/mxl111sf.git
S:	Maintained
F:	drivers/media/usb/dvb-usb-v2/mxl111sf*

DVB_USB_RTL28XXU MEDIA DRIVER
M:	Antti Palosaari <crope@iki.fi>
L:	linux-media@vger.kernel.org
W:	https://linuxtv.org
W:	http://palosaari.fi/linux/
Q:	http://patchwork.linuxtv.org/project/linux-media/list/
T:	git git://linuxtv.org/anttip/media_tree.git
S:	Maintained
F:	drivers/media/usb/dvb-usb-v2/rtl28xxu*

DVB_USB_V2 MEDIA DRIVER
M:	Antti Palosaari <crope@iki.fi>
L:	linux-media@vger.kernel.org
W:	https://linuxtv.org
W:	http://palosaari.fi/linux/
Q:	http://patchwork.linuxtv.org/project/linux-media/list/
T:	git git://linuxtv.org/anttip/media_tree.git
S:	Maintained
F:	drivers/media/usb/dvb-usb-v2/dvb_usb*
F:	drivers/media/usb/dvb-usb-v2/usb_urb.c

DYNAMIC DEBUG
M:	Jason Baron <jbaron@akamai.com>
S:	Maintained
F:	lib/dynamic_debug.c
F:	include/linux/dynamic_debug.h

DYNAMIC INTERRUPT MODERATION
M:	Tal Gilboa <talgi@mellanox.com>
S:	Maintained
F:	include/linux/net_dim.h

DZ DECSTATION DZ11 SERIAL DRIVER
M:	"Maciej W. Rozycki" <macro@linux-mips.org>
S:	Maintained
F:	drivers/tty/serial/dz.*

E3X0 POWER BUTTON DRIVER
M:	Moritz Fischer <moritz.fischer@ettus.com>
L:	usrp-users@lists.ettus.com
W:	http://www.ettus.com
S:	Supported
F:	drivers/input/misc/e3x0-button.c
F:	Documentation/devicetree/bindings/input/e3x0-button.txt

E4000 MEDIA DRIVER
M:	Antti Palosaari <crope@iki.fi>
L:	linux-media@vger.kernel.org
W:	https://linuxtv.org
W:	http://palosaari.fi/linux/
Q:	http://patchwork.linuxtv.org/project/linux-media/list/
T:	git git://linuxtv.org/anttip/media_tree.git
S:	Maintained
F:	drivers/media/tuners/e4000*

EARTH_PT1 MEDIA DRIVER
M:	Akihiro Tsukada <tskd08@gmail.com>
L:	linux-media@vger.kernel.org
S:	Odd Fixes
F:	drivers/media/pci/pt1/

EARTH_PT3 MEDIA DRIVER
M:	Akihiro Tsukada <tskd08@gmail.com>
L:	linux-media@vger.kernel.org
S:	Odd Fixes
F:	drivers/media/pci/pt3/

EC100 MEDIA DRIVER
M:	Antti Palosaari <crope@iki.fi>
L:	linux-media@vger.kernel.org
W:	https://linuxtv.org
W:	http://palosaari.fi/linux/
Q:	http://patchwork.linuxtv.org/project/linux-media/list/
T:	git git://linuxtv.org/anttip/media_tree.git
S:	Maintained
F:	drivers/media/dvb-frontends/ec100*

ECRYPT FILE SYSTEM
M:	Tyler Hicks <tyhicks@canonical.com>
L:	ecryptfs@vger.kernel.org
W:	http://ecryptfs.org
W:	https://launchpad.net/ecryptfs
T:	git git://git.kernel.org/pub/scm/linux/kernel/git/tyhicks/ecryptfs.git
S:	Supported
F:	Documentation/filesystems/ecryptfs.txt
F:	fs/ecryptfs/

EDAC-AMD64
M:	Borislav Petkov <bp@alien8.de>
L:	linux-edac@vger.kernel.org
S:	Maintained
F:	drivers/edac/amd64_edac*

EDAC-CALXEDA
M:	Robert Richter <rric@kernel.org>
L:	linux-edac@vger.kernel.org
S:	Maintained
F:	drivers/edac/highbank*

EDAC-CAVIUM OCTEON
M:	Ralf Baechle <ralf@linux-mips.org>
M:	David Daney <david.daney@cavium.com>
L:	linux-edac@vger.kernel.org
L:	linux-mips@linux-mips.org
S:	Supported
F:	drivers/edac/octeon_edac*

EDAC-CAVIUM THUNDERX
M:	David Daney <david.daney@cavium.com>
M:	Jan Glauber <jglauber@cavium.com>
L:	linux-edac@vger.kernel.org
S:	Supported
F:	drivers/edac/thunderx_edac*

EDAC-CORE
M:	Borislav Petkov <bp@alien8.de>
M:	Mauro Carvalho Chehab <mchehab@kernel.org>
L:	linux-edac@vger.kernel.org
T:	git git://git.kernel.org/pub/scm/linux/kernel/git/bp/bp.git for-next
T:	git git://git.kernel.org/pub/scm/linux/kernel/git/mchehab/linux-edac.git linux_next
S:	Supported
F:	Documentation/admin-guide/ras.rst
F:	Documentation/driver-api/edac.rst
F:	drivers/edac/
F:	include/linux/edac.h

EDAC-E752X
M:	Mark Gross <mark.gross@intel.com>
L:	linux-edac@vger.kernel.org
S:	Maintained
F:	drivers/edac/e752x_edac.c

EDAC-E7XXX
L:	linux-edac@vger.kernel.org
S:	Maintained
F:	drivers/edac/e7xxx_edac.c

EDAC-FSL_DDR
M:	York Sun <york.sun@nxp.com>
L:	linux-edac@vger.kernel.org
S:	Maintained
F:	drivers/edac/fsl_ddr_edac.*

EDAC-GHES
M:	Mauro Carvalho Chehab <mchehab@kernel.org>
L:	linux-edac@vger.kernel.org
S:	Maintained
F:	drivers/edac/ghes_edac.c

EDAC-I3000
L:	linux-edac@vger.kernel.org
S:	Orphan
F:	drivers/edac/i3000_edac.c

EDAC-I5000
L:	linux-edac@vger.kernel.org
S:	Maintained
F:	drivers/edac/i5000_edac.c

EDAC-I5400
M:	Mauro Carvalho Chehab <mchehab@kernel.org>
L:	linux-edac@vger.kernel.org
S:	Maintained
F:	drivers/edac/i5400_edac.c

EDAC-I7300
M:	Mauro Carvalho Chehab <mchehab@kernel.org>
L:	linux-edac@vger.kernel.org
S:	Maintained
F:	drivers/edac/i7300_edac.c

EDAC-I7CORE
M:	Mauro Carvalho Chehab <mchehab@kernel.org>
L:	linux-edac@vger.kernel.org
S:	Maintained
F:	drivers/edac/i7core_edac.c

EDAC-I82443BXGX
M:	Tim Small <tim@buttersideup.com>
L:	linux-edac@vger.kernel.org
S:	Maintained
F:	drivers/edac/i82443bxgx_edac.c

EDAC-I82975X
M:	Ranganathan Desikan <ravi@jetztechnologies.com>
M:	"Arvind R." <arvino55@gmail.com>
L:	linux-edac@vger.kernel.org
S:	Maintained
F:	drivers/edac/i82975x_edac.c

EDAC-IE31200
M:	Jason Baron <jbaron@akamai.com>
L:	linux-edac@vger.kernel.org
S:	Maintained
F:	drivers/edac/ie31200_edac.c

EDAC-MPC85XX
M:	Johannes Thumshirn <morbidrsa@gmail.com>
L:	linux-edac@vger.kernel.org
S:	Maintained
F:	drivers/edac/mpc85xx_edac.[ch]

EDAC-PASEMI
M:	Egor Martovetsky <egor@pasemi.com>
L:	linux-edac@vger.kernel.org
S:	Maintained
F:	drivers/edac/pasemi_edac.c

EDAC-PND2
M:	Tony Luck <tony.luck@intel.com>
L:	linux-edac@vger.kernel.org
S:	Maintained
F:	drivers/edac/pnd2_edac.[ch]

EDAC-R82600
M:	Tim Small <tim@buttersideup.com>
L:	linux-edac@vger.kernel.org
S:	Maintained
F:	drivers/edac/r82600_edac.c

EDAC-SBRIDGE
M:	Mauro Carvalho Chehab <mchehab@kernel.org>
L:	linux-edac@vger.kernel.org
S:	Maintained
F:	drivers/edac/sb_edac.c

EDAC-SKYLAKE
M:	Tony Luck <tony.luck@intel.com>
L:	linux-edac@vger.kernel.org
S:	Maintained
F:	drivers/edac/skx_edac.c

EDAC-TI
M:	Tero Kristo <t-kristo@ti.com>
L:	linux-edac@vger.kernel.org
S:	Maintained
F:	drivers/edac/ti_edac.c

EDIROL UA-101/UA-1000 DRIVER
M:	Clemens Ladisch <clemens@ladisch.de>
L:	alsa-devel@alsa-project.org (moderated for non-subscribers)
T:	git git://git.alsa-project.org/alsa-kernel.git
S:	Maintained
F:	sound/usb/misc/ua101.c

EFI TEST DRIVER
L:	linux-efi@vger.kernel.org
M:	Ivan Hu <ivan.hu@canonical.com>
M:	Ard Biesheuvel <ard.biesheuvel@linaro.org>
S:	Maintained
F:	drivers/firmware/efi/test/

EFI VARIABLE FILESYSTEM
M:	Matthew Garrett <matthew.garrett@nebula.com>
M:	Jeremy Kerr <jk@ozlabs.org>
M:	Ard Biesheuvel <ard.biesheuvel@linaro.org>
T:	git git://git.kernel.org/pub/scm/linux/kernel/git/efi/efi.git
L:	linux-efi@vger.kernel.org
S:	Maintained
F:	fs/efivarfs/

EFIFB FRAMEBUFFER DRIVER
L:	linux-fbdev@vger.kernel.org
M:	Peter Jones <pjones@redhat.com>
S:	Maintained
F:	drivers/video/fbdev/efifb.c

EFS FILESYSTEM
W:	http://aeschi.ch.eu.org/efs/
S:	Orphan
F:	fs/efs/

EHEA (IBM pSeries eHEA 10Gb ethernet adapter) DRIVER
M:	Douglas Miller <dougmill@linux.vnet.ibm.com>
L:	netdev@vger.kernel.org
S:	Maintained
F:	drivers/net/ethernet/ibm/ehea/

EM28XX VIDEO4LINUX DRIVER
M:	Mauro Carvalho Chehab <mchehab@kernel.org>
L:	linux-media@vger.kernel.org
W:	https://linuxtv.org
T:	git git://linuxtv.org/media_tree.git
S:	Maintained
F:	drivers/media/usb/em28xx/
F:	Documentation/media/v4l-drivers/em28xx*

EMBEDDED LINUX
M:	Paul Gortmaker <paul.gortmaker@windriver.com>
M:	Matt Mackall <mpm@selenic.com>
M:	David Woodhouse <dwmw2@infradead.org>
L:	linux-embedded@vger.kernel.org
S:	Maintained

Emulex 10Gbps iSCSI - OneConnect DRIVER
M:	Subbu Seetharaman <subbu.seetharaman@broadcom.com>
M:	Ketan Mukadam <ketan.mukadam@broadcom.com>
M:	Jitendra Bhivare <jitendra.bhivare@broadcom.com>
L:	linux-scsi@vger.kernel.org
W:	http://www.broadcom.com
S:	Supported
F:	drivers/scsi/be2iscsi/

Emulex 10Gbps NIC BE2, BE3-R, Lancer, Skyhawk-R DRIVER (be2net)
M:	Sathya Perla <sathya.perla@broadcom.com>
M:	Ajit Khaparde <ajit.khaparde@broadcom.com>
M:	Sriharsha Basavapatna <sriharsha.basavapatna@broadcom.com>
M:	Somnath Kotur <somnath.kotur@broadcom.com>
L:	netdev@vger.kernel.org
W:	http://www.emulex.com
S:	Supported
F:	drivers/net/ethernet/emulex/benet/

EMULEX ONECONNECT ROCE DRIVER
M:	Selvin Xavier <selvin.xavier@broadcom.com>
M:	Devesh Sharma <devesh.sharma@broadcom.com>
L:	linux-rdma@vger.kernel.org
W:	http://www.broadcom.com
S:	Odd Fixes
F:	drivers/infiniband/hw/ocrdma/
F:	include/uapi/rdma/ocrdma-abi.h

EMULEX/BROADCOM LPFC FC/FCOE SCSI DRIVER
M:	James Smart <james.smart@broadcom.com>
M:	Dick Kennedy <dick.kennedy@broadcom.com>
L:	linux-scsi@vger.kernel.org
W:	http://www.broadcom.com
S:	Supported
F:	drivers/scsi/lpfc/

ENE CB710 FLASH CARD READER DRIVER
M:	Michał Mirosław <mirq-linux@rere.qmqm.pl>
S:	Maintained
F:	drivers/misc/cb710/
F:	drivers/mmc/host/cb710-mmc.*
F:	include/linux/cb710.h

ENE KB2426 (ENE0100/ENE020XX) INFRARED RECEIVER
M:	Maxim Levitsky <maximlevitsky@gmail.com>
S:	Maintained
F:	drivers/media/rc/ene_ir.*

EPSON S1D13XXX FRAMEBUFFER DRIVER
M:	Kristoffer Ericson <kristoffer.ericson@gmail.com>
S:	Maintained
T:	git git://git.kernel.org/pub/scm/linux/kernel/git/kristoffer/linux-hpc.git
F:	drivers/video/fbdev/s1d13xxxfb.c
F:	include/video/s1d13xxxfb.h

ERRSEQ ERROR TRACKING INFRASTRUCTURE
M:	Jeff Layton <jlayton@kernel.org>
S:	Maintained
F:	lib/errseq.c
F:	include/linux/errseq.h

ET131X NETWORK DRIVER
M:	Mark Einon <mark.einon@gmail.com>
S:	Odd Fixes
F:	drivers/net/ethernet/agere/

ETHERNET BRIDGE
M:	Stephen Hemminger <stephen@networkplumber.org>
L:	bridge@lists.linux-foundation.org (moderated for non-subscribers)
L:	netdev@vger.kernel.org
W:	http://www.linuxfoundation.org/en/Net:Bridge
S:	Maintained
F:	include/linux/netfilter_bridge/
F:	net/bridge/

ETHERNET PHY LIBRARY
M:	Andrew Lunn <andrew@lunn.ch>
M:	Florian Fainelli <f.fainelli@gmail.com>
L:	netdev@vger.kernel.org
S:	Maintained
F:	Documentation/ABI/testing/sysfs-bus-mdio
F:	Documentation/devicetree/bindings/net/mdio*
F:	Documentation/networking/phy.txt
F:	drivers/net/phy/
F:	drivers/of/of_mdio.c
F:	drivers/of/of_net.c
F:	include/linux/*mdio*.h
F:	include/linux/of_net.h
F:	include/linux/phy.h
F:	include/linux/phy_fixed.h
F:	include/linux/platform_data/mdio-bcm-unimac.h
F:	include/trace/events/mdio.h
F:	include/uapi/linux/mdio.h
F:	include/uapi/linux/mii.h

EXT2 FILE SYSTEM
M:	Jan Kara <jack@suse.com>
L:	linux-ext4@vger.kernel.org
S:	Maintained
F:	Documentation/filesystems/ext2.txt
F:	fs/ext2/
F:	include/linux/ext2*

EXT4 FILE SYSTEM
M:	"Theodore Ts'o" <tytso@mit.edu>
M:	Andreas Dilger <adilger.kernel@dilger.ca>
L:	linux-ext4@vger.kernel.org
W:	http://ext4.wiki.kernel.org
Q:	http://patchwork.ozlabs.org/project/linux-ext4/list/
T:	git git://git.kernel.org/pub/scm/linux/kernel/git/tytso/ext4.git
S:	Maintained
F:	Documentation/filesystems/ext4.txt
F:	fs/ext4/

Extended Verification Module (EVM)
M:	Mimi Zohar <zohar@linux.vnet.ibm.com>
L:	linux-integrity@vger.kernel.org
S:	Supported
F:	security/integrity/evm/

EXTENSIBLE FIRMWARE INTERFACE (EFI)
M:	Ard Biesheuvel <ard.biesheuvel@linaro.org>
L:	linux-efi@vger.kernel.org
T:	git git://git.kernel.org/pub/scm/linux/kernel/git/efi/efi.git
S:	Maintained
F:	Documentation/efi-stub.txt
F:	arch/*/kernel/efi.c
F:	arch/x86/boot/compressed/eboot.[ch]
F:	arch/*/include/asm/efi.h
F:	arch/x86/platform/efi/
F:	drivers/firmware/efi/
F:	include/linux/efi*.h
F:	arch/arm/boot/compressed/efi-header.S
F:	arch/arm64/kernel/efi-entry.S

EXTERNAL CONNECTOR SUBSYSTEM (EXTCON)
M:	MyungJoo Ham <myungjoo.ham@samsung.com>
M:	Chanwoo Choi <cw00.choi@samsung.com>
L:	linux-kernel@vger.kernel.org
T:	git git://git.kernel.org/pub/scm/linux/kernel/git/chanwoo/extcon.git
S:	Maintained
F:	drivers/extcon/
F:	include/linux/extcon/
F:	include/linux/extcon.h
F:	Documentation/extcon/
F:	Documentation/devicetree/bindings/extcon/

EXYNOS DP DRIVER
M:	Jingoo Han <jingoohan1@gmail.com>
L:	dri-devel@lists.freedesktop.org
S:	Maintained
F:	drivers/gpu/drm/exynos/exynos_dp*

EXYNOS SYSMMU (IOMMU) driver
M:	Marek Szyprowski <m.szyprowski@samsung.com>
L:	iommu@lists.linux-foundation.org
S:	Maintained
F:	drivers/iommu/exynos-iommu.c

EZchip NPS platform support
M:	Vineet Gupta <vgupta@synopsys.com>
M:	Ofer Levi <oferle@mellanox.com>
S:	Supported
F:	arch/arc/plat-eznps
F:	arch/arc/boot/dts/eznps.dts

F2FS FILE SYSTEM
M:	Jaegeuk Kim <jaegeuk@kernel.org>
M:	Chao Yu <yuchao0@huawei.com>
L:	linux-f2fs-devel@lists.sourceforge.net
W:	https://f2fs.wiki.kernel.org/
T:	git git://git.kernel.org/pub/scm/linux/kernel/git/jaegeuk/f2fs.git
S:	Maintained
F:	Documentation/filesystems/f2fs.txt
F:	Documentation/ABI/testing/sysfs-fs-f2fs
F:	fs/f2fs/
F:	include/linux/f2fs_fs.h
F:	include/trace/events/f2fs.h

F71805F HARDWARE MONITORING DRIVER
M:	Jean Delvare <jdelvare@suse.com>
L:	linux-hwmon@vger.kernel.org
S:	Maintained
F:	Documentation/hwmon/f71805f
F:	drivers/hwmon/f71805f.c

FADDR2LINE
M:	Josh Poimboeuf <jpoimboe@redhat.com>
S:	Maintained
F:	scripts/faddr2line

FAILOVER MODULE
M:	Sridhar Samudrala <sridhar.samudrala@intel.com>
L:	netdev@vger.kernel.org
S:	Supported
F:	net/core/failover.c
F:	include/net/failover.h
F:	Documentation/networking/failover.rst

FANOTIFY
M:	Jan Kara <jack@suse.cz>
R:	Amir Goldstein <amir73il@gmail.com>
L:	linux-fsdevel@vger.kernel.org
S:	Maintained
F:	fs/notify/fanotify/
F:	include/linux/fanotify.h
F:	include/uapi/linux/fanotify.h

FARSYNC SYNCHRONOUS DRIVER
M:	Kevin Curtis <kevin.curtis@farsite.co.uk>
W:	http://www.farsite.co.uk/
S:	Supported
F:	drivers/net/wan/farsync.*

FAULT INJECTION SUPPORT
M:	Akinobu Mita <akinobu.mita@gmail.com>
S:	Supported
F:	Documentation/fault-injection/
F:	lib/fault-inject.c

FBTFT Framebuffer drivers
M:	Thomas Petazzoni <thomas.petazzoni@free-electrons.com>
L:	dri-devel@lists.freedesktop.org
L:	linux-fbdev@vger.kernel.org
S:	Maintained
F:	drivers/staging/fbtft/

FC0011 TUNER DRIVER
M:	Michael Buesch <m@bues.ch>
L:	linux-media@vger.kernel.org
S:	Maintained
F:	drivers/media/tuners/fc0011.h
F:	drivers/media/tuners/fc0011.c

FC2580 MEDIA DRIVER
M:	Antti Palosaari <crope@iki.fi>
L:	linux-media@vger.kernel.org
W:	https://linuxtv.org
W:	http://palosaari.fi/linux/
Q:	http://patchwork.linuxtv.org/project/linux-media/list/
T:	git git://linuxtv.org/anttip/media_tree.git
S:	Maintained
F:	drivers/media/tuners/fc2580*

FCOE SUBSYSTEM (libfc, libfcoe, fcoe)
M:	Johannes Thumshirn <jth@kernel.org>
L:	linux-scsi@vger.kernel.org
W:	www.Open-FCoE.org
S:	Supported
F:	drivers/scsi/libfc/
F:	drivers/scsi/fcoe/
F:	include/scsi/fc/
F:	include/scsi/libfc.h
F:	include/scsi/libfcoe.h
F:	include/uapi/scsi/fc/

FILE LOCKING (flock() and fcntl()/lockf())
M:	Jeff Layton <jlayton@kernel.org>
M:	"J. Bruce Fields" <bfields@fieldses.org>
L:	linux-fsdevel@vger.kernel.org
S:	Maintained
F:	include/linux/fcntl.h
F:	include/uapi/linux/fcntl.h
F:	fs/fcntl.c
F:	fs/locks.c

FILESYSTEMS (VFS and infrastructure)
M:	Alexander Viro <viro@zeniv.linux.org.uk>
L:	linux-fsdevel@vger.kernel.org
S:	Maintained
F:	fs/*
F:	include/linux/fs.h
F:	include/uapi/linux/fs.h

FINTEK F75375S HARDWARE MONITOR AND FAN CONTROLLER DRIVER
M:	Riku Voipio <riku.voipio@iki.fi>
L:	linux-hwmon@vger.kernel.org
S:	Maintained
F:	drivers/hwmon/f75375s.c
F:	include/linux/f75375s.h

FIREWIRE AUDIO DRIVERS
M:	Clemens Ladisch <clemens@ladisch.de>
L:	alsa-devel@alsa-project.org (moderated for non-subscribers)
T:	git git://git.alsa-project.org/alsa-kernel.git
S:	Maintained
F:	sound/firewire/

FIREWIRE MEDIA DRIVERS (firedtv)
M:	Stefan Richter <stefanr@s5r6.in-berlin.de>
L:	linux-media@vger.kernel.org
L:	linux1394-devel@lists.sourceforge.net
T:	git git://git.kernel.org/pub/scm/linux/kernel/git/mchehab/linux-media.git
S:	Maintained
F:	drivers/media/firewire/

FIREWIRE SBP-2 TARGET
M:	Chris Boot <bootc@bootc.net>
L:	linux-scsi@vger.kernel.org
L:	target-devel@vger.kernel.org
L:	linux1394-devel@lists.sourceforge.net
T:	git git://git.kernel.org/pub/scm/linux/kernel/git/nab/lio-core-2.6.git master
S:	Maintained
F:	drivers/target/sbp/

FIREWIRE SUBSYSTEM
M:	Stefan Richter <stefanr@s5r6.in-berlin.de>
L:	linux1394-devel@lists.sourceforge.net
W:	http://ieee1394.wiki.kernel.org/
T:	git git://git.kernel.org/pub/scm/linux/kernel/git/ieee1394/linux1394.git
S:	Maintained
F:	drivers/firewire/
F:	include/linux/firewire.h
F:	include/uapi/linux/firewire*.h
F:	tools/firewire/

FIRMWARE LOADER (request_firmware)
M:	Luis R. Rodriguez <mcgrof@kernel.org>
L:	linux-kernel@vger.kernel.org
S:	Maintained
F:	Documentation/firmware_class/
F:	drivers/base/firmware_loader/
F:	include/linux/firmware.h

FLASH ADAPTER DRIVER (IBM Flash Adapter 900GB Full Height PCI Flash Card)
M:	Joshua Morris <josh.h.morris@us.ibm.com>
M:	Philip Kelleher <pjk1939@linux.vnet.ibm.com>
S:	Maintained
F:	drivers/block/rsxx/

FLOPPY DRIVER
M:	Jiri Kosina <jikos@kernel.org>
T:	git git://git.kernel.org/pub/scm/linux/kernel/git/jikos/floppy.git
S:	Odd fixes
F:	drivers/block/floppy.c

FMC SUBSYSTEM
M:	Alessandro Rubini <rubini@gnudd.com>
W:	http://www.ohwr.org/projects/fmc-bus
S:	Supported
F:	drivers/fmc/
F:	include/linux/fmc*.h
F:	include/linux/ipmi-fru.h
K:	fmc_d.*register

FPGA MANAGER FRAMEWORK
M:	Alan Tull <atull@kernel.org>
M:	Moritz Fischer <mdf@kernel.org>
L:	linux-fpga@vger.kernel.org
S:	Maintained
T:	git git://git.kernel.org/pub/scm/linux/kernel/git/atull/linux-fpga.git
Q:	http://patchwork.kernel.org/project/linux-fpga/list/
F:	Documentation/fpga/
F:	Documentation/driver-api/fpga/
F:	Documentation/devicetree/bindings/fpga/
F:	drivers/fpga/
F:	include/linux/fpga/
W:	http://www.rocketboards.org

FPGA DFL DRIVERS
M:	Wu Hao <hao.wu@intel.com>
L:	linux-fpga@vger.kernel.org
S:	Maintained
F:	Documentation/fpga/dfl.txt
F:	include/uapi/linux/fpga-dfl.h
F:	drivers/fpga/dfl*

FPU EMULATOR
M:	Bill Metzenthen <billm@melbpc.org.au>
W:	http://floatingpoint.sourceforge.net/emulator/index.html
S:	Maintained
F:	arch/x86/math-emu/

FRAME RELAY DLCI/FRAD (Sangoma drivers too)
L:	netdev@vger.kernel.org
S:	Orphan
F:	drivers/net/wan/dlci.c
F:	drivers/net/wan/sdla.c

FRAMEBUFFER LAYER
M:	Bartlomiej Zolnierkiewicz <b.zolnierkie@samsung.com>
L:	dri-devel@lists.freedesktop.org
L:	linux-fbdev@vger.kernel.org
T:	git git://github.com/bzolnier/linux.git
Q:	http://patchwork.kernel.org/project/linux-fbdev/list/
S:	Maintained
F:	Documentation/fb/
F:	drivers/video/
F:	include/video/
F:	include/linux/fb.h
F:	include/uapi/video/
F:	include/uapi/linux/fb.h

FREESCALE CAAM (Cryptographic Acceleration and Assurance Module) DRIVER
M:	Horia Geantă <horia.geanta@nxp.com>
M:	Aymen Sghaier <aymen.sghaier@nxp.com>
L:	linux-crypto@vger.kernel.org
S:	Maintained
F:	drivers/crypto/caam/
F:	Documentation/devicetree/bindings/crypto/fsl-sec4.txt

FREESCALE DIU FRAMEBUFFER DRIVER
M:	Timur Tabi <timur@kernel.org>
L:	linux-fbdev@vger.kernel.org
S:	Maintained
F:	drivers/video/fbdev/fsl-diu-fb.*

FREESCALE DMA DRIVER
M:	Li Yang <leoyang.li@nxp.com>
M:	Zhang Wei <zw@zh-kernel.org>
L:	linuxppc-dev@lists.ozlabs.org
S:	Maintained
F:	drivers/dma/fsldma.*

FREESCALE eTSEC ETHERNET DRIVER (GIANFAR)
M:	Claudiu Manoil <claudiu.manoil@nxp.com>
L:	netdev@vger.kernel.org
S:	Maintained
F:	drivers/net/ethernet/freescale/gianfar*
F:	Documentation/devicetree/bindings/net/fsl-tsec-phy.txt

FREESCALE GPMI NAND DRIVER
M:	Han Xu <han.xu@nxp.com>
L:	linux-mtd@lists.infradead.org
S:	Maintained
F:	drivers/mtd/nand/raw/gpmi-nand/*

FREESCALE I2C CPM DRIVER
M:	Jochen Friedrich <jochen@scram.de>
L:	linuxppc-dev@lists.ozlabs.org
L:	linux-i2c@vger.kernel.org
S:	Maintained
F:	drivers/i2c/busses/i2c-cpm.c

FREESCALE IMX / MXC FEC DRIVER
M:	Fugang Duan <fugang.duan@nxp.com>
L:	netdev@vger.kernel.org
S:	Maintained
F:	drivers/net/ethernet/freescale/fec_main.c
F:	drivers/net/ethernet/freescale/fec_ptp.c
F:	drivers/net/ethernet/freescale/fec.h
F:	Documentation/devicetree/bindings/net/fsl-fec.txt

FREESCALE IMX / MXC FRAMEBUFFER DRIVER
M:	Sascha Hauer <s.hauer@pengutronix.de>
R:	Pengutronix Kernel Team <kernel@pengutronix.de>
L:	linux-fbdev@vger.kernel.org
L:	linux-arm-kernel@lists.infradead.org (moderated for non-subscribers)
S:	Maintained
F:	include/linux/platform_data/video-imxfb.h
F:	drivers/video/fbdev/imxfb.c

FREESCALE QORIQ DPAA ETHERNET DRIVER
M:	Madalin Bucur <madalin.bucur@nxp.com>
L:	netdev@vger.kernel.org
S:	Maintained
F:	drivers/net/ethernet/freescale/dpaa

FREESCALE QORIQ DPAA FMAN DRIVER
M:	Madalin Bucur <madalin.bucur@nxp.com>
L:	netdev@vger.kernel.org
S:	Maintained
F:	drivers/net/ethernet/freescale/fman
F:	Documentation/devicetree/bindings/net/fsl-fman.txt

FREESCALE QORIQ PTP CLOCK DRIVER
M:	Yangbo Lu <yangbo.lu@nxp.com>
L:	netdev@vger.kernel.org
S:	Maintained
F:	drivers/ptp/ptp_qoriq.c
F:	include/linux/fsl/ptp_qoriq.h
F:	Documentation/devicetree/bindings/ptp/ptp-qoriq.txt

FREESCALE QUAD SPI DRIVER
M:	Han Xu <han.xu@nxp.com>
L:	linux-mtd@lists.infradead.org
S:	Maintained
F:	drivers/mtd/spi-nor/fsl-quadspi.c

FREESCALE QUICC ENGINE LIBRARY
M:	Qiang Zhao <qiang.zhao@nxp.com>
L:	linuxppc-dev@lists.ozlabs.org
S:	Maintained
F:	drivers/soc/fsl/qe/
F:	include/soc/fsl/*qe*.h
F:	include/soc/fsl/*ucc*.h

FREESCALE QUICC ENGINE UCC ETHERNET DRIVER
M:	Li Yang <leoyang.li@nxp.com>
L:	netdev@vger.kernel.org
L:	linuxppc-dev@lists.ozlabs.org
S:	Maintained
F:	drivers/net/ethernet/freescale/ucc_geth*

FREESCALE QUICC ENGINE UCC HDLC DRIVER
M:	Zhao Qiang <qiang.zhao@nxp.com>
L:	netdev@vger.kernel.org
L:	linuxppc-dev@lists.ozlabs.org
S:	Maintained
F:	drivers/net/wan/fsl_ucc_hdlc*

FREESCALE QUICC ENGINE UCC UART DRIVER
M:	Timur Tabi <timur@kernel.org>
L:	linuxppc-dev@lists.ozlabs.org
S:	Maintained
F:	drivers/tty/serial/ucc_uart.c

FREESCALE SOC DRIVERS
M:	Li Yang <leoyang.li@nxp.com>
L:	linuxppc-dev@lists.ozlabs.org
L:	linux-arm-kernel@lists.infradead.org
S:	Maintained
F:	Documentation/devicetree/bindings/soc/fsl/
F:	drivers/soc/fsl/
F:	include/linux/fsl/

FREESCALE SOC FS_ENET DRIVER
M:	Pantelis Antoniou <pantelis.antoniou@gmail.com>
L:	linuxppc-dev@lists.ozlabs.org
L:	netdev@vger.kernel.org
S:	Maintained
F:	drivers/net/ethernet/freescale/fs_enet/
F:	include/linux/fs_enet_pd.h

FREESCALE SOC SOUND DRIVERS
M:	Timur Tabi <timur@kernel.org>
M:	Nicolin Chen <nicoleotsuka@gmail.com>
M:	Xiubo Li <Xiubo.Lee@gmail.com>
R:	Fabio Estevam <fabio.estevam@nxp.com>
L:	alsa-devel@alsa-project.org (moderated for non-subscribers)
L:	linuxppc-dev@lists.ozlabs.org
S:	Maintained
F:	sound/soc/fsl/fsl*
F:	sound/soc/fsl/imx*
F:	sound/soc/fsl/mpc8610_hpcd.c

FREESCALE USB PERIPHERAL DRIVERS
M:	Li Yang <leoyang.li@nxp.com>
L:	linux-usb@vger.kernel.org
L:	linuxppc-dev@lists.ozlabs.org
S:	Maintained
F:	drivers/usb/gadget/udc/fsl*

FREEVXFS FILESYSTEM
M:	Christoph Hellwig <hch@infradead.org>
W:	ftp://ftp.openlinux.org/pub/people/hch/vxfs
S:	Maintained
F:	fs/freevxfs/

FREEZER
M:	"Rafael J. Wysocki" <rjw@rjwysocki.net>
M:	Pavel Machek <pavel@ucw.cz>
L:	linux-pm@vger.kernel.org
S:	Supported
F:	Documentation/power/freezing-of-tasks.txt
F:	include/linux/freezer.h
F:	kernel/freezer.c

FRONTSWAP API
M:	Konrad Rzeszutek Wilk <konrad.wilk@oracle.com>
L:	linux-kernel@vger.kernel.org
S:	Maintained
F:	mm/frontswap.c
F:	include/linux/frontswap.h

FS-CACHE: LOCAL CACHING FOR NETWORK FILESYSTEMS
M:	David Howells <dhowells@redhat.com>
L:	linux-cachefs@redhat.com (moderated for non-subscribers)
S:	Supported
F:	Documentation/filesystems/caching/
F:	fs/fscache/
F:	include/linux/fscache*.h

FSCRYPT: FILE SYSTEM LEVEL ENCRYPTION SUPPORT
M:	Theodore Y. Ts'o <tytso@mit.edu>
M:	Jaegeuk Kim <jaegeuk@kernel.org>
L:	linux-fscrypt@vger.kernel.org
Q:	https://patchwork.kernel.org/project/linux-fscrypt/list/
T:	git git://git.kernel.org/pub/scm/linux/kernel/git/tytso/fscrypt.git
S:	Supported
F:	fs/crypto/
F:	include/linux/fscrypt*.h
F:	Documentation/filesystems/fscrypt.rst

FSI-ATTACHED I2C DRIVER
M:	Eddie James <eajames@linux.vnet.ibm.com>
L:	linux-i2c@vger.kernel.org
L:	openbmc@lists.ozlabs.org (moderated for non-subscribers)
S:	Maintained
F:	drivers/i2c/busses/i2c-fsi.c
F:	Documentation/devicetree/bindings/i2c/i2c-fsi.txt

FSNOTIFY: FILESYSTEM NOTIFICATION INFRASTRUCTURE
M:	Jan Kara <jack@suse.cz>
R:	Amir Goldstein <amir73il@gmail.com>
L:	linux-fsdevel@vger.kernel.org
S:	Maintained
F:	fs/notify/
F:	include/linux/fsnotify*.h

FUJITSU LAPTOP EXTRAS
M:	Jonathan Woithe <jwoithe@just42.net>
L:	platform-driver-x86@vger.kernel.org
S:	Maintained
F:	drivers/platform/x86/fujitsu-laptop.c

FUJITSU M-5MO LS CAMERA ISP DRIVER
M:	Kyungmin Park <kyungmin.park@samsung.com>
M:	Heungjun Kim <riverful.kim@samsung.com>
L:	linux-media@vger.kernel.org
S:	Maintained
F:	drivers/media/i2c/m5mols/
F:	include/media/i2c/m5mols.h

FUJITSU TABLET EXTRAS
M:	Robert Gerlach <khnz@gmx.de>
L:	platform-driver-x86@vger.kernel.org
S:	Maintained
F:	drivers/platform/x86/fujitsu-tablet.c

FUSE: FILESYSTEM IN USERSPACE
M:	Miklos Szeredi <miklos@szeredi.hu>
L:	linux-fsdevel@vger.kernel.org
W:	http://fuse.sourceforge.net/
T:	git git://git.kernel.org/pub/scm/linux/kernel/git/mszeredi/fuse.git
S:	Maintained
F:	fs/fuse/
F:	include/uapi/linux/fuse.h
F:	Documentation/filesystems/fuse.txt

FUTEX SUBSYSTEM
M:	Thomas Gleixner <tglx@linutronix.de>
M:	Ingo Molnar <mingo@redhat.com>
R:	Peter Zijlstra <peterz@infradead.org>
R:	Darren Hart <dvhart@infradead.org>
L:	linux-kernel@vger.kernel.org
T:	git git://git.kernel.org/pub/scm/linux/kernel/git/tip/tip.git locking/core
S:	Maintained
F:	kernel/futex.c
F:	kernel/futex_compat.c
F:	include/asm-generic/futex.h
F:	include/linux/futex.h
F:	include/uapi/linux/futex.h
F:	tools/testing/selftests/futex/
F:	tools/perf/bench/futex*
F:	Documentation/*futex*

GCC PLUGINS
M:	Kees Cook <keescook@chromium.org>
R:	Emese Revfy <re.emese@gmail.com>
L:	kernel-hardening@lists.openwall.com
S:	Maintained
F:	scripts/gcc-plugins/
F:	scripts/gcc-plugin.sh
F:	scripts/Makefile.gcc-plugins
F:	Documentation/gcc-plugins.txt

GASKET DRIVER FRAMEWORK
M:	Rob Springer <rspringer@google.com>
<<<<<<< HEAD
M:	John Joseph <jnjoseph@google.com>
=======
M:	Todd Poynor <toddpoynor@google.com>
>>>>>>> f9885ef8
M:	Ben Chan <benchan@chromium.org>
S:	Maintained
F:	drivers/staging/gasket/

GCOV BASED KERNEL PROFILING
M:	Peter Oberparleiter <oberpar@linux.ibm.com>
S:	Maintained
F:	kernel/gcov/
F:	Documentation/dev-tools/gcov.rst

GDB KERNEL DEBUGGING HELPER SCRIPTS
M:	Jan Kiszka <jan.kiszka@siemens.com>
M:	Kieran Bingham <kbingham@kernel.org>
S:	Supported
F:	scripts/gdb/

GDT SCSI DISK ARRAY CONTROLLER DRIVER
M:	Achim Leubner <achim_leubner@adaptec.com>
L:	linux-scsi@vger.kernel.org
W:	http://www.icp-vortex.com/
S:	Supported
F:	drivers/scsi/gdt*

GEMTEK FM RADIO RECEIVER DRIVER
M:	Hans Verkuil <hverkuil@xs4all.nl>
L:	linux-media@vger.kernel.org
T:	git git://linuxtv.org/media_tree.git
W:	https://linuxtv.org
S:	Maintained
F:	drivers/media/radio/radio-gemtek*

GENERIC GPIO I2C DRIVER
M:	Haavard Skinnemoen <hskinnemoen@gmail.com>
S:	Supported
F:	drivers/i2c/busses/i2c-gpio.c
F:	include/linux/platform_data/i2c-gpio.h

GENERIC GPIO I2C MULTIPLEXER DRIVER
M:	Peter Korsgaard <peter.korsgaard@barco.com>
L:	linux-i2c@vger.kernel.org
S:	Supported
F:	drivers/i2c/muxes/i2c-mux-gpio.c
F:	include/linux/platform_data/i2c-mux-gpio.h
F:	Documentation/i2c/muxes/i2c-mux-gpio

GENERIC HDLC (WAN) DRIVERS
M:	Krzysztof Halasa <khc@pm.waw.pl>
W:	http://www.kernel.org/pub/linux/utils/net/hdlc/
S:	Maintained
F:	drivers/net/wan/c101.c
F:	drivers/net/wan/hd6457*
F:	drivers/net/wan/hdlc*
F:	drivers/net/wan/n2.c
F:	drivers/net/wan/pc300too.c
F:	drivers/net/wan/pci200syn.c
F:	drivers/net/wan/wanxl*

GENERIC INCLUDE/ASM HEADER FILES
M:	Arnd Bergmann <arnd@arndb.de>
L:	linux-arch@vger.kernel.org
T:	git git://git.kernel.org/pub/scm/linux/kernel/git/arnd/asm-generic.git
S:	Maintained
F:	include/asm-generic/
F:	include/uapi/asm-generic/

GENERIC PHY FRAMEWORK
M:	Kishon Vijay Abraham I <kishon@ti.com>
L:	linux-kernel@vger.kernel.org
T:	git git://git.kernel.org/pub/scm/linux/kernel/git/kishon/linux-phy.git
S:	Supported
F:	drivers/phy/
F:	include/linux/phy/

GENERIC PINCTRL I2C DEMULTIPLEXER DRIVER
M:	Wolfram Sang <wsa+renesas@sang-engineering.com>
S:	Supported
F:	drivers/i2c/muxes/i2c-demux-pinctrl.c

GENERIC PM DOMAINS
M:	"Rafael J. Wysocki" <rjw@rjwysocki.net>
M:	Kevin Hilman <khilman@kernel.org>
M:	Ulf Hansson <ulf.hansson@linaro.org>
L:	linux-pm@vger.kernel.org
S:	Supported
F:	drivers/base/power/domain*.c
F:	include/linux/pm_domain.h
F:	Documentation/devicetree/bindings/power/power_domain.txt

GENERIC RESISTIVE TOUCHSCREEN ADC DRIVER
M:	Eugen Hristev <eugen.hristev@microchip.com>
L:	linux-input@vger.kernel.org
S:	Maintained
F:	drivers/input/touchscreen/resistive-adc-touch.c

GENERIC UIO DRIVER FOR PCI DEVICES
M:	"Michael S. Tsirkin" <mst@redhat.com>
L:	kvm@vger.kernel.org
S:	Supported
F:	drivers/uio/uio_pci_generic.c

GENWQE (IBM Generic Workqueue Card)
M:	Frank Haverkamp <haver@linux.vnet.ibm.com>
M:	Guilherme G. Piccoli <gpiccoli@linux.vnet.ibm.com>
S:	Supported
F:	drivers/misc/genwqe/

GET_MAINTAINER SCRIPT
M:	Joe Perches <joe@perches.com>
S:	Maintained
F:	scripts/get_maintainer.pl

GFS2 FILE SYSTEM
M:	Bob Peterson <rpeterso@redhat.com>
M:	Andreas Gruenbacher <agruenba@redhat.com>
L:	cluster-devel@redhat.com
W:	http://sources.redhat.com/cluster/
T:	git git://git.kernel.org/pub/scm/linux/kernel/git/gfs2/linux-gfs2.git
S:	Supported
F:	Documentation/filesystems/gfs2*.txt
F:	fs/gfs2/
F:	include/uapi/linux/gfs2_ondisk.h

GIGASET ISDN DRIVERS
M:	Paul Bolle <pebolle@tiscali.nl>
L:	gigaset307x-common@lists.sourceforge.net
W:	http://gigaset307x.sourceforge.net/
S:	Odd Fixes
F:	Documentation/isdn/README.gigaset
F:	drivers/isdn/gigaset/
F:	include/uapi/linux/gigaset_dev.h

GNSS SUBSYSTEM
M:	Johan Hovold <johan@kernel.org>
S:	Maintained
F:	Documentation/ABI/testing/sysfs-class-gnss
F:	Documentation/devicetree/bindings/gnss/
F:	drivers/gnss/
F:	include/linux/gnss.h

GO7007 MPEG CODEC
M:	Hans Verkuil <hans.verkuil@cisco.com>
L:	linux-media@vger.kernel.org
S:	Maintained
F:	drivers/media/usb/go7007/

GOODIX TOUCHSCREEN
M:	Bastien Nocera <hadess@hadess.net>
L:	linux-input@vger.kernel.org
S:	Maintained
F:	drivers/input/touchscreen/goodix.c

GPD POCKET FAN DRIVER
M:	Hans de Goede <hdegoede@redhat.com>
L:	platform-driver-x86@vger.kernel.org
S:	Maintained
F:	drivers/platform/x86/gpd-pocket-fan.c

GPIO ACPI SUPPORT
M:	Mika Westerberg <mika.westerberg@linux.intel.com>
M:	Andy Shevchenko <andriy.shevchenko@linux.intel.com>
L:	linux-gpio@vger.kernel.org
L:	linux-acpi@vger.kernel.org
S:	Maintained
F:	Documentation/acpi/gpio-properties.txt
F:	drivers/gpio/gpiolib-acpi.c

GPIO IR Transmitter
M:	Sean Young <sean@mess.org>
L:	linux-media@vger.kernel.org
S:	Maintained
F:	drivers/media/rc/gpio-ir-tx.c

GPIO MOCKUP DRIVER
M:	Bamvor Jian Zhang <bamv2005@gmail.com>
R:	Bartosz Golaszewski <brgl@bgdev.pl>
L:	linux-gpio@vger.kernel.org
S:	Maintained
F:	drivers/gpio/gpio-mockup.c
F:	tools/testing/selftests/gpio/

GPIO SUBSYSTEM
M:	Linus Walleij <linus.walleij@linaro.org>
L:	linux-gpio@vger.kernel.org
T:	git git://git.kernel.org/pub/scm/linux/kernel/git/linusw/linux-gpio.git
S:	Maintained
F:	Documentation/devicetree/bindings/gpio/
F:	Documentation/driver-api/gpio/
F:	Documentation/gpio/
F:	Documentation/ABI/testing/gpio-cdev
F:	Documentation/ABI/obsolete/sysfs-gpio
F:	drivers/gpio/
F:	include/linux/gpio/
F:	include/linux/gpio.h
F:	include/linux/of_gpio.h
F:	include/asm-generic/gpio.h
F:	include/uapi/linux/gpio.h
F:	tools/gpio/

GRE DEMULTIPLEXER DRIVER
M:	Dmitry Kozlov <xeb@mail.ru>
L:	netdev@vger.kernel.org
S:	Maintained
F:	net/ipv4/gre_demux.c
F:	net/ipv4/gre_offload.c
F:	include/net/gre.h

GRETH 10/100/1G Ethernet MAC device driver
M:	Andreas Larsson <andreas@gaisler.com>
L:	netdev@vger.kernel.org
S:	Maintained
F:	drivers/net/ethernet/aeroflex/

GREYBUS AUDIO PROTOCOLS DRIVERS
M:	Vaibhav Agarwal <vaibhav.sr@gmail.com>
M:	Mark Greer <mgreer@animalcreek.com>
S:	Maintained
F:	drivers/staging/greybus/audio_apbridgea.c
F:	drivers/staging/greybus/audio_apbridgea.h
F:	drivers/staging/greybus/audio_codec.c
F:	drivers/staging/greybus/audio_codec.h
F:	drivers/staging/greybus/audio_gb.c
F:	drivers/staging/greybus/audio_manager.c
F:	drivers/staging/greybus/audio_manager.h
F:	drivers/staging/greybus/audio_manager_module.c
F:	drivers/staging/greybus/audio_manager_private.h
F:	drivers/staging/greybus/audio_manager_sysfs.c
F:	drivers/staging/greybus/audio_module.c
F:	drivers/staging/greybus/audio_topology.c

GREYBUS FW/HID/SPI PROTOCOLS DRIVERS
M:	Viresh Kumar <vireshk@kernel.org>
S:	Maintained
F:	drivers/staging/greybus/authentication.c
F:	drivers/staging/greybus/bootrom.c
F:	drivers/staging/greybus/firmware.h
F:	drivers/staging/greybus/fw-core.c
F:	drivers/staging/greybus/fw-download.c
F:	drivers/staging/greybus/fw-management.c
F:	drivers/staging/greybus/greybus_authentication.h
F:	drivers/staging/greybus/greybus_firmware.h
F:	drivers/staging/greybus/hid.c
F:	drivers/staging/greybus/i2c.c
F:	drivers/staging/greybus/spi.c
F:	drivers/staging/greybus/spilib.c
F:	drivers/staging/greybus/spilib.h

GREYBUS LOOPBACK DRIVER
M:	Bryan O'Donoghue <pure.logic@nexus-software.ie>
S:	Maintained
F:	drivers/staging/greybus/loopback.c

GREYBUS PLATFORM DRIVERS
M:	Vaibhav Hiremath <hvaibhav.linux@gmail.com>
S:	Maintained
F:	drivers/staging/greybus/arche-platform.c
F:	drivers/staging/greybus/arche-apb-ctrl.c
F:	drivers/staging/greybus/arche_platform.h

GREYBUS SDIO/GPIO/SPI PROTOCOLS DRIVERS
M:	Rui Miguel Silva <rmfrfs@gmail.com>
S:	Maintained
F:	drivers/staging/greybus/sdio.c
F:	drivers/staging/greybus/light.c
F:	drivers/staging/greybus/gpio.c
F:	drivers/staging/greybus/power_supply.c
F:	drivers/staging/greybus/spi.c
F:	drivers/staging/greybus/spilib.c

GREYBUS SUBSYSTEM
M:	Johan Hovold <johan@kernel.org>
M:	Alex Elder <elder@kernel.org>
M:	Greg Kroah-Hartman <gregkh@linuxfoundation.org>
S:	Maintained
F:	drivers/staging/greybus/
L:	greybus-dev@lists.linaro.org (moderated for non-subscribers)

GREYBUS UART PROTOCOLS DRIVERS
M:	David Lin <dtwlin@gmail.com>
S:	Maintained
F:	drivers/staging/greybus/uart.c
F:	drivers/staging/greybus/log.c

GS1662 VIDEO SERIALIZER
M:	Charles-Antoine Couret <charles-antoine.couret@nexvision.fr>
L:	linux-media@vger.kernel.org
T:	git git://linuxtv.org/media_tree.git
S:	Maintained
F:	drivers/media/spi/gs1662.c

GSPCA FINEPIX SUBDRIVER
M:	Frank Zago <frank@zago.net>
L:	linux-media@vger.kernel.org
T:	git git://linuxtv.org/media_tree.git
S:	Maintained
F:	drivers/media/usb/gspca/finepix.c

GSPCA GL860 SUBDRIVER
M:	Olivier Lorin <o.lorin@laposte.net>
L:	linux-media@vger.kernel.org
T:	git git://linuxtv.org/media_tree.git
S:	Maintained
F:	drivers/media/usb/gspca/gl860/

GSPCA M5602 SUBDRIVER
M:	Erik Andren <erik.andren@gmail.com>
L:	linux-media@vger.kernel.org
T:	git git://linuxtv.org/media_tree.git
S:	Maintained
F:	drivers/media/usb/gspca/m5602/

GSPCA PAC207 SONIXB SUBDRIVER
M:	Hans Verkuil <hverkuil@xs4all.nl>
L:	linux-media@vger.kernel.org
T:	git git://linuxtv.org/media_tree.git
S:	Odd Fixes
F:	drivers/media/usb/gspca/pac207.c

GSPCA SN9C20X SUBDRIVER
M:	Brian Johnson <brijohn@gmail.com>
L:	linux-media@vger.kernel.org
T:	git git://linuxtv.org/media_tree.git
S:	Maintained
F:	drivers/media/usb/gspca/sn9c20x.c

GSPCA T613 SUBDRIVER
M:	Leandro Costantino <lcostantino@gmail.com>
L:	linux-media@vger.kernel.org
T:	git git://linuxtv.org/media_tree.git
S:	Maintained
F:	drivers/media/usb/gspca/t613.c

GSPCA USB WEBCAM DRIVER
M:	Hans Verkuil <hverkuil@xs4all.nl>
L:	linux-media@vger.kernel.org
T:	git git://linuxtv.org/media_tree.git
S:	Odd Fixes
F:	drivers/media/usb/gspca/

GTP (GPRS Tunneling Protocol)
M:	Pablo Neira Ayuso <pablo@netfilter.org>
M:	Harald Welte <laforge@gnumonks.org>
L:	osmocom-net-gprs@lists.osmocom.org
T:	git git://git.kernel.org/pub/scm/linux/kernel/git/pablo/gtp.git
S:	Maintained
F:	drivers/net/gtp.c

GUID PARTITION TABLE (GPT)
M:	Davidlohr Bueso <dave@stgolabs.net>
L:	linux-efi@vger.kernel.org
S:	Maintained
F:	block/partitions/efi.*

H8/300 ARCHITECTURE
M:	Yoshinori Sato <ysato@users.sourceforge.jp>
L:	uclinux-h8-devel@lists.sourceforge.jp (moderated for non-subscribers)
W:	http://uclinux-h8.sourceforge.jp
T:	git git://git.sourceforge.jp/gitroot/uclinux-h8/linux.git
S:	Maintained
F:	arch/h8300/
F:	drivers/clocksource/h8300_*.c
F:	drivers/clk/h8300/
F:	drivers/irqchip/irq-renesas-h8*.c

HACKRF MEDIA DRIVER
M:	Antti Palosaari <crope@iki.fi>
L:	linux-media@vger.kernel.org
W:	https://linuxtv.org
W:	http://palosaari.fi/linux/
Q:	http://patchwork.linuxtv.org/project/linux-media/list/
T:	git git://linuxtv.org/anttip/media_tree.git
S:	Maintained
F:	drivers/media/usb/hackrf/

HARD DRIVE ACTIVE PROTECTION SYSTEM (HDAPS) DRIVER
M:	Frank Seidel <frank@f-seidel.de>
L:	platform-driver-x86@vger.kernel.org
W:	http://www.kernel.org/pub/linux/kernel/people/fseidel/hdaps/
S:	Maintained
F:	drivers/platform/x86/hdaps.c

HARDWARE MONITORING
M:	Jean Delvare <jdelvare@suse.com>
M:	Guenter Roeck <linux@roeck-us.net>
L:	linux-hwmon@vger.kernel.org
W:	http://hwmon.wiki.kernel.org/
T:	git git://git.kernel.org/pub/scm/linux/kernel/git/groeck/linux-staging.git
S:	Maintained
F:	Documentation/devicetree/bindings/hwmon/
F:	Documentation/hwmon/
F:	drivers/hwmon/
F:	include/linux/hwmon*.h

HARDWARE RANDOM NUMBER GENERATOR CORE
M:	Matt Mackall <mpm@selenic.com>
M:	Herbert Xu <herbert@gondor.apana.org.au>
L:	linux-crypto@vger.kernel.org
S:	Odd fixes
F:	Documentation/devicetree/bindings/rng/
F:	Documentation/hw_random.txt
F:	drivers/char/hw_random/
F:	include/linux/hw_random.h

HARDWARE TRACING FACILITIES
M:	Alexander Shishkin <alexander.shishkin@linux.intel.com>
S:	Maintained
F:	drivers/hwtracing/

HARDWARE SPINLOCK CORE
M:	Ohad Ben-Cohen <ohad@wizery.com>
M:	Bjorn Andersson <bjorn.andersson@linaro.org>
L:	linux-remoteproc@vger.kernel.org
S:	Maintained
T:	git git://git.kernel.org/pub/scm/linux/kernel/git/ohad/hwspinlock.git
F:	Documentation/devicetree/bindings/hwlock/
F:	Documentation/hwspinlock.txt
F:	drivers/hwspinlock/
F:	include/linux/hwspinlock.h

HARMONY SOUND DRIVER
L:	linux-parisc@vger.kernel.org
S:	Maintained
F:	sound/parisc/harmony.*

HDPVR USB VIDEO ENCODER DRIVER
M:	Hans Verkuil <hverkuil@xs4all.nl>
L:	linux-media@vger.kernel.org
T:	git git://linuxtv.org/media_tree.git
W:	https://linuxtv.org
S:	Odd Fixes
F:	drivers/media/usb/hdpvr/

HEWLETT PACKARD ENTERPRISE ILO NMI WATCHDOG DRIVER
M:	Jerry Hoemann <jerry.hoemann@hpe.com>
S:	Supported
F:	Documentation/watchdog/hpwdt.txt
F:	drivers/watchdog/hpwdt.c

HEWLETT-PACKARD SMART ARRAY RAID DRIVER (hpsa)
M:	Don Brace <don.brace@microsemi.com>
L:	esc.storagedev@microsemi.com
L:	linux-scsi@vger.kernel.org
S:	Supported
F:	Documentation/scsi/hpsa.txt
F:	drivers/scsi/hpsa*.[ch]
F:	include/linux/cciss*.h
F:	include/uapi/linux/cciss*.h

HFI1 DRIVER
M:	Mike Marciniszyn <mike.marciniszyn@intel.com>
M:	Dennis Dalessandro <dennis.dalessandro@intel.com>
L:	linux-rdma@vger.kernel.org
S:	Supported
F:	drivers/infiniband/hw/hfi1

HFS FILESYSTEM
L:	linux-fsdevel@vger.kernel.org
S:	Orphan
F:	Documentation/filesystems/hfs.txt
F:	fs/hfs/

HFSPLUS FILESYSTEM
L:	linux-fsdevel@vger.kernel.org
S:	Orphan
F:	Documentation/filesystems/hfsplus.txt
F:	fs/hfsplus/

HGA FRAMEBUFFER DRIVER
M:	Ferenc Bakonyi <fero@drama.obuda.kando.hu>
L:	linux-nvidia@lists.surfsouth.com
W:	http://drama.obuda.kando.hu/~fero/cgi-bin/hgafb.shtml
S:	Maintained
F:	drivers/video/fbdev/hgafb.c

HIBERNATION (aka Software Suspend, aka swsusp)
M:	"Rafael J. Wysocki" <rjw@rjwysocki.net>
M:	Pavel Machek <pavel@ucw.cz>
L:	linux-pm@vger.kernel.org
B:	https://bugzilla.kernel.org
S:	Supported
F:	arch/x86/power/
F:	drivers/base/power/
F:	kernel/power/
F:	include/linux/suspend.h
F:	include/linux/freezer.h
F:	include/linux/pm.h
F:	arch/*/include/asm/suspend*.h

HID CORE LAYER
M:	Jiri Kosina <jikos@kernel.org>
R:	Benjamin Tissoires <benjamin.tissoires@redhat.com>
L:	linux-input@vger.kernel.org
T:	git git://git.kernel.org/pub/scm/linux/kernel/git/jikos/hid.git
S:	Maintained
F:	drivers/hid/
F:	include/linux/hid*
F:	include/uapi/linux/hid*

HID SENSOR HUB DRIVERS
M:	Jiri Kosina <jikos@kernel.org>
M:	Jonathan Cameron <jic23@kernel.org>
M:	Srinivas Pandruvada <srinivas.pandruvada@linux.intel.com>
L:	linux-input@vger.kernel.org
L:	linux-iio@vger.kernel.org
S:	Maintained
F:	Documentation/hid/hid-sensor*
F:	drivers/hid/hid-sensor-*
F:	drivers/iio/*/hid-*
F:	include/linux/hid-sensor-*

HIGH-RESOLUTION TIMERS, CLOCKEVENTS
M:	Thomas Gleixner <tglx@linutronix.de>
L:	linux-kernel@vger.kernel.org
T:	git git://git.kernel.org/pub/scm/linux/kernel/git/tip/tip.git timers/core
S:	Maintained
F:	Documentation/timers/
F:	kernel/time/hrtimer.c
F:	kernel/time/clockevents.c
F:	kernel/time/timer_*.c
F:	include/linux/clockchips.h
F:	include/linux/hrtimer.h

HIGH-SPEED SCC DRIVER FOR AX.25
L:	linux-hams@vger.kernel.org
S:	Orphan
F:	drivers/net/hamradio/dmascc.c
F:	drivers/net/hamradio/scc.c

HIGHPOINT ROCKETRAID 3xxx RAID DRIVER
M:	HighPoint Linux Team <linux@highpoint-tech.com>
W:	http://www.highpoint-tech.com
S:	Supported
F:	Documentation/scsi/hptiop.txt
F:	drivers/scsi/hptiop.c

HIPPI
M:	Jes Sorensen <jes@trained-monkey.org>
L:	linux-hippi@sunsite.dk
S:	Maintained
F:	include/linux/hippidevice.h
F:	include/uapi/linux/if_hippi.h
F:	net/802/hippi.c
F:	drivers/net/hippi/

HISILICON NETWORK SUBSYSTEM 3 DRIVER (HNS3)
M:	Yisen Zhuang <yisen.zhuang@huawei.com>
M:	Salil Mehta <salil.mehta@huawei.com>
L:	netdev@vger.kernel.org
W:	http://www.hisilicon.com
S:	Maintained
F:	drivers/net/ethernet/hisilicon/hns3/

HISILICON LPC BUS DRIVER
M:	john.garry@huawei.com
W:	http://www.hisilicon.com
S:	Maintained
F:	drivers/bus/hisi_lpc.c
F:	Documentation/devicetree/bindings/arm/hisilicon/hisilicon-low-pin-count.txt

HISILICON NETWORK SUBSYSTEM DRIVER
M:	Yisen Zhuang <yisen.zhuang@huawei.com>
M:	Salil Mehta <salil.mehta@huawei.com>
L:	netdev@vger.kernel.org
W:	http://www.hisilicon.com
S:	Maintained
F:	drivers/net/ethernet/hisilicon/
F:	Documentation/devicetree/bindings/net/hisilicon*.txt

HISILICON PMU DRIVER
M:	Shaokun Zhang <zhangshaokun@hisilicon.com>
W:	http://www.hisilicon.com
S:	Supported
F:	drivers/perf/hisilicon
F:	Documentation/perf/hisi-pmu.txt

HISILICON ROCE DRIVER
M:	Lijun Ou <oulijun@huawei.com>
M:	Wei Hu(Xavier) <xavier.huwei@huawei.com>
L:	linux-rdma@vger.kernel.org
S:	Maintained
F:	drivers/infiniband/hw/hns/
F:	Documentation/devicetree/bindings/infiniband/hisilicon-hns-roce.txt

HISILICON SAS Controller
M:	John Garry <john.garry@huawei.com>
W:	http://www.hisilicon.com
S:	Supported
F:	drivers/scsi/hisi_sas/
F:	Documentation/devicetree/bindings/scsi/hisilicon-sas.txt

HMM - Heterogeneous Memory Management
M:	Jérôme Glisse <jglisse@redhat.com>
L:	linux-mm@kvack.org
S:	Maintained
F:	mm/hmm*
F:	include/linux/hmm*
F:	Documentation/vm/hmm.rst

HOST AP DRIVER
M:	Jouni Malinen <j@w1.fi>
L:	linux-wireless@vger.kernel.org
W:	http://w1.fi/hostap-driver.html
S:	Obsolete
F:	drivers/net/wireless/intersil/hostap/

HP COMPAQ TC1100 TABLET WMI EXTRAS DRIVER
L:	platform-driver-x86@vger.kernel.org
S:	Orphan
F:	drivers/platform/x86/tc1100-wmi.c

HP100:	Driver for HP 10/100 Mbit/s Voice Grade Network Adapter Series
M:	Jaroslav Kysela <perex@perex.cz>
S:	Maintained
F:	drivers/net/ethernet/hp/hp100.*

HPET:	High Precision Event Timers driver
M:	Clemens Ladisch <clemens@ladisch.de>
S:	Maintained
F:	Documentation/timers/hpet.txt
F:	drivers/char/hpet.c
F:	include/linux/hpet.h
F:	include/uapi/linux/hpet.h

HPET:	x86
S:	Orphan
F:	arch/x86/kernel/hpet.c
F:	arch/x86/include/asm/hpet.h

HPFS FILESYSTEM
M:	Mikulas Patocka <mikulas@artax.karlin.mff.cuni.cz>
W:	http://artax.karlin.mff.cuni.cz/~mikulas/vyplody/hpfs/index-e.cgi
S:	Maintained
F:	fs/hpfs/

HSI SUBSYSTEM
M:	Sebastian Reichel <sre@kernel.org>
T:	git git://git.kernel.org/pub/scm/linux/kernel/git/sre/linux-hsi.git
S:	Maintained
F:	Documentation/ABI/testing/sysfs-bus-hsi
F:	Documentation/driver-api/hsi.rst
F:	drivers/hsi/
F:	include/linux/hsi/
F:	include/uapi/linux/hsi/

HSO 3G MODEM DRIVER
L:	linux-usb@vger.kernel.org
S:	Orphan
F:	drivers/net/usb/hso.c

HSR NETWORK PROTOCOL
M:	Arvid Brodin <arvid.brodin@alten.se>
L:	netdev@vger.kernel.org
S:	Maintained
F:	net/hsr/

HT16K33 LED CONTROLLER DRIVER
M:	Robin van der Gracht <robin@protonic.nl>
S:	Maintained
F:	drivers/auxdisplay/ht16k33.c
F:	Documentation/devicetree/bindings/display/ht16k33.txt

HTCPEN TOUCHSCREEN DRIVER
M:	Pau Oliva Fora <pof@eslack.org>
L:	linux-input@vger.kernel.org
S:	Maintained
F:	drivers/input/touchscreen/htcpen.c

HUAWEI ETHERNET DRIVER
M:	Aviad Krawczyk <aviad.krawczyk@huawei.com>
L:	netdev@vger.kernel.org
S:	Supported
F:	Documentation/networking/hinic.txt
F:	drivers/net/ethernet/huawei/hinic/

HUGETLB FILESYSTEM
M:	Mike Kravetz <mike.kravetz@oracle.com>
L:	linux-mm@kvack.org
S:	Maintained
F:	fs/hugetlbfs/
F:	mm/hugetlb.c
F:	include/linux/hugetlb.h
F:	Documentation/admin-guide/mm/hugetlbpage.rst
F:	Documentation/vm/hugetlbfs_reserv.rst
F:	Documentation/ABI/testing/sysfs-kernel-mm-hugepages

HVA ST MEDIA DRIVER
M:	Jean-Christophe Trotin <jean-christophe.trotin@st.com>
L:	linux-media@vger.kernel.org
T:	git git://linuxtv.org/media_tree.git
W:	https://linuxtv.org
S:	Supported
F:	drivers/media/platform/sti/hva

HWPOISON MEMORY FAILURE HANDLING
M:	Naoya Horiguchi <n-horiguchi@ah.jp.nec.com>
L:	linux-mm@kvack.org
S:	Maintained
F:	mm/memory-failure.c
F:	mm/hwpoison-inject.c

Hyper-V CORE AND DRIVERS
M:	"K. Y. Srinivasan" <kys@microsoft.com>
M:	Haiyang Zhang <haiyangz@microsoft.com>
M:	Stephen Hemminger <sthemmin@microsoft.com>
L:	devel@linuxdriverproject.org
S:	Maintained
F:	Documentation/networking/netvsc.txt
F:	arch/x86/include/asm/mshyperv.h
F:	arch/x86/include/asm/trace/hyperv.h
F:	arch/x86/include/asm/hyperv-tlfs.h
F:	arch/x86/kernel/cpu/mshyperv.c
F:	arch/x86/hyperv
F:	drivers/hid/hid-hyperv.c
F:	drivers/hv/
F:	drivers/input/serio/hyperv-keyboard.c
F:	drivers/pci/controller/pci-hyperv.c
F:	drivers/net/hyperv/
F:	drivers/scsi/storvsc_drv.c
F:	drivers/uio/uio_hv_generic.c
F:	drivers/video/fbdev/hyperv_fb.c
F:	net/vmw_vsock/hyperv_transport.c
F:	include/linux/hyperv.h
F:	include/uapi/linux/hyperv.h
F:	tools/hv/
F:	Documentation/ABI/stable/sysfs-bus-vmbus

HYPERVISOR VIRTUAL CONSOLE DRIVER
L:	linuxppc-dev@lists.ozlabs.org
S:	Odd Fixes
F:	drivers/tty/hvc/

I2C ACPI SUPPORT
M:	Mika Westerberg <mika.westerberg@linux.intel.com>
L:	linux-i2c@vger.kernel.org
L:	linux-acpi@vger.kernel.org
S:	Maintained
F:	drivers/i2c/i2c-core-acpi.c

I2C MUXES
M:	Peter Rosin <peda@axentia.se>
L:	linux-i2c@vger.kernel.org
S:	Maintained
F:	Documentation/i2c/i2c-topology
F:	Documentation/i2c/muxes/
F:	Documentation/devicetree/bindings/i2c/i2c-mux*
F:	Documentation/devicetree/bindings/i2c/i2c-arb*
F:	Documentation/devicetree/bindings/i2c/i2c-gate*
F:	drivers/i2c/i2c-mux.c
F:	drivers/i2c/muxes/
F:	include/linux/i2c-mux.h

I2C MV64XXX MARVELL AND ALLWINNER DRIVER
M:	Gregory CLEMENT <gregory.clement@bootlin.com>
L:	linux-i2c@vger.kernel.org
S:	Maintained
F:	drivers/i2c/busses/i2c-mv64xxx.c

I2C OVER PARALLEL PORT
M:	Jean Delvare <jdelvare@suse.com>
L:	linux-i2c@vger.kernel.org
S:	Maintained
F:	Documentation/i2c/busses/i2c-parport
F:	Documentation/i2c/busses/i2c-parport-light
F:	drivers/i2c/busses/i2c-parport.c
F:	drivers/i2c/busses/i2c-parport-light.c

I2C SUBSYSTEM
M:	Wolfram Sang <wsa@the-dreams.de>
L:	linux-i2c@vger.kernel.org
W:	https://i2c.wiki.kernel.org/
Q:	https://patchwork.ozlabs.org/project/linux-i2c/list/
T:	git git://git.kernel.org/pub/scm/linux/kernel/git/wsa/linux.git
S:	Maintained
F:	Documentation/devicetree/bindings/i2c/i2c.txt
F:	Documentation/i2c/
F:	drivers/i2c/*
F:	include/linux/i2c.h
F:	include/linux/i2c-dev.h
F:	include/linux/i2c-smbus.h
F:	include/uapi/linux/i2c.h
F:	include/uapi/linux/i2c-*.h

I2C SUBSYSTEM HOST DRIVERS
L:	linux-i2c@vger.kernel.org
W:	https://i2c.wiki.kernel.org/
Q:	https://patchwork.ozlabs.org/project/linux-i2c/list/
T:	git git://git.kernel.org/pub/scm/linux/kernel/git/wsa/linux.git
S:	Odd Fixes
F:	Documentation/devicetree/bindings/i2c/
F:	drivers/i2c/algos/
F:	drivers/i2c/busses/

I2C-TAOS-EVM DRIVER
M:	Jean Delvare <jdelvare@suse.com>
L:	linux-i2c@vger.kernel.org
S:	Maintained
F:	Documentation/i2c/busses/i2c-taos-evm
F:	drivers/i2c/busses/i2c-taos-evm.c

I2C-TINY-USB DRIVER
M:	Till Harbaum <till@harbaum.org>
L:	linux-i2c@vger.kernel.org
W:	http://www.harbaum.org/till/i2c_tiny_usb
S:	Maintained
F:	drivers/i2c/busses/i2c-tiny-usb.c

I2C/SMBUS CONTROLLER DRIVERS FOR PC
M:	Jean Delvare <jdelvare@suse.com>
L:	linux-i2c@vger.kernel.org
S:	Maintained
F:	Documentation/i2c/busses/i2c-ali1535
F:	Documentation/i2c/busses/i2c-ali1563
F:	Documentation/i2c/busses/i2c-ali15x3
F:	Documentation/i2c/busses/i2c-amd756
F:	Documentation/i2c/busses/i2c-amd8111
F:	Documentation/i2c/busses/i2c-i801
F:	Documentation/i2c/busses/i2c-nforce2
F:	Documentation/i2c/busses/i2c-piix4
F:	Documentation/i2c/busses/i2c-sis5595
F:	Documentation/i2c/busses/i2c-sis630
F:	Documentation/i2c/busses/i2c-sis96x
F:	Documentation/i2c/busses/i2c-via
F:	Documentation/i2c/busses/i2c-viapro
F:	drivers/i2c/busses/i2c-ali1535.c
F:	drivers/i2c/busses/i2c-ali1563.c
F:	drivers/i2c/busses/i2c-ali15x3.c
F:	drivers/i2c/busses/i2c-amd756.c
F:	drivers/i2c/busses/i2c-amd756-s4882.c
F:	drivers/i2c/busses/i2c-amd8111.c
F:	drivers/i2c/busses/i2c-i801.c
F:	drivers/i2c/busses/i2c-isch.c
F:	drivers/i2c/busses/i2c-nforce2.c
F:	drivers/i2c/busses/i2c-nforce2-s4985.c
F:	drivers/i2c/busses/i2c-piix4.c
F:	drivers/i2c/busses/i2c-sis5595.c
F:	drivers/i2c/busses/i2c-sis630.c
F:	drivers/i2c/busses/i2c-sis96x.c
F:	drivers/i2c/busses/i2c-via.c
F:	drivers/i2c/busses/i2c-viapro.c

I2C/SMBUS INTEL CHT WHISKEY COVE PMIC DRIVER
M:	Hans de Goede <hdegoede@redhat.com>
L:	linux-i2c@vger.kernel.org
S:	Maintained
F:	drivers/i2c/busses/i2c-cht-wc.c

I2C/SMBUS ISMT DRIVER
M:	Seth Heasley <seth.heasley@intel.com>
M:	Neil Horman <nhorman@tuxdriver.com>
L:	linux-i2c@vger.kernel.org
F:	drivers/i2c/busses/i2c-ismt.c
F:	Documentation/i2c/busses/i2c-ismt

I2C/SMBUS STUB DRIVER
M:	Jean Delvare <jdelvare@suse.com>
L:	linux-i2c@vger.kernel.org
S:	Maintained
F:	drivers/i2c/i2c-stub.c

IA64 (Itanium) PLATFORM
M:	Tony Luck <tony.luck@intel.com>
M:	Fenghua Yu <fenghua.yu@intel.com>
L:	linux-ia64@vger.kernel.org
T:	git git://git.kernel.org/pub/scm/linux/kernel/git/aegl/linux.git
S:	Maintained
F:	arch/ia64/

IBM Power 842 compression accelerator
M:	Haren Myneni <haren@us.ibm.com>
S:	Supported
F:	drivers/crypto/nx/Makefile
F:	drivers/crypto/nx/Kconfig
F:	drivers/crypto/nx/nx-842*
F:	include/linux/sw842.h
F:	crypto/842.c
F:	lib/842/

IBM Power in-Nest Crypto Acceleration
M:	Leonidas S. Barbosa <leosilva@linux.vnet.ibm.com>
M:	Paulo Flabiano Smorigo <pfsmorigo@linux.vnet.ibm.com>
L:	linux-crypto@vger.kernel.org
S:	Supported
F:	drivers/crypto/nx/Makefile
F:	drivers/crypto/nx/Kconfig
F:	drivers/crypto/nx/nx-aes*
F:	drivers/crypto/nx/nx-sha*
F:	drivers/crypto/nx/nx.*
F:	drivers/crypto/nx/nx_csbcpb.h
F:	drivers/crypto/nx/nx_debugfs.h

IBM Power Linux RAID adapter
M:	Brian King <brking@us.ibm.com>
S:	Supported
F:	drivers/scsi/ipr.*

IBM Power SRIOV Virtual NIC Device Driver
M:	Thomas Falcon <tlfalcon@linux.vnet.ibm.com>
M:	John Allen <jallen@linux.vnet.ibm.com>
L:	netdev@vger.kernel.org
S:	Supported
F:	drivers/net/ethernet/ibm/ibmvnic.*

IBM Power Virtual Accelerator Switchboard
M:	Sukadev Bhattiprolu
L:	linuxppc-dev@lists.ozlabs.org
S:	Supported
F:	arch/powerpc/platforms/powernv/vas*
F:	arch/powerpc/platforms/powernv/copy-paste.h
F:	arch/powerpc/include/asm/vas.h
F:	arch/powerpc/include/uapi/asm/vas.h

IBM Power Virtual Ethernet Device Driver
M:	Thomas Falcon <tlfalcon@linux.vnet.ibm.com>
L:	netdev@vger.kernel.org
S:	Supported
F:	drivers/net/ethernet/ibm/ibmveth.*

IBM Power Virtual FC Device Drivers
M:	Tyrel Datwyler <tyreld@linux.vnet.ibm.com>
L:	linux-scsi@vger.kernel.org
S:	Supported
F:	drivers/scsi/ibmvscsi/ibmvfc*

IBM Power Virtual Management Channel Driver
M:	Bryant G. Ly <bryantly@linux.vnet.ibm.com>
M:	Steven Royer <seroyer@linux.vnet.ibm.com>
S:	Supported
F:	drivers/misc/ibmvmc.*

IBM Power Virtual SCSI Device Drivers
M:	Tyrel Datwyler <tyreld@linux.vnet.ibm.com>
L:	linux-scsi@vger.kernel.org
S:	Supported
F:	drivers/scsi/ibmvscsi/ibmvscsi*
F:	include/scsi/viosrp.h

IBM Power Virtual SCSI Device Target Driver
M:	Bryant G. Ly <bryantly@linux.vnet.ibm.com>
M:	Michael Cyr <mikecyr@linux.vnet.ibm.com>
L:	linux-scsi@vger.kernel.org
L:	target-devel@vger.kernel.org
S:	Supported
F:	drivers/scsi/ibmvscsi_tgt/

IBM Power VMX Cryptographic instructions
M:	Leonidas S. Barbosa <leosilva@linux.vnet.ibm.com>
M:	Paulo Flabiano Smorigo <pfsmorigo@linux.vnet.ibm.com>
L:	linux-crypto@vger.kernel.org
S:	Supported
F:	drivers/crypto/vmx/Makefile
F:	drivers/crypto/vmx/Kconfig
F:	drivers/crypto/vmx/vmx.c
F:	drivers/crypto/vmx/aes*
F:	drivers/crypto/vmx/ghash*
F:	drivers/crypto/vmx/ppc-xlate.pl

IBM Power PCI Hotplug Driver for RPA-compliant PPC64 platform
M:	Tyrel Datwyler <tyreld@linux.vnet.ibm.com>
L:	linux-pci@vger.kernel.org
L:	linuxppc-dev@lists.ozlabs.org
S:	Supported
F:	drivers/pci/hotplug/rpaphp*

IBM Power IO DLPAR Driver for RPA-compliant PPC64 platform
M:	Tyrel Datwyler <tyreld@linux.vnet.ibm.com>
L:	linux-pci@vger.kernel.org
L:	linuxppc-dev@lists.ozlabs.org
S:	Supported
F:	drivers/pci/hotplug/rpadlpar*

IBM ServeRAID RAID DRIVER
S:	Orphan
F:	drivers/scsi/ips.*

ICH LPC AND GPIO DRIVER
M:	Peter Tyser <ptyser@xes-inc.com>
S:	Maintained
F:	drivers/mfd/lpc_ich.c
F:	drivers/gpio/gpio-ich.c

IDE SUBSYSTEM
M:	"David S. Miller" <davem@davemloft.net>
L:	linux-ide@vger.kernel.org
Q:	http://patchwork.ozlabs.org/project/linux-ide/list/
T:	git git://git.kernel.org/pub/scm/linux/kernel/git/davem/ide.git
S:	Maintained
F:	Documentation/ide/
F:	drivers/ide/
F:	include/linux/ide.h

IDE/ATAPI DRIVERS
M:	Borislav Petkov <bp@alien8.de>
L:	linux-ide@vger.kernel.org
S:	Maintained
F:	Documentation/cdrom/ide-cd
F:	drivers/ide/ide-cd*

IDEAPAD LAPTOP EXTRAS DRIVER
M:	Ike Panhc <ike.pan@canonical.com>
L:	platform-driver-x86@vger.kernel.org
W:	http://launchpad.net/ideapad-laptop
S:	Maintained
F:	drivers/platform/x86/ideapad-laptop.c

IDEAPAD LAPTOP SLIDEBAR DRIVER
M:	Andrey Moiseev <o2g.org.ru@gmail.com>
L:	linux-input@vger.kernel.org
W:	https://github.com/o2genum/ideapad-slidebar
S:	Maintained
F:	drivers/input/misc/ideapad_slidebar.c

IDT VersaClock 5 CLOCK DRIVER
M:	Marek Vasut <marek.vasut@gmail.com>
S:	Maintained
F:	drivers/clk/clk-versaclock5.c

IEEE 802.15.4 SUBSYSTEM
M:	Alexander Aring <alex.aring@gmail.com>
M:	Stefan Schmidt <stefan@datenfreihafen.org>
L:	linux-wpan@vger.kernel.org
W:	http://wpan.cakelab.org/
T:	git git://git.kernel.org/pub/scm/linux/kernel/git/sschmidt/wpan.git
T:	git git://git.kernel.org/pub/scm/linux/kernel/git/sschmidt/wpan-next.git
S:	Maintained
F:	net/ieee802154/
F:	net/mac802154/
F:	drivers/net/ieee802154/
F:	include/linux/nl802154.h
F:	include/linux/ieee802154.h
F:	include/net/nl802154.h
F:	include/net/mac802154.h
F:	include/net/af_ieee802154.h
F:	include/net/cfg802154.h
F:	include/net/ieee802154_netdev.h
F:	Documentation/networking/ieee802154.txt

IFE PROTOCOL
M:	Yotam Gigi <yotam.gi@gmail.com>
M:	Jamal Hadi Salim <jhs@mojatatu.com>
F:	net/ife
F:	include/net/ife.h
F:	include/uapi/linux/ife.h

IGORPLUG-USB IR RECEIVER
M:	Sean Young <sean@mess.org>
L:	linux-media@vger.kernel.org
S:	Maintained
F:	drivers/media/rc/igorplugusb.c

IGUANAWORKS USB IR TRANSCEIVER
M:	Sean Young <sean@mess.org>
L:	linux-media@vger.kernel.org
S:	Maintained
F:	drivers/media/rc/iguanair.c

IIO DIGITAL POTENTIOMETER DAC
M:	Peter Rosin <peda@axentia.se>
L:	linux-iio@vger.kernel.org
S:	Maintained
F:	Documentation/ABI/testing/sysfs-bus-iio-dac-dpot-dac
F:	Documentation/devicetree/bindings/iio/dac/dpot-dac.txt
F:	drivers/iio/dac/dpot-dac.c

IIO ENVELOPE DETECTOR
M:	Peter Rosin <peda@axentia.se>
L:	linux-iio@vger.kernel.org
S:	Maintained
F:	Documentation/ABI/testing/sysfs-bus-iio-adc-envelope-detector
F:	Documentation/devicetree/bindings/iio/adc/envelope-detector.txt
F:	drivers/iio/adc/envelope-detector.c

IIO MULTIPLEXER
M:	Peter Rosin <peda@axentia.se>
L:	linux-iio@vger.kernel.org
S:	Maintained
F:	Documentation/devicetree/bindings/iio/multiplexer/io-channel-mux.txt
F:	drivers/iio/multiplexer/iio-mux.c

IIO SUBSYSTEM AND DRIVERS
M:	Jonathan Cameron <jic23@kernel.org>
R:	Hartmut Knaack <knaack.h@gmx.de>
R:	Lars-Peter Clausen <lars@metafoo.de>
R:	Peter Meerwald-Stadler <pmeerw@pmeerw.net>
L:	linux-iio@vger.kernel.org
T:	git git://git.kernel.org/pub/scm/linux/kernel/git/jic23/iio.git
S:	Maintained
F:	Documentation/ABI/testing/configfs-iio*
F:	Documentation/ABI/testing/sysfs-bus-iio*
F:	Documentation/devicetree/bindings/iio/
F:	drivers/iio/
F:	drivers/staging/iio/
F:	include/linux/iio/
F:	tools/iio/

IIO UNIT CONVERTER
M:	Peter Rosin <peda@axentia.se>
L:	linux-iio@vger.kernel.org
S:	Maintained
F:	Documentation/devicetree/bindings/iio/afe/current-sense-amplifier.txt
F:	Documentation/devicetree/bindings/iio/afe/current-sense-shunt.txt
F:	Documentation/devicetree/bindings/iio/afe/voltage-divider.txt
F:	drivers/iio/afe/iio-rescale.c

IKANOS/ADI EAGLE ADSL USB DRIVER
M:	Matthieu Castet <castet.matthieu@free.fr>
M:	Stanislaw Gruszka <stf_xl@wp.pl>
S:	Maintained
F:	drivers/usb/atm/ueagle-atm.c

IMGTEC ASCII LCD DRIVER
M:	Paul Burton <paul.burton@mips.com>
S:	Maintained
F:	Documentation/devicetree/bindings/auxdisplay/img-ascii-lcd.txt
F:	drivers/auxdisplay/img-ascii-lcd.c

IMGTEC IR DECODER DRIVER
M:	James Hogan <jhogan@kernel.org>
S:	Maintained
F:	drivers/media/rc/img-ir/

IMON SOUNDGRAPH USB IR RECEIVER
M:	Sean Young <sean@mess.org>
L:	linux-media@vger.kernel.org
S:	Maintained
F:	drivers/media/rc/imon_raw.c
F:	drivers/media/rc/imon.c

IMS TWINTURBO FRAMEBUFFER DRIVER
L:	linux-fbdev@vger.kernel.org
S:	Orphan
F:	drivers/video/fbdev/imsttfb.c

INA209 HARDWARE MONITOR DRIVER
M:	Guenter Roeck <linux@roeck-us.net>
L:	linux-hwmon@vger.kernel.org
S:	Maintained
F:	Documentation/hwmon/ina209
F:	Documentation/devicetree/bindings/hwmon/ina2xx.txt
F:	drivers/hwmon/ina209.c

INA2XX HARDWARE MONITOR DRIVER
M:	Guenter Roeck <linux@roeck-us.net>
L:	linux-hwmon@vger.kernel.org
S:	Maintained
F:	Documentation/hwmon/ina2xx
F:	drivers/hwmon/ina2xx.c
F:	include/linux/platform_data/ina2xx.h

INDUSTRY PACK SUBSYSTEM (IPACK)
M:	Samuel Iglesias Gonsalvez <siglesias@igalia.com>
M:	Jens Taprogge <jens.taprogge@taprogge.org>
M:	Greg Kroah-Hartman <gregkh@linuxfoundation.org>
L:	industrypack-devel@lists.sourceforge.net
W:	http://industrypack.sourceforge.net
S:	Maintained
F:	drivers/ipack/

INFINIBAND SUBSYSTEM
M:	Doug Ledford <dledford@redhat.com>
M:	Jason Gunthorpe <jgg@mellanox.com>
L:	linux-rdma@vger.kernel.org
W:	https://github.com/linux-rdma/rdma-core
Q:	http://patchwork.kernel.org/project/linux-rdma/list/
T:	git git://git.kernel.org/pub/scm/linux/kernel/git/rdma/rdma.git
S:	Supported
F:	Documentation/devicetree/bindings/infiniband/
F:	Documentation/infiniband/
F:	drivers/infiniband/
F:	include/uapi/linux/if_infiniband.h
F:	include/uapi/rdma/
F:	include/rdma/

INGENIC JZ4780 DMA Driver
M:	Zubair Lutfullah Kakakhel <Zubair.Kakakhel@imgtec.com>
S:	Maintained
F:	drivers/dma/dma-jz4780.c

INGENIC JZ4780 NAND DRIVER
M:	Harvey Hunt <harveyhuntnexus@gmail.com>
L:	linux-mtd@lists.infradead.org
S:	Maintained
F:	drivers/mtd/nand/raw/jz4780_*

INOTIFY
M:	Jan Kara <jack@suse.cz>
R:	Amir Goldstein <amir73il@gmail.com>
L:	linux-fsdevel@vger.kernel.org
S:	Maintained
F:	Documentation/filesystems/inotify.txt
F:	fs/notify/inotify/
F:	include/linux/inotify.h
F:	include/uapi/linux/inotify.h

INPUT (KEYBOARD, MOUSE, JOYSTICK, TOUCHSCREEN) DRIVERS
M:	Dmitry Torokhov <dmitry.torokhov@gmail.com>
L:	linux-input@vger.kernel.org
Q:	http://patchwork.kernel.org/project/linux-input/list/
T:	git git://git.kernel.org/pub/scm/linux/kernel/git/dtor/input.git
S:	Maintained
F:	drivers/input/
F:	include/linux/input.h
F:	include/uapi/linux/input.h
F:	include/uapi/linux/input-event-codes.h
F:	include/linux/input/
F:	Documentation/devicetree/bindings/input/
F:	Documentation/devicetree/bindings/serio/
F:	Documentation/input/

INPUT MULTITOUCH (MT) PROTOCOL
M:	Henrik Rydberg <rydberg@bitmath.org>
L:	linux-input@vger.kernel.org
S:	Odd fixes
F:	Documentation/input/multi-touch-protocol.rst
F:	drivers/input/input-mt.c
K:	\b(ABS|SYN)_MT_

INSIDE SECURE CRYPTO DRIVER
M:	Antoine Tenart <antoine.tenart@bootlin.com>
F:	drivers/crypto/inside-secure/
S:	Maintained
L:	linux-crypto@vger.kernel.org

INTEGRITY MEASUREMENT ARCHITECTURE (IMA)
M:	Mimi Zohar <zohar@linux.vnet.ibm.com>
M:	Dmitry Kasatkin <dmitry.kasatkin@gmail.com>
L:	linux-integrity@vger.kernel.org
T:	git git://git.kernel.org/pub/scm/linux/kernel/git/zohar/linux-integrity.git
S:	Supported
F:	security/integrity/ima/

INTEL 810/815 FRAMEBUFFER DRIVER
M:	Antonino Daplas <adaplas@gmail.com>
L:	linux-fbdev@vger.kernel.org
S:	Maintained
F:	drivers/video/fbdev/i810/

INTEL ASoC DRIVERS
M:	Pierre-Louis Bossart <pierre-louis.bossart@linux.intel.com>
M:	Liam Girdwood <liam.r.girdwood@linux.intel.com>
M:	Jie Yang <yang.jie@linux.intel.com>
L:	alsa-devel@alsa-project.org (moderated for non-subscribers)
S:	Supported
F:	sound/soc/intel/

INTEL C600 SERIES SAS CONTROLLER DRIVER
M:	Intel SCU Linux support <intel-linux-scu@intel.com>
M:	Artur Paszkiewicz <artur.paszkiewicz@intel.com>
L:	linux-scsi@vger.kernel.org
T:	git git://git.code.sf.net/p/intel-sas/isci
S:	Supported
F:	drivers/scsi/isci/

INTEL DRM DRIVERS (excluding Poulsbo, Moorestown and derivative chipsets)
M:	Jani Nikula <jani.nikula@linux.intel.com>
M:	Joonas Lahtinen <joonas.lahtinen@linux.intel.com>
M:	Rodrigo Vivi <rodrigo.vivi@intel.com>
L:	intel-gfx@lists.freedesktop.org
W:	https://01.org/linuxgraphics/
B:	https://01.org/linuxgraphics/documentation/how-report-bugs
C:	irc://chat.freenode.net/intel-gfx
Q:	http://patchwork.freedesktop.org/project/intel-gfx/
T:	git git://anongit.freedesktop.org/drm-intel
S:	Supported
F:	drivers/gpu/drm/i915/
F:	include/drm/i915*
F:	include/uapi/drm/i915_drm.h
F:	Documentation/gpu/i915.rst

INTEL ETHERNET DRIVERS
M:	Jeff Kirsher <jeffrey.t.kirsher@intel.com>
L:	intel-wired-lan@lists.osuosl.org (moderated for non-subscribers)
W:	http://www.intel.com/support/feedback.htm
W:	http://e1000.sourceforge.net/
Q:	http://patchwork.ozlabs.org/project/intel-wired-lan/list/
T:	git git://git.kernel.org/pub/scm/linux/kernel/git/jkirsher/net-queue.git
T:	git git://git.kernel.org/pub/scm/linux/kernel/git/jkirsher/next-queue.git
S:	Supported
F:	Documentation/networking/e100.rst
F:	Documentation/networking/e1000.rst
F:	Documentation/networking/e1000e.txt
F:	Documentation/networking/igb.txt
F:	Documentation/networking/igbvf.txt
F:	Documentation/networking/ixgb.txt
F:	Documentation/networking/ixgbe.txt
F:	Documentation/networking/ixgbevf.txt
F:	Documentation/networking/i40e.txt
F:	Documentation/networking/i40evf.txt
F:	Documentation/networking/ice.txt
F:	drivers/net/ethernet/intel/
F:	drivers/net/ethernet/intel/*/
F:	include/linux/avf/virtchnl.h

INTEL FRAMEBUFFER DRIVER (excluding 810 and 815)
M:	Maik Broemme <mbroemme@libmpq.org>
L:	linux-fbdev@vger.kernel.org
S:	Maintained
F:	Documentation/fb/intelfb.txt
F:	drivers/video/fbdev/intelfb/

INTEL GVT-g DRIVERS (Intel GPU Virtualization)
M:	Zhenyu Wang <zhenyuw@linux.intel.com>
M:	Zhi Wang <zhi.a.wang@intel.com>
L:	intel-gvt-dev@lists.freedesktop.org
L:	intel-gfx@lists.freedesktop.org
W:	https://01.org/igvt-g
T:	git https://github.com/intel/gvt-linux.git
S:	Supported
F:	drivers/gpu/drm/i915/gvt/

INTEL HID EVENT DRIVER
M:	Alex Hung <alex.hung@canonical.com>
L:	platform-driver-x86@vger.kernel.org
S:	Maintained
F:	drivers/platform/x86/intel-hid.c

INTEL I/OAT DMA DRIVER
M:	Dave Jiang <dave.jiang@intel.com>
R:	Dan Williams <dan.j.williams@intel.com>
L:	dmaengine@vger.kernel.org
Q:	https://patchwork.kernel.org/project/linux-dmaengine/list/
S:	Supported
F:	drivers/dma/ioat*

INTEL IDLE DRIVER
M:	Jacob Pan <jacob.jun.pan@linux.intel.com>
M:	Len Brown <lenb@kernel.org>
L:	linux-pm@vger.kernel.org
T:	git git://git.kernel.org/pub/scm/linux/kernel/git/lenb/linux.git
B:	https://bugzilla.kernel.org
S:	Supported
F:	drivers/idle/intel_idle.c

INTEL INTEGRATED SENSOR HUB DRIVER
M:	Srinivas Pandruvada <srinivas.pandruvada@linux.intel.com>
M:	Jiri Kosina <jikos@kernel.org>
L:	linux-input@vger.kernel.org
S:	Maintained
F:	drivers/hid/intel-ish-hid/

INTEL IOMMU (VT-d)
M:	David Woodhouse <dwmw2@infradead.org>
L:	iommu@lists.linux-foundation.org
T:	git git://git.infradead.org/iommu-2.6.git
S:	Supported
F:	drivers/iommu/intel-iommu.c
F:	include/linux/intel-iommu.h

INTEL IOP-ADMA DMA DRIVER
R:	Dan Williams <dan.j.williams@intel.com>
S:	Odd fixes
F:	drivers/dma/iop-adma.c

INTEL IPU3 CSI-2 CIO2 DRIVER
M:	Yong Zhi <yong.zhi@intel.com>
M:	Sakari Ailus <sakari.ailus@linux.intel.com>
M:	Bingbu Cao <bingbu.cao@intel.com>
R:	Tian Shu Qiu <tian.shu.qiu@intel.com>
R:	Jian Xu Zheng <jian.xu.zheng@intel.com>
L:	linux-media@vger.kernel.org
S:	Maintained
F:	drivers/media/pci/intel/ipu3/
F:	Documentation/media/uapi/v4l/pixfmt-srggb10-ipu3.rst

INTEL IXP4XX QMGR, NPE, ETHERNET and HSS SUPPORT
M:	Krzysztof Halasa <khalasa@piap.pl>
S:	Maintained
F:	arch/arm/mach-ixp4xx/include/mach/qmgr.h
F:	arch/arm/mach-ixp4xx/include/mach/npe.h
F:	arch/arm/mach-ixp4xx/ixp4xx_qmgr.c
F:	arch/arm/mach-ixp4xx/ixp4xx_npe.c
F:	drivers/net/ethernet/xscale/ixp4xx_eth.c
F:	drivers/net/wan/ixp4xx_hss.c

INTEL IXP4XX RANDOM NUMBER GENERATOR SUPPORT
M:	Deepak Saxena <dsaxena@plexity.net>
S:	Maintained
F:	drivers/char/hw_random/ixp4xx-rng.c

INTEL MANAGEMENT ENGINE (mei)
M:	Tomas Winkler <tomas.winkler@intel.com>
L:	linux-kernel@vger.kernel.org
S:	Supported
F:	include/uapi/linux/mei.h
F:	include/linux/mei_cl_bus.h
F:	drivers/misc/mei/*
F:	drivers/watchdog/mei_wdt.c
F:	Documentation/misc-devices/mei/*
F:	samples/mei/*

INTEL MENLOW THERMAL DRIVER
M:	Sujith Thomas <sujith.thomas@intel.com>
L:	platform-driver-x86@vger.kernel.org
W:	https://01.org/linux-acpi
S:	Supported
F:	drivers/platform/x86/intel_menlow.c

INTEL MERRIFIELD GPIO DRIVER
M:	Andy Shevchenko <andriy.shevchenko@linux.intel.com>
L:	linux-gpio@vger.kernel.org
S:	Maintained
F:	drivers/gpio/gpio-merrifield.c

INTEL MIC DRIVERS (mic)
M:	Sudeep Dutt <sudeep.dutt@intel.com>
M:	Ashutosh Dixit <ashutosh.dixit@intel.com>
S:	Supported
W:	https://github.com/sudeepdutt/mic
W:	http://software.intel.com/en-us/mic-developer
F:	include/linux/mic_bus.h
F:	include/linux/scif.h
F:	include/uapi/linux/mic_common.h
F:	include/uapi/linux/mic_ioctl.h
F:	include/uapi/linux/scif_ioctl.h
F:	drivers/misc/mic/
F:	drivers/dma/mic_x100_dma.c
F:	drivers/dma/mic_x100_dma.h
F:	Documentation/mic/

INTEL PMC CORE DRIVER
M:	Rajneesh Bhardwaj <rajneesh.bhardwaj@intel.com>
M:	Vishwanath Somayaji <vishwanath.somayaji@intel.com>
L:	platform-driver-x86@vger.kernel.org
S:	Maintained
F:	arch/x86/include/asm/pmc_core.h
F:	drivers/platform/x86/intel_pmc_core*

INTEL PMC/P-Unit IPC DRIVER
M:	Zha Qipeng<qipeng.zha@intel.com>
L:	platform-driver-x86@vger.kernel.org
S:	Maintained
F:	drivers/platform/x86/intel_pmc_ipc.c
F:	drivers/platform/x86/intel_punit_ipc.c
F:	arch/x86/include/asm/intel_pmc_ipc.h
F:	arch/x86/include/asm/intel_punit_ipc.h

INTEL PRO/WIRELESS 2100, 2200BG, 2915ABG NETWORK CONNECTION SUPPORT
M:	Stanislav Yakovlev <stas.yakovlev@gmail.com>
L:	linux-wireless@vger.kernel.org
S:	Maintained
F:	Documentation/networking/README.ipw2100
F:	Documentation/networking/README.ipw2200
F:	drivers/net/wireless/intel/ipw2x00/

INTEL PSTATE DRIVER
M:	Srinivas Pandruvada <srinivas.pandruvada@linux.intel.com>
M:	Len Brown <lenb@kernel.org>
L:	linux-pm@vger.kernel.org
S:	Supported
F:	drivers/cpufreq/intel_pstate.c

INTEL RDMA RNIC DRIVER
M:	Faisal Latif <faisal.latif@intel.com>
M:	Shiraz Saleem <shiraz.saleem@intel.com>
L:	linux-rdma@vger.kernel.org
S:	Supported
F:	drivers/infiniband/hw/i40iw/
F:	include/uapi/rdma/i40iw-abi.h

INTEL SHA MULTIBUFFER DRIVER
M:	Megha Dey <megha.dey@linux.intel.com>
R:	Tim Chen <tim.c.chen@linux.intel.com>
L:	linux-crypto@vger.kernel.org
S:	Supported
F:	arch/x86/crypto/sha*-mb/
F:	crypto/mcryptd.c

INTEL TELEMETRY DRIVER
M:	Souvik Kumar Chakravarty <souvik.k.chakravarty@intel.com>
L:	platform-driver-x86@vger.kernel.org
S:	Maintained
F:	arch/x86/include/asm/intel_telemetry.h
F:	drivers/platform/x86/intel_telemetry*

INTEL VIRTUAL BUTTON DRIVER
M:	AceLan Kao <acelan.kao@canonical.com>
L:	platform-driver-x86@vger.kernel.org
S:	Maintained
F:	drivers/platform/x86/intel-vbtn.c

INTEL WIRELESS 3945ABG/BG, 4965AGN (iwlegacy)
M:	Stanislaw Gruszka <sgruszka@redhat.com>
L:	linux-wireless@vger.kernel.org
S:	Supported
F:	drivers/net/wireless/intel/iwlegacy/

INTEL WIRELESS WIFI LINK (iwlwifi)
M:	Johannes Berg <johannes.berg@intel.com>
M:	Emmanuel Grumbach <emmanuel.grumbach@intel.com>
M:	Luca Coelho <luciano.coelho@intel.com>
M:	Intel Linux Wireless <linuxwifi@intel.com>
L:	linux-wireless@vger.kernel.org
W:	http://intellinuxwireless.org
T:	git git://git.kernel.org/pub/scm/linux/kernel/git/iwlwifi/iwlwifi.git
S:	Supported
F:	drivers/net/wireless/intel/iwlwifi/

INTEL WIRELESS WIMAX CONNECTION 2400
M:	Inaky Perez-Gonzalez <inaky.perez-gonzalez@intel.com>
M:	linux-wimax@intel.com
L:	wimax@linuxwimax.org (subscribers-only)
S:	Supported
W:	http://linuxwimax.org
F:	Documentation/wimax/README.i2400m
F:	drivers/net/wimax/i2400m/
F:	include/uapi/linux/wimax/i2400m.h

INTEL WMI THUNDERBOLT FORCE POWER DRIVER
M:	Mario Limonciello <mario.limonciello@dell.com>
S:	Maintained
F:	drivers/platform/x86/intel-wmi-thunderbolt.c

INTEL(R) TRACE HUB
M:	Alexander Shishkin <alexander.shishkin@linux.intel.com>
S:	Supported
F:	Documentation/trace/intel_th.rst
F:	drivers/hwtracing/intel_th/

INTEL(R) TRUSTED EXECUTION TECHNOLOGY (TXT)
M:	Ning Sun <ning.sun@intel.com>
L:	tboot-devel@lists.sourceforge.net
W:	http://tboot.sourceforge.net
T:	hg http://tboot.hg.sourceforge.net:8000/hgroot/tboot/tboot
S:	Supported
F:	Documentation/intel_txt.txt
F:	include/linux/tboot.h
F:	arch/x86/kernel/tboot.c

INTEL-MID GPIO DRIVER
M:	David Cohen <david.a.cohen@linux.intel.com>
L:	linux-gpio@vger.kernel.org
S:	Maintained
F:	drivers/gpio/gpio-intel-mid.c

INVENSENSE MPU-3050 GYROSCOPE DRIVER
M:	Linus Walleij <linus.walleij@linaro.org>
L:	linux-iio@vger.kernel.org
S:	Maintained
F:	drivers/iio/gyro/mpu3050*
F:	Documentation/devicetree/bindings/iio/gyroscope/invensense,mpu3050.txt

IOC3 ETHERNET DRIVER
M:	Ralf Baechle <ralf@linux-mips.org>
L:	linux-mips@linux-mips.org
S:	Maintained
F:	drivers/net/ethernet/sgi/ioc3-eth.c

IOC3 SERIAL DRIVER
M:	Pat Gefre <pfg@sgi.com>
L:	linux-serial@vger.kernel.org
S:	Maintained
F:	drivers/tty/serial/ioc3_serial.c

IOMMU DRIVERS
M:	Joerg Roedel <joro@8bytes.org>
L:	iommu@lists.linux-foundation.org
T:	git git://git.kernel.org/pub/scm/linux/kernel/git/joro/iommu.git
S:	Maintained
F:	Documentation/devicetree/bindings/iommu/
F:	drivers/iommu/
F:	include/linux/iommu.h
F:	include/linux/of_iommu.h
F:	include/linux/iova.h

IP MASQUERADING
M:	Juanjo Ciarlante <jjciarla@raiz.uncu.edu.ar>
S:	Maintained
F:	net/ipv4/netfilter/ipt_MASQUERADE.c

IPMI SUBSYSTEM
M:	Corey Minyard <minyard@acm.org>
L:	openipmi-developer@lists.sourceforge.net (moderated for non-subscribers)
W:	http://openipmi.sourceforge.net/
S:	Supported
F:	Documentation/IPMI.txt
F:	drivers/char/ipmi/
F:	include/linux/ipmi*
F:	include/uapi/linux/ipmi*

IPS SCSI RAID DRIVER
M:	Adaptec OEM Raid Solutions <aacraid@microsemi.com>
L:	linux-scsi@vger.kernel.org
W:	http://www.adaptec.com/
S:	Maintained
F:	drivers/scsi/ips*

IPVS
M:	Wensong Zhang <wensong@linux-vs.org>
M:	Simon Horman <horms@verge.net.au>
M:	Julian Anastasov <ja@ssi.bg>
L:	netdev@vger.kernel.org
L:	lvs-devel@vger.kernel.org
S:	Maintained
T:	git git://git.kernel.org/pub/scm/linux/kernel/git/horms/ipvs-next.git
T:	git git://git.kernel.org/pub/scm/linux/kernel/git/horms/ipvs.git
F:	Documentation/networking/ipvs-sysctl.txt
F:	include/net/ip_vs.h
F:	include/uapi/linux/ip_vs.h
F:	net/netfilter/ipvs/

IPWIRELESS DRIVER
M:	Jiri Kosina <jikos@kernel.org>
M:	David Sterba <dsterba@suse.com>
S:	Odd Fixes
F:	drivers/tty/ipwireless/

IPX NETWORK LAYER
L:	netdev@vger.kernel.org
S:	Obsolete
F:	include/uapi/linux/ipx.h
F:	drivers/staging/ipx/

IRQ DOMAINS (IRQ NUMBER MAPPING LIBRARY)
M:	Marc Zyngier <marc.zyngier@arm.com>
S:	Maintained
T:	git git://git.kernel.org/pub/scm/linux/kernel/git/tip/tip.git irq/core
F:	Documentation/IRQ-domain.txt
F:	include/linux/irqdomain.h
F:	kernel/irq/irqdomain.c
F:	kernel/irq/msi.c

IRQ SUBSYSTEM
M:	Thomas Gleixner <tglx@linutronix.de>
L:	linux-kernel@vger.kernel.org
S:	Maintained
T:	git git://git.kernel.org/pub/scm/linux/kernel/git/tip/tip.git irq/core
F:	kernel/irq/

IRQCHIP DRIVERS
M:	Thomas Gleixner <tglx@linutronix.de>
M:	Jason Cooper <jason@lakedaemon.net>
M:	Marc Zyngier <marc.zyngier@arm.com>
L:	linux-kernel@vger.kernel.org
S:	Maintained
T:	git git://git.kernel.org/pub/scm/linux/kernel/git/tip/tip.git irq/core
F:	Documentation/devicetree/bindings/interrupt-controller/
F:	drivers/irqchip/

ISA
M:	William Breathitt Gray <vilhelm.gray@gmail.com>
S:	Maintained
F:	Documentation/isa.txt
F:	drivers/base/isa.c
F:	include/linux/isa.h

ISA RADIO MODULE
M:	Hans Verkuil <hverkuil@xs4all.nl>
L:	linux-media@vger.kernel.org
T:	git git://linuxtv.org/media_tree.git
W:	https://linuxtv.org
S:	Maintained
F:	drivers/media/radio/radio-isa*

ISAPNP
M:	Jaroslav Kysela <perex@perex.cz>
S:	Maintained
F:	Documentation/isapnp.txt
F:	drivers/pnp/isapnp/
F:	include/linux/isapnp.h

ISCSI
M:	Lee Duncan <lduncan@suse.com>
M:	Chris Leech <cleech@redhat.com>
L:	open-iscsi@googlegroups.com
W:	www.open-iscsi.com
S:	Maintained
F:	drivers/scsi/*iscsi*
F:	include/scsi/*iscsi*

iSCSI BOOT FIRMWARE TABLE (iBFT) DRIVER
M:	Peter Jones <pjones@redhat.com>
M:	Konrad Rzeszutek Wilk <konrad@kernel.org>
S:	Maintained
F:	drivers/firmware/iscsi_ibft*

ISCSI EXTENSIONS FOR RDMA (ISER) INITIATOR
M:	Sagi Grimberg <sagi@grimberg.me>
M:	Max Gurtovoy <maxg@mellanox.com>
L:	linux-rdma@vger.kernel.org
S:	Supported
W:	http://www.openfabrics.org
W:	www.open-iscsi.org
Q:	http://patchwork.kernel.org/project/linux-rdma/list/
F:	drivers/infiniband/ulp/iser/

ISCSI EXTENSIONS FOR RDMA (ISER) TARGET
M:	Sagi Grimberg <sagi@grimberg.me>
T:	git git://git.kernel.org/pub/scm/linux/kernel/git/nab/target-pending.git master
L:	linux-rdma@vger.kernel.org
L:	target-devel@vger.kernel.org
S:	Supported
W:	http://www.linux-iscsi.org
F:	drivers/infiniband/ulp/isert

ISDN SUBSYSTEM
M:	Karsten Keil <isdn@linux-pingi.de>
L:	isdn4linux@listserv.isdn4linux.de (subscribers-only)
L:	netdev@vger.kernel.org
W:	http://www.isdn4linux.de
T:	git git://git.kernel.org/pub/scm/linux/kernel/git/kkeil/isdn-2.6.git
S:	Maintained
F:	Documentation/isdn/
F:	drivers/isdn/
F:	include/linux/isdn.h
F:	include/linux/isdn/
F:	include/uapi/linux/isdn.h
F:	include/uapi/linux/isdn/

ISDN SUBSYSTEM (Eicon active card driver)
M:	Armin Schindler <mac@melware.de>
L:	isdn4linux@listserv.isdn4linux.de (subscribers-only)
W:	http://www.melware.de
S:	Maintained
F:	drivers/isdn/hardware/eicon/

IT87 HARDWARE MONITORING DRIVER
M:	Jean Delvare <jdelvare@suse.com>
L:	linux-hwmon@vger.kernel.org
S:	Maintained
F:	Documentation/hwmon/it87
F:	drivers/hwmon/it87.c

IT913X MEDIA DRIVER
M:	Antti Palosaari <crope@iki.fi>
L:	linux-media@vger.kernel.org
W:	https://linuxtv.org
W:	http://palosaari.fi/linux/
Q:	http://patchwork.linuxtv.org/project/linux-media/list/
T:	git git://linuxtv.org/anttip/media_tree.git
S:	Maintained
F:	drivers/media/tuners/it913x*

IVTV VIDEO4LINUX DRIVER
M:	Andy Walls <awalls@md.metrocast.net>
L:	ivtv-devel@ivtvdriver.org (subscribers-only)
L:	linux-media@vger.kernel.org
T:	git git://linuxtv.org/media_tree.git
W:	http://www.ivtvdriver.org
S:	Maintained
F:	Documentation/media/v4l-drivers/ivtv*
F:	drivers/media/pci/ivtv/
F:	include/uapi/linux/ivtv*

IX2505V MEDIA DRIVER
M:	Malcolm Priestley <tvboxspy@gmail.com>
L:	linux-media@vger.kernel.org
W:	https://linuxtv.org
Q:	http://patchwork.linuxtv.org/project/linux-media/list/
S:	Maintained
F:	drivers/media/dvb-frontends/ix2505v*

JAILHOUSE HYPERVISOR INTERFACE
M:	Jan Kiszka <jan.kiszka@siemens.com>
L:	jailhouse-dev@googlegroups.com
S:	Maintained
F:	arch/x86/kernel/jailhouse.c
F:	arch/x86/include/asm/jailhouse_para.h

JC42.4 TEMPERATURE SENSOR DRIVER
M:	Guenter Roeck <linux@roeck-us.net>
L:	linux-hwmon@vger.kernel.org
S:	Maintained
F:	drivers/hwmon/jc42.c
F:	Documentation/hwmon/jc42

JFS FILESYSTEM
M:	Dave Kleikamp <shaggy@kernel.org>
L:	jfs-discussion@lists.sourceforge.net
W:	http://jfs.sourceforge.net/
T:	git git://github.com/kleikamp/linux-shaggy.git
S:	Maintained
F:	Documentation/filesystems/jfs.txt
F:	fs/jfs/

JME NETWORK DRIVER
M:	Guo-Fu Tseng <cooldavid@cooldavid.org>
L:	netdev@vger.kernel.org
S:	Maintained
F:	drivers/net/ethernet/jme.*

JOURNALLING FLASH FILE SYSTEM V2 (JFFS2)
M:	David Woodhouse <dwmw2@infradead.org>
L:	linux-mtd@lists.infradead.org
W:	http://www.linux-mtd.infradead.org/doc/jffs2.html
S:	Maintained
F:	fs/jffs2/
F:	include/uapi/linux/jffs2.h

JOURNALLING LAYER FOR BLOCK DEVICES (JBD2)
M:	"Theodore Ts'o" <tytso@mit.edu>
M:	Jan Kara <jack@suse.com>
L:	linux-ext4@vger.kernel.org
S:	Maintained
F:	fs/jbd2/
F:	include/linux/jbd2.h

JPU V4L2 MEM2MEM DRIVER FOR RENESAS
M:	Mikhail Ulyanov <mikhail.ulyanov@cogentembedded.com>
L:	linux-media@vger.kernel.org
S:	Maintained
F:	drivers/media/platform/rcar_jpu.c

JSM Neo PCI based serial card
M:	Guilherme G. Piccoli <gpiccoli@linux.vnet.ibm.com>
L:	linux-serial@vger.kernel.org
S:	Maintained
F:	drivers/tty/serial/jsm/

K10TEMP HARDWARE MONITORING DRIVER
M:	Clemens Ladisch <clemens@ladisch.de>
L:	linux-hwmon@vger.kernel.org
S:	Maintained
F:	Documentation/hwmon/k10temp
F:	drivers/hwmon/k10temp.c

K8TEMP HARDWARE MONITORING DRIVER
M:	Rudolf Marek <r.marek@assembler.cz>
L:	linux-hwmon@vger.kernel.org
S:	Maintained
F:	Documentation/hwmon/k8temp
F:	drivers/hwmon/k8temp.c

KASAN
M:	Andrey Ryabinin <aryabinin@virtuozzo.com>
R:	Alexander Potapenko <glider@google.com>
R:	Dmitry Vyukov <dvyukov@google.com>
L:	kasan-dev@googlegroups.com
S:	Maintained
F:	arch/*/include/asm/kasan.h
F:	arch/*/mm/kasan_init*
F:	Documentation/dev-tools/kasan.rst
F:	include/linux/kasan*.h
F:	lib/test_kasan.c
F:	mm/kasan/
F:	scripts/Makefile.kasan

KCONFIG
M:	Masahiro Yamada <yamada.masahiro@socionext.com>
T:	git git://git.kernel.org/pub/scm/linux/kernel/git/masahiroy/linux-kbuild.git kconfig
L:	linux-kbuild@vger.kernel.org
S:	Maintained
F:	Documentation/kbuild/kconfig*
F:	scripts/kconfig/
F:	scripts/Kconfig.include

KDUMP
M:	Dave Young <dyoung@redhat.com>
M:	Baoquan He <bhe@redhat.com>
R:	Vivek Goyal <vgoyal@redhat.com>
L:	kexec@lists.infradead.org
W:	http://lse.sourceforge.net/kdump/
S:	Maintained
F:	Documentation/kdump/

KEENE FM RADIO TRANSMITTER DRIVER
M:	Hans Verkuil <hverkuil@xs4all.nl>
L:	linux-media@vger.kernel.org
T:	git git://linuxtv.org/media_tree.git
W:	https://linuxtv.org
S:	Maintained
F:	drivers/media/radio/radio-keene*

KERNEL AUTOMOUNTER
M:	Ian Kent <raven@themaw.net>
L:	autofs@vger.kernel.org
S:	Maintained
F:	fs/autofs/

KERNEL BUILD + files below scripts/ (unless maintained elsewhere)
M:	Masahiro Yamada <yamada.masahiro@socionext.com>
M:	Michal Marek <michal.lkml@markovi.net>
T:	git git://git.kernel.org/pub/scm/linux/kernel/git/masahiroy/linux-kbuild.git
L:	linux-kbuild@vger.kernel.org
S:	Maintained
F:	Documentation/kbuild/
F:	Makefile
F:	scripts/Kbuild*
F:	scripts/Makefile*
F:	scripts/basic/
F:	scripts/mk*
F:	scripts/mod/
F:	scripts/package/

KERNEL JANITORS
L:	kernel-janitors@vger.kernel.org
W:	http://kernelnewbies.org/KernelJanitors
S:	Odd Fixes

KERNEL NFSD, SUNRPC, AND LOCKD SERVERS
M:	"J. Bruce Fields" <bfields@fieldses.org>
M:	Jeff Layton <jlayton@kernel.org>
L:	linux-nfs@vger.kernel.org
W:	http://nfs.sourceforge.net/
T:	git git://linux-nfs.org/~bfields/linux.git
S:	Supported
F:	fs/nfsd/
F:	include/uapi/linux/nfsd/
F:	fs/lockd/
F:	fs/nfs_common/
F:	net/sunrpc/
F:	include/linux/lockd/
F:	include/linux/sunrpc/
F:	include/uapi/linux/sunrpc/

KERNEL SELFTEST FRAMEWORK
M:	Shuah Khan <shuah@kernel.org>
L:	linux-kselftest@vger.kernel.org
T:	git git://git.kernel.org/pub/scm/linux/kernel/git/shuah/linux-kselftest.git
Q:	https://patchwork.kernel.org/project/linux-kselftest/list/
S:	Maintained
F:	tools/testing/selftests/
F:	Documentation/dev-tools/kselftest*

KERNEL USERMODE HELPER
M:	"Luis R. Rodriguez" <mcgrof@kernel.org>
L:	linux-kernel@vger.kernel.org
S:	Maintained
F:	kernel/umh.c
F:	include/linux/umh.h

KERNEL VIRTUAL MACHINE (KVM)
M:	Paolo Bonzini <pbonzini@redhat.com>
M:	Radim Krčmář <rkrcmar@redhat.com>
L:	kvm@vger.kernel.org
W:	http://www.linux-kvm.org
T:	git git://git.kernel.org/pub/scm/virt/kvm/kvm.git
S:	Supported
F:	Documentation/virtual/kvm/
F:	include/trace/events/kvm.h
F:	include/uapi/asm-generic/kvm*
F:	include/uapi/linux/kvm*
F:	include/asm-generic/kvm*
F:	include/linux/kvm*
F:	include/kvm/iodev.h
F:	virt/kvm/*
F:	tools/kvm/

KERNEL VIRTUAL MACHINE FOR AMD-V (KVM/amd)
M:	Joerg Roedel <joro@8bytes.org>
L:	kvm@vger.kernel.org
W:	http://www.linux-kvm.org/
S:	Maintained
F:	arch/x86/include/asm/svm.h
F:	arch/x86/kvm/svm.c

KERNEL VIRTUAL MACHINE FOR ARM (KVM/arm)
M:	Christoffer Dall <christoffer.dall@arm.com>
M:	Marc Zyngier <marc.zyngier@arm.com>
L:	linux-arm-kernel@lists.infradead.org (moderated for non-subscribers)
L:	kvmarm@lists.cs.columbia.edu
W:	http://systems.cs.columbia.edu/projects/kvm-arm
T:	git git://git.kernel.org/pub/scm/linux/kernel/git/kvmarm/kvmarm.git
S:	Supported
F:	arch/arm/include/uapi/asm/kvm*
F:	arch/arm/include/asm/kvm*
F:	arch/arm/kvm/
F:	virt/kvm/arm/
F:	include/kvm/arm_*

KERNEL VIRTUAL MACHINE FOR ARM64 (KVM/arm64)
M:	Christoffer Dall <christoffer.dall@arm.com>
M:	Marc Zyngier <marc.zyngier@arm.com>
L:	linux-arm-kernel@lists.infradead.org (moderated for non-subscribers)
L:	kvmarm@lists.cs.columbia.edu
S:	Maintained
F:	arch/arm64/include/uapi/asm/kvm*
F:	arch/arm64/include/asm/kvm*
F:	arch/arm64/kvm/

KERNEL VIRTUAL MACHINE FOR MIPS (KVM/mips)
M:	James Hogan <jhogan@kernel.org>
L:	linux-mips@linux-mips.org
S:	Supported
F:	arch/mips/include/uapi/asm/kvm*
F:	arch/mips/include/asm/kvm*
F:	arch/mips/kvm/

KERNEL VIRTUAL MACHINE FOR POWERPC (KVM/powerpc)
M:	Paul Mackerras <paulus@ozlabs.org>
L:	kvm-ppc@vger.kernel.org
W:	http://www.linux-kvm.org/
T:	git git://github.com/agraf/linux-2.6.git
S:	Supported
F:	arch/powerpc/include/uapi/asm/kvm*
F:	arch/powerpc/include/asm/kvm*
F:	arch/powerpc/kvm/
F:	arch/powerpc/kernel/kvm*

KERNEL VIRTUAL MACHINE for s390 (KVM/s390)
M:	Christian Borntraeger <borntraeger@de.ibm.com>
M:	Janosch Frank <frankja@linux.ibm.com>
R:	David Hildenbrand <david@redhat.com>
R:	Cornelia Huck <cohuck@redhat.com>
L:	linux-s390@vger.kernel.org
W:	http://www.ibm.com/developerworks/linux/linux390/
T:	git git://git.kernel.org/pub/scm/linux/kernel/git/kvms390/linux.git
S:	Supported
F:	arch/s390/include/uapi/asm/kvm*
F:	arch/s390/include/asm/gmap.h
F:	arch/s390/include/asm/kvm*
F:	arch/s390/kvm/
F:	arch/s390/mm/gmap.c

KERNEL VIRTUAL MACHINE FOR X86 (KVM/x86)
M:	Paolo Bonzini <pbonzini@redhat.com>
M:	Radim Krčmář <rkrcmar@redhat.com>
L:	kvm@vger.kernel.org
W:	http://www.linux-kvm.org
T:	git git://git.kernel.org/pub/scm/virt/kvm/kvm.git
S:	Supported
F:	arch/x86/kvm/
F:	arch/x86/include/uapi/asm/kvm*
F:	arch/x86/include/asm/kvm*
F:	arch/x86/include/asm/pvclock-abi.h
F:	arch/x86/kernel/kvm.c
F:	arch/x86/kernel/kvmclock.c

KERNFS
M:	Greg Kroah-Hartman <gregkh@linuxfoundation.org>
M:	Tejun Heo <tj@kernel.org>
T:	git git://git.kernel.org/pub/scm/linux/kernel/git/gregkh/driver-core.git
S:	Supported
F:	include/linux/kernfs.h
F:	fs/kernfs/

KEXEC
M:	Eric Biederman <ebiederm@xmission.com>
W:	http://kernel.org/pub/linux/utils/kernel/kexec/
L:	kexec@lists.infradead.org
S:	Maintained
F:	include/linux/kexec.h
F:	include/uapi/linux/kexec.h
F:	kernel/kexec*

KEYS-ENCRYPTED
M:	Mimi Zohar <zohar@linux.vnet.ibm.com>
L:	linux-integrity@vger.kernel.org
L:	keyrings@vger.kernel.org
S:	Supported
F:	Documentation/security/keys/trusted-encrypted.rst
F:	include/keys/encrypted-type.h
F:	security/keys/encrypted-keys/

KEYS-TRUSTED
M:	James Bottomley <jejb@linux.vnet.ibm.com>
M:	Mimi Zohar <zohar@linux.vnet.ibm.com>
L:	linux-integrity@vger.kernel.org
L:	keyrings@vger.kernel.org
S:	Supported
F:	Documentation/security/keys/trusted-encrypted.rst
F:	include/keys/trusted-type.h
F:	security/keys/trusted.c
F:	security/keys/trusted.h

KEYS/KEYRINGS:
M:	David Howells <dhowells@redhat.com>
L:	keyrings@vger.kernel.org
S:	Maintained
F:	Documentation/security/keys/core.rst
F:	include/linux/key.h
F:	include/linux/key-type.h
F:	include/linux/keyctl.h
F:	include/uapi/linux/keyctl.h
F:	include/keys/
F:	security/keys/

KGDB / KDB /debug_core
M:	Jason Wessel <jason.wessel@windriver.com>
M:	Daniel Thompson <daniel.thompson@linaro.org>
W:	http://kgdb.wiki.kernel.org/
L:	kgdb-bugreport@lists.sourceforge.net
T:	git git://git.kernel.org/pub/scm/linux/kernel/git/jwessel/kgdb.git
S:	Maintained
F:	Documentation/dev-tools/kgdb.rst
F:	drivers/misc/kgdbts.c
F:	drivers/tty/serial/kgdboc.c
F:	include/linux/kdb.h
F:	include/linux/kgdb.h
F:	kernel/debug/

KMEMLEAK
M:	Catalin Marinas <catalin.marinas@arm.com>
S:	Maintained
F:	Documentation/dev-tools/kmemleak.rst
F:	include/linux/kmemleak.h
F:	mm/kmemleak.c
F:	mm/kmemleak-test.c

KMOD KERNEL MODULE LOADER - USERMODE HELPER
M:	"Luis R. Rodriguez" <mcgrof@kernel.org>
L:	linux-kernel@vger.kernel.org
S:	Maintained
F:	kernel/kmod.c
F:	include/linux/kmod.h
F:	lib/test_kmod.c
F:	tools/testing/selftests/kmod/

KPROBES
M:	Naveen N. Rao <naveen.n.rao@linux.vnet.ibm.com>
M:	Anil S Keshavamurthy <anil.s.keshavamurthy@intel.com>
M:	"David S. Miller" <davem@davemloft.net>
M:	Masami Hiramatsu <mhiramat@kernel.org>
S:	Maintained
F:	Documentation/kprobes.txt
F:	include/linux/kprobes.h
F:	include/asm-generic/kprobes.h
F:	kernel/kprobes.c

KS0108 LCD CONTROLLER DRIVER
M:	Miguel Ojeda Sandonis <miguel.ojeda.sandonis@gmail.com>
S:	Maintained
F:	Documentation/auxdisplay/ks0108
F:	drivers/auxdisplay/ks0108.c
F:	include/linux/ks0108.h

L3MDEV
M:	David Ahern <dsa@cumulusnetworks.com>
L:	netdev@vger.kernel.org
S:	Maintained
F:	net/l3mdev
F:	include/net/l3mdev.h

LANTIQ MIPS ARCHITECTURE
M:	John Crispin <john@phrozen.org>
L:	linux-mips@linux-mips.org
S:	Maintained
F:	arch/mips/lantiq
F:	drivers/soc/lantiq

LAPB module
L:	linux-x25@vger.kernel.org
S:	Orphan
F:	Documentation/networking/lapb-module.txt
F:	include/*/lapb.h
F:	net/lapb/

LASI 53c700 driver for PARISC
M:	"James E.J. Bottomley" <James.Bottomley@HansenPartnership.com>
L:	linux-scsi@vger.kernel.org
S:	Maintained
F:	Documentation/scsi/53c700.txt
F:	drivers/scsi/53c700*

LEAKING_ADDRESSES
M:	Tobin C. Harding <me@tobin.cc>
M:	Tycho Andersen <tycho@tycho.ws>
L:	kernel-hardening@lists.openwall.com
S:	Maintained
T:	git git://git.kernel.org/pub/scm/linux/kernel/git/tobin/leaks.git
F:	scripts/leaking_addresses.pl

LED SUBSYSTEM
M:	Jacek Anaszewski <jacek.anaszewski@gmail.com>
M:	Pavel Machek <pavel@ucw.cz>
L:	linux-leds@vger.kernel.org
T:	git git://git.kernel.org/pub/scm/linux/kernel/git/j.anaszewski/linux-leds.git
S:	Maintained
F:	Documentation/devicetree/bindings/leds/
F:	drivers/leds/
F:	include/linux/leds.h

LEGACY EEPROM DRIVER
M:	Jean Delvare <jdelvare@suse.com>
S:	Maintained
F:	Documentation/misc-devices/eeprom
F:	drivers/misc/eeprom/eeprom.c

LEGO MINDSTORMS EV3
R:	David Lechner <david@lechnology.com>
S:	Maintained
F:	arch/arm/boot/dts/da850-lego-ev3.dts
F:	Documentation/devicetree/bindings/power/supply/lego_ev3_battery.txt
F:	drivers/power/supply/lego_ev3_battery.c

LEGO USB Tower driver
M:	Juergen Stuber <starblue@users.sourceforge.net>
L:	legousb-devel@lists.sourceforge.net
W:	http://legousb.sourceforge.net/
S:	Maintained
F:	drivers/usb/misc/legousbtower.c

LG2160 MEDIA DRIVER
M:	Michael Krufky <mkrufky@linuxtv.org>
L:	linux-media@vger.kernel.org
W:	https://linuxtv.org
W:	http://github.com/mkrufky
Q:	http://patchwork.linuxtv.org/project/linux-media/list/
T:	git git://linuxtv.org/mkrufky/tuners.git
S:	Maintained
F:	drivers/media/dvb-frontends/lg2160.*

LGDT3305 MEDIA DRIVER
M:	Michael Krufky <mkrufky@linuxtv.org>
L:	linux-media@vger.kernel.org
W:	https://linuxtv.org
W:	http://github.com/mkrufky
Q:	http://patchwork.linuxtv.org/project/linux-media/list/
T:	git git://linuxtv.org/mkrufky/tuners.git
S:	Maintained
F:	drivers/media/dvb-frontends/lgdt3305.*

LIBATA PATA ARASAN COMPACT FLASH CONTROLLER
M:	Viresh Kumar <vireshk@kernel.org>
L:	linux-ide@vger.kernel.org
T:	git git://git.kernel.org/pub/scm/linux/kernel/git/tj/libata.git
S:	Maintained
F:	include/linux/pata_arasan_cf_data.h
F:	drivers/ata/pata_arasan_cf.c

LIBATA PATA DRIVERS
M:	Bartlomiej Zolnierkiewicz <b.zolnierkie@samsung.com>
M:	Jens Axboe <axboe@kernel.dk>
L:	linux-ide@vger.kernel.org
T:	git git://git.kernel.org/pub/scm/linux/kernel/git/axboe/linux-block.git
S:	Maintained
F:	drivers/ata/pata_*.c
F:	drivers/ata/ata_generic.c

LIBATA PATA FARADAY FTIDE010 AND GEMINI SATA BRIDGE DRIVERS
M:	Linus Walleij <linus.walleij@linaro.org>
L:	linux-ide@vger.kernel.org
T:	git git://git.kernel.org/pub/scm/linux/kernel/git/tj/libata.git
S:	Maintained
F:	drivers/ata/pata_ftide010.c
F:	drivers/ata/sata_gemini.c
F:	drivers/ata/sata_gemini.h

LIBATA SATA AHCI PLATFORM devices support
M:	Hans de Goede <hdegoede@redhat.com>
M:	Jens Axboe <axboe@kernel.dk>
L:	linux-ide@vger.kernel.org
T:	git git://git.kernel.org/pub/scm/linux/kernel/git/axboe/linux-block.git
S:	Maintained
F:	drivers/ata/ahci_platform.c
F:	drivers/ata/libahci_platform.c
F:	include/linux/ahci_platform.h

LIBATA SATA PROMISE TX2/TX4 CONTROLLER DRIVER
M:	Mikael Pettersson <mikpelinux@gmail.com>
L:	linux-ide@vger.kernel.org
T:	git git://git.kernel.org/pub/scm/linux/kernel/git/tj/libata.git
S:	Maintained
F:	drivers/ata/sata_promise.*

LIBATA SUBSYSTEM (Serial and Parallel ATA drivers)
M:	Jens Axboe <axboe@kernel.dk>
L:	linux-ide@vger.kernel.org
T:	git git://git.kernel.org/pub/scm/linux/kernel/git/axboe/linux-block.git
S:	Maintained
F:	drivers/ata/
F:	include/linux/ata.h
F:	include/linux/libata.h
F:	Documentation/devicetree/bindings/ata/

LIBLOCKDEP
M:	Sasha Levin <alexander.levin@microsoft.com>
S:	Maintained
F:	tools/lib/lockdep/

LIBNVDIMM BLK: MMIO-APERTURE DRIVER
M:	Ross Zwisler <zwisler@kernel.org>
M:	Dan Williams <dan.j.williams@intel.com>
M:	Vishal Verma <vishal.l.verma@intel.com>
M:	Dave Jiang <dave.jiang@intel.com>
L:	linux-nvdimm@lists.01.org
Q:	https://patchwork.kernel.org/project/linux-nvdimm/list/
S:	Supported
F:	drivers/nvdimm/blk.c
F:	drivers/nvdimm/region_devs.c

LIBNVDIMM BTT: BLOCK TRANSLATION TABLE
M:	Vishal Verma <vishal.l.verma@intel.com>
M:	Dan Williams <dan.j.williams@intel.com>
M:	Ross Zwisler <zwisler@kernel.org>
M:	Dave Jiang <dave.jiang@intel.com>
L:	linux-nvdimm@lists.01.org
Q:	https://patchwork.kernel.org/project/linux-nvdimm/list/
S:	Supported
F:	drivers/nvdimm/btt*

LIBNVDIMM PMEM: PERSISTENT MEMORY DRIVER
M:	Ross Zwisler <zwisler@kernel.org>
M:	Dan Williams <dan.j.williams@intel.com>
M:	Vishal Verma <vishal.l.verma@intel.com>
M:	Dave Jiang <dave.jiang@intel.com>
L:	linux-nvdimm@lists.01.org
Q:	https://patchwork.kernel.org/project/linux-nvdimm/list/
S:	Supported
F:	drivers/nvdimm/pmem*

LIBNVDIMM: DEVICETREE BINDINGS
M:	Oliver O'Halloran <oohall@gmail.com>
L:	linux-nvdimm@lists.01.org
Q:	https://patchwork.kernel.org/project/linux-nvdimm/list/
S:	Supported
F:	drivers/nvdimm/of_pmem.c
F:	Documentation/devicetree/bindings/pmem/pmem-region.txt

LIBNVDIMM: NON-VOLATILE MEMORY DEVICE SUBSYSTEM
M:	Dan Williams <dan.j.williams@intel.com>
M:	Ross Zwisler <zwisler@kernel.org>
M:	Vishal Verma <vishal.l.verma@intel.com>
M:	Dave Jiang <dave.jiang@intel.com>
L:	linux-nvdimm@lists.01.org
Q:	https://patchwork.kernel.org/project/linux-nvdimm/list/
T:	git git://git.kernel.org/pub/scm/linux/kernel/git/nvdimm/nvdimm.git
S:	Supported
F:	drivers/nvdimm/*
F:	drivers/acpi/nfit/*
F:	include/linux/nd.h
F:	include/linux/libnvdimm.h
F:	include/uapi/linux/ndctl.h

LIGHTNVM PLATFORM SUPPORT
M:	Matias Bjorling <mb@lightnvm.io>
W:	http://github/OpenChannelSSD
L:	linux-block@vger.kernel.org
S:	Maintained
F:	drivers/lightnvm/
F:	include/linux/lightnvm.h
F:	include/uapi/linux/lightnvm.h

LINUX FOR POWER MACINTOSH
M:	Benjamin Herrenschmidt <benh@kernel.crashing.org>
W:	http://www.penguinppc.org/
L:	linuxppc-dev@lists.ozlabs.org
S:	Maintained
F:	arch/powerpc/platforms/powermac/
F:	drivers/macintosh/

LINUX FOR POWERPC (32-BIT AND 64-BIT)
M:	Benjamin Herrenschmidt <benh@kernel.crashing.org>
M:	Paul Mackerras <paulus@samba.org>
M:	Michael Ellerman <mpe@ellerman.id.au>
W:	https://github.com/linuxppc/linux/wiki
L:	linuxppc-dev@lists.ozlabs.org
Q:	http://patchwork.ozlabs.org/project/linuxppc-dev/list/
T:	git git://git.kernel.org/pub/scm/linux/kernel/git/powerpc/linux.git
S:	Supported
F:	Documentation/ABI/stable/sysfs-firmware-opal-*
F:	Documentation/devicetree/bindings/powerpc/
F:	Documentation/devicetree/bindings/rtc/rtc-opal.txt
F:	Documentation/devicetree/bindings/i2c/i2c-opal.txt
F:	Documentation/powerpc/
F:	arch/powerpc/
F:	drivers/char/tpm/tpm_ibmvtpm*
F:	drivers/crypto/nx/
F:	drivers/crypto/vmx/
F:	drivers/i2c/busses/i2c-opal.c
F:	drivers/net/ethernet/ibm/ibmveth.*
F:	drivers/net/ethernet/ibm/ibmvnic.*
F:	drivers/pci/hotplug/pnv_php.c
F:	drivers/pci/hotplug/rpa*
F:	drivers/rtc/rtc-opal.c
F:	drivers/scsi/ibmvscsi/
F:	drivers/tty/hvc/hvc_opal.c
F:	drivers/watchdog/wdrtas.c
F:	tools/testing/selftests/powerpc
N:	/pmac
N:	powermac
N:	powernv
N:	[^a-z0-9]ps3
N:	pseries

LINUX FOR POWERPC EMBEDDED MPC5XXX
M:	Anatolij Gustschin <agust@denx.de>
L:	linuxppc-dev@lists.ozlabs.org
T:	git git://git.denx.de/linux-denx-agust.git
S:	Maintained
F:	arch/powerpc/platforms/512x/
F:	arch/powerpc/platforms/52xx/

LINUX FOR POWERPC EMBEDDED PPC4XX
M:	Alistair Popple <alistair@popple.id.au>
M:	Matt Porter <mporter@kernel.crashing.org>
W:	http://www.penguinppc.org/
L:	linuxppc-dev@lists.ozlabs.org
S:	Maintained
F:	arch/powerpc/platforms/40x/
F:	arch/powerpc/platforms/44x/

LINUX FOR POWERPC EMBEDDED PPC83XX AND PPC85XX
M:	Scott Wood <oss@buserror.net>
M:	Kumar Gala <galak@kernel.crashing.org>
W:	http://www.penguinppc.org/
L:	linuxppc-dev@lists.ozlabs.org
T:	git git://git.kernel.org/pub/scm/linux/kernel/git/scottwood/linux.git
S:	Maintained
F:	arch/powerpc/platforms/83xx/
F:	arch/powerpc/platforms/85xx/
F:	Documentation/devicetree/bindings/powerpc/fsl/

LINUX FOR POWERPC EMBEDDED PPC8XX
M:	Vitaly Bordug <vitb@kernel.crashing.org>
W:	http://www.penguinppc.org/
L:	linuxppc-dev@lists.ozlabs.org
S:	Maintained
F:	arch/powerpc/platforms/8xx/

LINUX FOR POWERPC EMBEDDED XILINX VIRTEX
L:	linuxppc-dev@lists.ozlabs.org
S:	Orphan
F:	arch/powerpc/*/*virtex*
F:	arch/powerpc/*/*/*virtex*

LINUX FOR POWERPC PA SEMI PWRFICIENT
L:	linuxppc-dev@lists.ozlabs.org
S:	Orphan
F:	arch/powerpc/platforms/pasemi/
F:	drivers/*/*pasemi*
F:	drivers/*/*/*pasemi*

LINUX KERNEL DUMP TEST MODULE (LKDTM)
M:	Kees Cook <keescook@chromium.org>
S:	Maintained
F:	drivers/misc/lkdtm/*

LINUX KERNEL MEMORY CONSISTENCY MODEL (LKMM)
M:	Alan Stern <stern@rowland.harvard.edu>
M:	Andrea Parri <andrea.parri@amarulasolutions.com>
M:	Will Deacon <will.deacon@arm.com>
M:	Peter Zijlstra <peterz@infradead.org>
M:	Boqun Feng <boqun.feng@gmail.com>
M:	Nicholas Piggin <npiggin@gmail.com>
M:	David Howells <dhowells@redhat.com>
M:	Jade Alglave <j.alglave@ucl.ac.uk>
M:	Luc Maranget <luc.maranget@inria.fr>
M:	"Paul E. McKenney" <paulmck@linux.vnet.ibm.com>
R:	Akira Yokosawa <akiyks@gmail.com>
R:	Daniel Lustig <dlustig@nvidia.com>
L:	linux-kernel@vger.kernel.org
L:	linux-arch@vger.kernel.org
S:	Supported
T:	git git://git.kernel.org/pub/scm/linux/kernel/git/paulmck/linux-rcu.git
F:	tools/memory-model/
F:	Documentation/atomic_bitops.txt
F:	Documentation/atomic_t.txt
F:	Documentation/core-api/atomic_ops.rst
F:	Documentation/core-api/refcount-vs-atomic.rst
F:	Documentation/memory-barriers.txt

LIS3LV02D ACCELEROMETER DRIVER
M:	Eric Piel <eric.piel@tremplin-utc.net>
S:	Maintained
F:	Documentation/misc-devices/lis3lv02d
F:	drivers/misc/lis3lv02d/
F:	drivers/platform/x86/hp_accel.c

LIVE PATCHING
M:	Josh Poimboeuf <jpoimboe@redhat.com>
M:	Jessica Yu <jeyu@kernel.org>
M:	Jiri Kosina <jikos@kernel.org>
M:	Miroslav Benes <mbenes@suse.cz>
R:	Petr Mladek <pmladek@suse.com>
S:	Maintained
F:	kernel/livepatch/
F:	include/linux/livepatch.h
F:	arch/x86/include/asm/livepatch.h
F:	arch/x86/kernel/livepatch.c
F:	Documentation/livepatch/
F:	Documentation/ABI/testing/sysfs-kernel-livepatch
F:	samples/livepatch/
L:	live-patching@vger.kernel.org
T:	git git://git.kernel.org/pub/scm/linux/kernel/git/jikos/livepatching.git

LLC (802.2)
L:	netdev@vger.kernel.org
S:	Odd fixes
F:	include/linux/llc.h
F:	include/uapi/linux/llc.h
F:	include/net/llc*
F:	net/llc/

LM73 HARDWARE MONITOR DRIVER
M:	Guillaume Ligneul <guillaume.ligneul@gmail.com>
L:	linux-hwmon@vger.kernel.org
S:	Maintained
F:	drivers/hwmon/lm73.c

LM78 HARDWARE MONITOR DRIVER
M:	Jean Delvare <jdelvare@suse.com>
L:	linux-hwmon@vger.kernel.org
S:	Maintained
F:	Documentation/hwmon/lm78
F:	drivers/hwmon/lm78.c

LM83 HARDWARE MONITOR DRIVER
M:	Jean Delvare <jdelvare@suse.com>
L:	linux-hwmon@vger.kernel.org
S:	Maintained
F:	Documentation/hwmon/lm83
F:	drivers/hwmon/lm83.c

LM90 HARDWARE MONITOR DRIVER
M:	Jean Delvare <jdelvare@suse.com>
L:	linux-hwmon@vger.kernel.org
S:	Maintained
F:	Documentation/hwmon/lm90
F:	Documentation/devicetree/bindings/hwmon/lm90.txt
F:	drivers/hwmon/lm90.c
F:	include/dt-bindings/thermal/lm90.h

LM95234 HARDWARE MONITOR DRIVER
M:	Guenter Roeck <linux@roeck-us.net>
L:	linux-hwmon@vger.kernel.org
S:	Maintained
F:	Documentation/hwmon/lm95234
F:	drivers/hwmon/lm95234.c

LME2510 MEDIA DRIVER
M:	Malcolm Priestley <tvboxspy@gmail.com>
L:	linux-media@vger.kernel.org
W:	https://linuxtv.org
Q:	http://patchwork.linuxtv.org/project/linux-media/list/
S:	Maintained
F:	drivers/media/usb/dvb-usb-v2/lmedm04*

LOADPIN SECURITY MODULE
M:	Kees Cook <keescook@chromium.org>
T:	git git://git.kernel.org/pub/scm/linux/kernel/git/kees/linux.git lsm/loadpin
S:	Supported
F:	security/loadpin/
F:	Documentation/admin-guide/LSM/LoadPin.rst

LOCKING PRIMITIVES
M:	Peter Zijlstra <peterz@infradead.org>
M:	Ingo Molnar <mingo@redhat.com>
M:	Will Deacon <will.deacon@arm.com>
L:	linux-kernel@vger.kernel.org
T:	git git://git.kernel.org/pub/scm/linux/kernel/git/tip/tip.git locking/core
S:	Maintained
F:	Documentation/locking/
F:	include/linux/lockdep.h
F:	include/linux/spinlock*.h
F:	arch/*/include/asm/spinlock*.h
F:	include/linux/rwlock*.h
F:	include/linux/mutex*.h
F:	arch/*/include/asm/mutex*.h
F:	include/linux/rwsem*.h
F:	arch/*/include/asm/rwsem.h
F:	include/linux/seqlock.h
F:	lib/locking*.[ch]
F:	kernel/locking/
X:	kernel/locking/locktorture.c

LOGICAL DISK MANAGER SUPPORT (LDM, Windows 2000/XP/Vista Dynamic Disks)
M:	"Richard Russon (FlatCap)" <ldm@flatcap.org>
L:	linux-ntfs-dev@lists.sourceforge.net
W:	http://www.linux-ntfs.org/content/view/19/37/
S:	Maintained
F:	Documentation/ldm.txt
F:	block/partitions/ldm.*

LSILOGIC MPT FUSION DRIVERS (FC/SAS/SPI)
M:	Sathya Prakash <sathya.prakash@broadcom.com>
M:	Chaitra P B <chaitra.basappa@broadcom.com>
M:	Suganath Prabu Subramani <suganath-prabu.subramani@broadcom.com>
L:	MPT-FusionLinux.pdl@broadcom.com
L:	linux-scsi@vger.kernel.org
W:	http://www.avagotech.com/support/
S:	Supported
F:	drivers/message/fusion/
F:	drivers/scsi/mpt3sas/

LSILOGIC/SYMBIOS/NCR 53C8XX and 53C1010 PCI-SCSI drivers
M:	Matthew Wilcox <matthew@wil.cx>
L:	linux-scsi@vger.kernel.org
S:	Maintained
F:	drivers/scsi/sym53c8xx_2/

LTC4261 HARDWARE MONITOR DRIVER
M:	Guenter Roeck <linux@roeck-us.net>
L:	linux-hwmon@vger.kernel.org
S:	Maintained
F:	Documentation/hwmon/ltc4261
F:	drivers/hwmon/ltc4261.c

LTC4306 I2C MULTIPLEXER DRIVER
M:	Michael Hennerich <michael.hennerich@analog.com>
W:	http://ez.analog.com/community/linux-device-drivers
L:	linux-i2c@vger.kernel.org
S:	Supported
F:	drivers/i2c/muxes/i2c-mux-ltc4306.c
F:	Documentation/devicetree/bindings/i2c/i2c-mux-ltc4306.txt

LTP (Linux Test Project)
M:	Mike Frysinger <vapier@gentoo.org>
M:	Cyril Hrubis <chrubis@suse.cz>
M:	Wanlong Gao <wanlong.gao@gmail.com>
M:	Jan Stancek <jstancek@redhat.com>
M:	Stanislav Kholmanskikh <stanislav.kholmanskikh@oracle.com>
M:	Alexey Kodanev <alexey.kodanev@oracle.com>
L:	ltp@lists.linux.it (subscribers-only)
W:	http://linux-test-project.github.io/
T:	git git://github.com/linux-test-project/ltp.git
S:	Maintained

M68K ARCHITECTURE
M:	Geert Uytterhoeven <geert@linux-m68k.org>
L:	linux-m68k@lists.linux-m68k.org
W:	http://www.linux-m68k.org/
T:	git git://git.kernel.org/pub/scm/linux/kernel/git/geert/linux-m68k.git
S:	Maintained
F:	arch/m68k/
F:	drivers/zorro/

M68K ON APPLE MACINTOSH
M:	Joshua Thompson <funaho@jurai.org>
W:	http://www.mac.linux-m68k.org/
L:	linux-m68k@lists.linux-m68k.org
S:	Maintained
F:	arch/m68k/mac/

M68K ON HP9000/300
M:	Philip Blundell <philb@gnu.org>
W:	http://www.tazenda.demon.co.uk/phil/linux-hp
S:	Maintained
F:	arch/m68k/hp300/

M88DS3103 MEDIA DRIVER
M:	Antti Palosaari <crope@iki.fi>
L:	linux-media@vger.kernel.org
W:	https://linuxtv.org
W:	http://palosaari.fi/linux/
Q:	http://patchwork.linuxtv.org/project/linux-media/list/
T:	git git://linuxtv.org/anttip/media_tree.git
S:	Maintained
F:	drivers/media/dvb-frontends/m88ds3103*

M88RS2000 MEDIA DRIVER
M:	Malcolm Priestley <tvboxspy@gmail.com>
L:	linux-media@vger.kernel.org
W:	https://linuxtv.org
Q:	http://patchwork.linuxtv.org/project/linux-media/list/
S:	Maintained
F:	drivers/media/dvb-frontends/m88rs2000*

MA901 MASTERKIT USB FM RADIO DRIVER
M:	Alexey Klimov <klimov.linux@gmail.com>
L:	linux-media@vger.kernel.org
T:	git git://linuxtv.org/media_tree.git
S:	Maintained
F:	drivers/media/radio/radio-ma901.c

MAC80211
M:	Johannes Berg <johannes@sipsolutions.net>
L:	linux-wireless@vger.kernel.org
W:	http://wireless.kernel.org/
T:	git git://git.kernel.org/pub/scm/linux/kernel/git/jberg/mac80211.git
T:	git git://git.kernel.org/pub/scm/linux/kernel/git/jberg/mac80211-next.git
S:	Maintained
F:	Documentation/networking/mac80211-injection.txt
F:	include/net/mac80211.h
F:	net/mac80211/
F:	drivers/net/wireless/mac80211_hwsim.[ch]
F:	Documentation/networking/mac80211_hwsim/README

MAILBOX API
M:	Jassi Brar <jassisinghbrar@gmail.com>
L:	linux-kernel@vger.kernel.org
S:	Maintained
F:	drivers/mailbox/
F:	include/linux/mailbox_client.h
F:	include/linux/mailbox_controller.h

MAN-PAGES: MANUAL PAGES FOR LINUX -- Sections 2, 3, 4, 5, and 7
M:	Michael Kerrisk <mtk.manpages@gmail.com>
W:	http://www.kernel.org/doc/man-pages
L:	linux-man@vger.kernel.org
S:	Maintained

MARDUK (CREATOR CI40) DEVICE TREE SUPPORT
M:	Rahul Bedarkar <rahulbedarkar89@gmail.com>
L:	linux-mips@linux-mips.org
S:	Maintained
F:	arch/mips/boot/dts/img/pistachio_marduk.dts

MARVELL 88E6XXX ETHERNET SWITCH FABRIC DRIVER
M:	Andrew Lunn <andrew@lunn.ch>
M:	Vivien Didelot <vivien.didelot@savoirfairelinux.com>
L:	netdev@vger.kernel.org
S:	Maintained
F:	drivers/net/dsa/mv88e6xxx/
F:	linux/platform_data/mv88e6xxx.h
F:	Documentation/devicetree/bindings/net/dsa/marvell.txt

MARVELL ARMADA DRM SUPPORT
M:	Russell King <linux@armlinux.org.uk>
S:	Maintained
T:	git git://git.armlinux.org.uk/~rmk/linux-arm.git drm-armada-devel
T:	git git://git.armlinux.org.uk/~rmk/linux-arm.git drm-armada-fixes
F:	drivers/gpu/drm/armada/
F:	include/uapi/drm/armada_drm.h
F:	Documentation/devicetree/bindings/display/armada/

MARVELL CRYPTO DRIVER
M:	Boris Brezillon <boris.brezillon@bootlin.com>
M:	Arnaud Ebalard <arno@natisbad.org>
F:	drivers/crypto/marvell/
S:	Maintained
L:	linux-crypto@vger.kernel.org

MARVELL GIGABIT ETHERNET DRIVERS (skge/sky2)
M:	Mirko Lindner <mlindner@marvell.com>
M:	Stephen Hemminger <stephen@networkplumber.org>
L:	netdev@vger.kernel.org
S:	Maintained
F:	drivers/net/ethernet/marvell/sk*

MARVELL LIBERTAS WIRELESS DRIVER
L:	libertas-dev@lists.infradead.org
S:	Orphan
F:	drivers/net/wireless/marvell/libertas/

MARVELL MACCHIATOBIN SUPPORT
M:	Russell King <linux@armlinux.org.uk>
L:	linux-arm-kernel@lists.infradead.org
S:	Maintained
F:	arch/arm64/boot/dts/marvell/armada-8040-mcbin.dts

MARVELL MV643XX ETHERNET DRIVER
M:	Sebastian Hesselbarth <sebastian.hesselbarth@gmail.com>
L:	netdev@vger.kernel.org
S:	Maintained
F:	drivers/net/ethernet/marvell/mv643xx_eth.*
F:	include/linux/mv643xx.h

MARVELL MV88X3310 PHY DRIVER
M:	Russell King <linux@armlinux.org.uk>
L:	netdev@vger.kernel.org
S:	Maintained
F:	drivers/net/phy/marvell10g.c

MARVELL MVNETA ETHERNET DRIVER
M:	Thomas Petazzoni <thomas.petazzoni@free-electrons.com>
L:	netdev@vger.kernel.org
S:	Maintained
F:	drivers/net/ethernet/marvell/mvneta.*

MARVELL MWIFIEX WIRELESS DRIVER
M:	Amitkumar Karwar <amitkarwar@gmail.com>
M:	Nishant Sarmukadam <nishants@marvell.com>
M:	Ganapathi Bhat <gbhat@marvell.com>
M:	Xinming Hu <huxinming820@gmail.com>
L:	linux-wireless@vger.kernel.org
S:	Maintained
F:	drivers/net/wireless/marvell/mwifiex/

MARVELL MWL8K WIRELESS DRIVER
M:	Lennert Buytenhek <buytenh@wantstofly.org>
L:	linux-wireless@vger.kernel.org
S:	Odd Fixes
F:	drivers/net/wireless/marvell/mwl8k.c

MARVELL NAND CONTROLLER DRIVER
M:	Miquel Raynal <miquel.raynal@bootlin.com>
L:	linux-mtd@lists.infradead.org
S:	Maintained
F:	drivers/mtd/nand/raw/marvell_nand.c
F:	Documentation/devicetree/bindings/mtd/marvell-nand.txt

MARVELL SOC MMC/SD/SDIO CONTROLLER DRIVER
M:	Nicolas Pitre <nico@fluxnic.net>
S:	Odd Fixes
F:	drivers/mmc/host/mvsdio.*

MARVELL XENON MMC/SD/SDIO HOST CONTROLLER DRIVER
M:	Hu Ziji <huziji@marvell.com>
L:	linux-mmc@vger.kernel.org
S:	Supported
F:	drivers/mmc/host/sdhci-xenon*
F:	Documentation/devicetree/bindings/mmc/marvell,xenon-sdhci.txt

MATROX FRAMEBUFFER DRIVER
L:	linux-fbdev@vger.kernel.org
S:	Orphan
F:	drivers/video/fbdev/matrox/matroxfb_*
F:	include/uapi/linux/matroxfb.h

MAX16065 HARDWARE MONITOR DRIVER
M:	Guenter Roeck <linux@roeck-us.net>
L:	linux-hwmon@vger.kernel.org
S:	Maintained
F:	Documentation/hwmon/max16065
F:	drivers/hwmon/max16065.c

MAX20751 HARDWARE MONITOR DRIVER
M:	Guenter Roeck <linux@roeck-us.net>
L:	linux-hwmon@vger.kernel.org
S:	Maintained
F:	Documentation/hwmon/max20751
F:	drivers/hwmon/max20751.c

MAX2175 SDR TUNER DRIVER
M:	Ramesh Shanmugasundaram <ramesh.shanmugasundaram@bp.renesas.com>
L:	linux-media@vger.kernel.org
T:	git git://linuxtv.org/media_tree.git
S:	Maintained
F:	Documentation/devicetree/bindings/media/i2c/max2175.txt
F:	Documentation/media/v4l-drivers/max2175.rst
F:	drivers/media/i2c/max2175*
F:	include/uapi/linux/max2175.h

MAX6650 HARDWARE MONITOR AND FAN CONTROLLER DRIVER
L:	linux-hwmon@vger.kernel.org
S:	Orphan
F:	Documentation/hwmon/max6650
F:	drivers/hwmon/max6650.c

MAX6697 HARDWARE MONITOR DRIVER
M:	Guenter Roeck <linux@roeck-us.net>
L:	linux-hwmon@vger.kernel.org
S:	Maintained
F:	Documentation/hwmon/max6697
F:	Documentation/devicetree/bindings/hwmon/max6697.txt
F:	drivers/hwmon/max6697.c
F:	include/linux/platform_data/max6697.h

MAX9860 MONO AUDIO VOICE CODEC DRIVER
M:	Peter Rosin <peda@axentia.se>
L:	alsa-devel@alsa-project.org (moderated for non-subscribers)
S:	Maintained
F:	Documentation/devicetree/bindings/sound/max9860.txt
F:	sound/soc/codecs/max9860.*

MAXIM MAX77802 PMIC REGULATOR DEVICE DRIVER
M:	Javier Martinez Canillas <javier@dowhile0.org>
L:	linux-kernel@vger.kernel.org
S:	Supported
F:	drivers/regulator/max77802-regulator.c
F:	Documentation/devicetree/bindings/*/*max77802.txt
F:	include/dt-bindings/*/*max77802.h

MAXIM MUIC CHARGER DRIVERS FOR EXYNOS BASED BOARDS
M:	Krzysztof Kozlowski <krzk@kernel.org>
M:	Bartlomiej Zolnierkiewicz <b.zolnierkie@samsung.com>
L:	linux-pm@vger.kernel.org
S:	Supported
F:	drivers/power/supply/max14577_charger.c
F:	drivers/power/supply/max77693_charger.c

MAXIM PMIC AND MUIC DRIVERS FOR EXYNOS BASED BOARDS
M:	Chanwoo Choi <cw00.choi@samsung.com>
M:	Krzysztof Kozlowski <krzk@kernel.org>
M:	Bartlomiej Zolnierkiewicz <b.zolnierkie@samsung.com>
L:	linux-kernel@vger.kernel.org
S:	Supported
F:	drivers/*/max14577*.c
F:	drivers/*/max77686*.c
F:	drivers/*/max77693*.c
F:	drivers/extcon/extcon-max14577.c
F:	drivers/extcon/extcon-max77693.c
F:	drivers/rtc/rtc-max77686.c
F:	drivers/clk/clk-max77686.c
F:	Documentation/devicetree/bindings/mfd/max14577.txt
F:	Documentation/devicetree/bindings/*/max77686.txt
F:	Documentation/devicetree/bindings/mfd/max77693.txt
F:	Documentation/devicetree/bindings/clock/maxim,max77686.txt
F:	include/linux/mfd/max14577*.h
F:	include/linux/mfd/max77686*.h
F:	include/linux/mfd/max77693*.h

MAXIRADIO FM RADIO RECEIVER DRIVER
M:	Hans Verkuil <hverkuil@xs4all.nl>
L:	linux-media@vger.kernel.org
T:	git git://linuxtv.org/media_tree.git
W:	https://linuxtv.org
S:	Maintained
F:	drivers/media/radio/radio-maxiradio*

MCP4018 AND MCP4531 MICROCHIP DIGITAL POTENTIOMETER DRIVERS
M:	Peter Rosin <peda@axentia.se>
L:	linux-iio@vger.kernel.org
S:	Maintained
F:	Documentation/ABI/testing/sysfs-bus-iio-potentiometer-mcp4531
F:	drivers/iio/potentiometer/mcp4018.c
F:	drivers/iio/potentiometer/mcp4531.c

MCR20A IEEE-802.15.4 RADIO DRIVER
M:	Xue Liu <liuxuenetmail@gmail.com>
L:	linux-wpan@vger.kernel.org
W:	https://github.com/xueliu/mcr20a-linux
S:	Maintained
F:	drivers/net/ieee802154/mcr20a.c
F:	drivers/net/ieee802154/mcr20a.h
F:	Documentation/devicetree/bindings/net/ieee802154/mcr20a.txt

MEASUREMENT COMPUTING CIO-DAC IIO DRIVER
M:	William Breathitt Gray <vilhelm.gray@gmail.com>
L:	linux-iio@vger.kernel.org
S:	Maintained
F:	drivers/iio/dac/cio-dac.c

MEDIA DRIVERS FOR ASCOT2E
M:	Sergey Kozlov <serjk@netup.ru>
M:	Abylay Ospan <aospan@netup.ru>
L:	linux-media@vger.kernel.org
W:	https://linuxtv.org
W:	http://netup.tv/
T:	git git://linuxtv.org/media_tree.git
S:	Supported
F:	drivers/media/dvb-frontends/ascot2e*

MEDIA DRIVERS FOR CXD2099AR CI CONTROLLERS
M:	Jasmin Jessich <jasmin@anw.at>
L:	linux-media@vger.kernel.org
W:	https://linuxtv.org
T:	git git://linuxtv.org/media_tree.git
S:	Maintained
F:	drivers/media/dvb-frontends/cxd2099*

MEDIA DRIVERS FOR CXD2841ER
M:	Sergey Kozlov <serjk@netup.ru>
M:	Abylay Ospan <aospan@netup.ru>
L:	linux-media@vger.kernel.org
W:	https://linuxtv.org
W:	http://netup.tv/
T:	git git://linuxtv.org/media_tree.git
S:	Supported
F:	drivers/media/dvb-frontends/cxd2841er*

MEDIA DRIVERS FOR CXD2880
M:	Yasunari Takiguchi <Yasunari.Takiguchi@sony.com>
L:	linux-media@vger.kernel.org
W:	http://linuxtv.org/
T:	git git://linuxtv.org/media_tree.git
S:	Supported
F:	drivers/media/dvb-frontends/cxd2880/*
F:	drivers/media/spi/cxd2880*

MEDIA DRIVERS FOR DIGITAL DEVICES PCIE DEVICES
M:	Daniel Scheller <d.scheller.oss@gmail.com>
L:	linux-media@vger.kernel.org
W:	https://linuxtv.org
T:	git git://linuxtv.org/media_tree.git
S:	Maintained
F:	drivers/media/pci/ddbridge/*

MEDIA DRIVERS FOR FREESCALE IMX
M:	Steve Longerbeam <slongerbeam@gmail.com>
M:	Philipp Zabel <p.zabel@pengutronix.de>
L:	linux-media@vger.kernel.org
T:	git git://linuxtv.org/media_tree.git
S:	Maintained
F:	Documentation/devicetree/bindings/media/imx.txt
F:	Documentation/media/v4l-drivers/imx.rst
F:	drivers/staging/media/imx/
F:	include/linux/imx-media.h
F:	include/media/imx.h

MEDIA DRIVERS FOR HELENE
M:	Abylay Ospan <aospan@netup.ru>
L:	linux-media@vger.kernel.org
W:	https://linuxtv.org
W:	http://netup.tv/
T:	git git://linuxtv.org/media_tree.git
S:	Supported
F:	drivers/media/dvb-frontends/helene*

MEDIA DRIVERS FOR HORUS3A
M:	Sergey Kozlov <serjk@netup.ru>
M:	Abylay Ospan <aospan@netup.ru>
L:	linux-media@vger.kernel.org
W:	https://linuxtv.org
W:	http://netup.tv/
T:	git git://linuxtv.org/media_tree.git
S:	Supported
F:	drivers/media/dvb-frontends/horus3a*

MEDIA DRIVERS FOR LNBH25
M:	Sergey Kozlov <serjk@netup.ru>
M:	Abylay Ospan <aospan@netup.ru>
L:	linux-media@vger.kernel.org
W:	https://linuxtv.org
W:	http://netup.tv/
T:	git git://linuxtv.org/media_tree.git
S:	Supported
F:	drivers/media/dvb-frontends/lnbh25*

MEDIA DRIVERS FOR MXL5XX TUNER DEMODULATORS
M:	Daniel Scheller <d.scheller.oss@gmail.com>
L:	linux-media@vger.kernel.org
W:	https://linuxtv.org
T:	git git://linuxtv.org/media_tree.git
S:	Maintained
F:	drivers/media/dvb-frontends/mxl5xx*

MEDIA DRIVERS FOR NETUP PCI UNIVERSAL DVB devices
M:	Sergey Kozlov <serjk@netup.ru>
M:	Abylay Ospan <aospan@netup.ru>
L:	linux-media@vger.kernel.org
W:	https://linuxtv.org
W:	http://netup.tv/
T:	git git://linuxtv.org/media_tree.git
S:	Supported
F:	drivers/media/pci/netup_unidvb/*

MEDIA DRIVERS FOR RENESAS - CEU
M:	Jacopo Mondi <jacopo@jmondi.org>
L:	linux-media@vger.kernel.org
L:	linux-renesas-soc@vger.kernel.org
T:	git git://linuxtv.org/media_tree.git
S:	Supported
F:	Documentation/devicetree/bindings/media/renesas,ceu.txt
F:	drivers/media/platform/renesas-ceu.c
F:	include/media/drv-intf/renesas-ceu.h

MEDIA DRIVERS FOR RENESAS - DRIF
M:	Ramesh Shanmugasundaram <ramesh.shanmugasundaram@bp.renesas.com>
L:	linux-media@vger.kernel.org
L:	linux-renesas-soc@vger.kernel.org
T:	git git://linuxtv.org/media_tree.git
S:	Supported
F:	Documentation/devicetree/bindings/media/renesas,drif.txt
F:	drivers/media/platform/rcar_drif.c

MEDIA DRIVERS FOR RENESAS - FCP
M:	Laurent Pinchart <laurent.pinchart@ideasonboard.com>
L:	linux-media@vger.kernel.org
L:	linux-renesas-soc@vger.kernel.org
T:	git git://linuxtv.org/media_tree.git
S:	Supported
F:	Documentation/devicetree/bindings/media/renesas,fcp.txt
F:	drivers/media/platform/rcar-fcp.c
F:	include/media/rcar-fcp.h

MEDIA DRIVERS FOR RENESAS - FDP1
M:	Kieran Bingham <kieran@bingham.xyz>
L:	linux-media@vger.kernel.org
L:	linux-renesas-soc@vger.kernel.org
T:	git git://linuxtv.org/media_tree.git
S:	Supported
F:	Documentation/devicetree/bindings/media/renesas,fdp1.txt
F:	drivers/media/platform/rcar_fdp1.c

MEDIA DRIVERS FOR RENESAS - VIN
M:	Niklas Söderlund <niklas.soderlund@ragnatech.se>
L:	linux-media@vger.kernel.org
L:	linux-renesas-soc@vger.kernel.org
T:	git git://linuxtv.org/media_tree.git
S:	Supported
F:	Documentation/devicetree/bindings/media/renesas,rcar-csi2.txt
F:	Documentation/devicetree/bindings/media/rcar_vin.txt
F:	drivers/media/platform/rcar-vin/

MEDIA DRIVERS FOR RENESAS - VSP1
M:	Laurent Pinchart <laurent.pinchart@ideasonboard.com>
L:	linux-media@vger.kernel.org
L:	linux-renesas-soc@vger.kernel.org
T:	git git://linuxtv.org/media_tree.git
S:	Supported
F:	Documentation/devicetree/bindings/media/renesas,vsp1.txt
F:	drivers/media/platform/vsp1/

MEDIA DRIVERS FOR ST STV0910 DEMODULATOR ICs
M:	Daniel Scheller <d.scheller.oss@gmail.com>
L:	linux-media@vger.kernel.org
W:	https://linuxtv.org
T:	git git://linuxtv.org/media_tree.git
S:	Maintained
F:	drivers/media/dvb-frontends/stv0910*

MEDIA DRIVERS FOR ST STV6111 TUNER ICs
M:	Daniel Scheller <d.scheller.oss@gmail.com>
L:	linux-media@vger.kernel.org
W:	https://linuxtv.org
T:	git git://linuxtv.org/media_tree.git
S:	Maintained
F:	drivers/media/dvb-frontends/stv6111*

MEDIA DRIVERS FOR STM32 - DCMI
M:	Hugues Fruchet <hugues.fruchet@st.com>
L:	linux-media@vger.kernel.org
T:	git git://linuxtv.org/media_tree.git
S:	Supported
F:	Documentation/devicetree/bindings/media/st,stm32-dcmi.txt
F:	drivers/media/platform/stm32/stm32-dcmi.c

MEDIA DRIVERS FOR NVIDIA TEGRA - VDE
M:	Dmitry Osipenko <digetx@gmail.com>
L:	linux-media@vger.kernel.org
L:	linux-tegra@vger.kernel.org
T:	git git://linuxtv.org/media_tree.git
S:	Maintained
F:	Documentation/devicetree/bindings/media/nvidia,tegra-vde.txt
F:	drivers/staging/media/tegra-vde/

MEDIA INPUT INFRASTRUCTURE (V4L/DVB)
M:	Mauro Carvalho Chehab <mchehab@kernel.org>
P:	LinuxTV.org Project
L:	linux-media@vger.kernel.org
W:	https://linuxtv.org
Q:	http://patchwork.kernel.org/project/linux-media/list/
T:	git git://linuxtv.org/media_tree.git
S:	Maintained
F:	Documentation/devicetree/bindings/media/
F:	Documentation/media/
F:	drivers/media/
F:	drivers/staging/media/
F:	include/linux/platform_data/media/
F:	include/media/
F:	include/uapi/linux/dvb/
F:	include/uapi/linux/videodev2.h
F:	include/uapi/linux/media.h
F:	include/uapi/linux/v4l2-*
F:	include/uapi/linux/meye.h
F:	include/uapi/linux/ivtv*
F:	include/uapi/linux/uvcvideo.h

MEDIATEK BLUETOOTH DRIVER
M:	Sean Wang <sean.wang@mediatek.com>
L:	linux-bluetooth@vger.kernel.org
L:	linux-mediatek@lists.infradead.org (moderated for non-subscribers)
S:	Maintained
F:	Documentation/devicetree/bindings/net/mediatek-bluetooth.txt
F:	drivers/bluetooth/btmtkuart.c

MEDIATEK CIR DRIVER
M:	Sean Wang <sean.wang@mediatek.com>
S:	Maintained
F:	drivers/media/rc/mtk-cir.c

MEDIATEK DMA DRIVER
M:	Sean Wang <sean.wang@mediatek.com>
L:	dmaengine@vger.kernel.org
L:	linux-arm-kernel@lists.infradead.org (moderated for non-subscribers)
L:	linux-mediatek@lists.infradead.org (moderated for non-subscribers)
S:	Maintained
F:	Documentation/devicetree/bindings/dma/mtk-*
F:	drivers/dma/mediatek/

MEDIATEK PMIC LED DRIVER
M:	Sean Wang <sean.wang@mediatek.com>
S:	Maintained
F:	drivers/leds/leds-mt6323.c
F:	Documentation/devicetree/bindings/leds/leds-mt6323.txt

MEDIATEK ETHERNET DRIVER
M:	Felix Fietkau <nbd@openwrt.org>
M:	John Crispin <john@phrozen.org>
M:	Sean Wang <sean.wang@mediatek.com>
M:	Nelson Chang <nelson.chang@mediatek.com>
L:	netdev@vger.kernel.org
S:	Maintained
F:	drivers/net/ethernet/mediatek/

MEDIATEK SWITCH DRIVER
M:	Sean Wang <sean.wang@mediatek.com>
L:	netdev@vger.kernel.org
S:	Maintained
F:	drivers/net/dsa/mt7530.*
F:	net/dsa/tag_mtk.c

MEDIATEK JPEG DRIVER
M:	Rick Chang <rick.chang@mediatek.com>
M:	Bin Liu <bin.liu@mediatek.com>
S:	Supported
F:	drivers/media/platform/mtk-jpeg/
F:	Documentation/devicetree/bindings/media/mediatek-jpeg-decoder.txt

MEDIATEK MDP DRIVER
M:	Minghsiu Tsai <minghsiu.tsai@mediatek.com>
M:	Houlong Wei <houlong.wei@mediatek.com>
M:	Andrew-CT Chen <andrew-ct.chen@mediatek.com>
S:	Supported
F:	drivers/media/platform/mtk-mdp/
F:	drivers/media/platform/mtk-vpu/
F:	Documentation/devicetree/bindings/media/mediatek-mdp.txt

MEDIATEK MEDIA DRIVER
M:	Tiffany Lin <tiffany.lin@mediatek.com>
M:	Andrew-CT Chen <andrew-ct.chen@mediatek.com>
S:	Supported
F:	drivers/media/platform/mtk-vcodec/
F:	drivers/media/platform/mtk-vpu/
F:	Documentation/devicetree/bindings/media/mediatek-vcodec.txt
F:	Documentation/devicetree/bindings/media/mediatek-vpu.txt

MEDIATEK MT7601U WIRELESS LAN DRIVER
M:	Jakub Kicinski <kubakici@wp.pl>
L:	linux-wireless@vger.kernel.org
S:	Maintained
F:	drivers/net/wireless/mediatek/mt7601u/

MEDIATEK NAND CONTROLLER DRIVER
M:	Xiaolei Li <xiaolei.li@mediatek.com>
L:	linux-mtd@lists.infradead.org
S:	Maintained
F:	drivers/mtd/nand/raw/mtk_*
F:	Documentation/devicetree/bindings/mtd/mtk-nand.txt

MEDIATEK RANDOM NUMBER GENERATOR SUPPORT
M:	Sean Wang <sean.wang@mediatek.com>
S:	Maintained
F:	drivers/char/hw_random/mtk-rng.c

MEDIATEK USB3 DRD IP DRIVER
M:	Chunfeng Yun <chunfeng.yun@mediatek.com>
L:	linux-usb@vger.kernel.org (moderated for non-subscribers)
L:	linux-arm-kernel@lists.infradead.org (moderated for non-subscribers)
L:	linux-mediatek@lists.infradead.org (moderated for non-subscribers)
S:	Maintained
F:	drivers/usb/mtu3/

MEGACHIPS STDPXXXX-GE-B850V3-FW LVDS/DP++ BRIDGES
M:	Peter Senna Tschudin <peter.senna@gmail.com>
M:	Martin Donnelly <martin.donnelly@ge.com>
M:	Martyn Welch <martyn.welch@collabora.co.uk>
S:	Maintained
F:	drivers/gpu/drm/bridge/megachips-stdpxxxx-ge-b850v3-fw.c
F:	Documentation/devicetree/bindings/display/bridge/megachips-stdpxxxx-ge-b850v3-fw.txt

MEGARAID SCSI/SAS DRIVERS
M:	Kashyap Desai <kashyap.desai@broadcom.com>
M:	Sumit Saxena <sumit.saxena@broadcom.com>
M:	Shivasharan S <shivasharan.srikanteshwara@broadcom.com>
L:	megaraidlinux.pdl@broadcom.com
L:	linux-scsi@vger.kernel.org
W:	http://www.avagotech.com/support/
S:	Maintained
F:	Documentation/scsi/megaraid.txt
F:	drivers/scsi/megaraid.*
F:	drivers/scsi/megaraid/

MELEXIS MLX90614 DRIVER
M:	Crt Mori <cmo@melexis.com>
L:	linux-iio@vger.kernel.org
W:	http://www.melexis.com
S:	Supported
F:	drivers/iio/temperature/mlx90614.c

MELEXIS MLX90632 DRIVER
M:	Crt Mori <cmo@melexis.com>
L:	linux-iio@vger.kernel.org
W:	http://www.melexis.com
S:	Supported
F:	drivers/iio/temperature/mlx90632.c

MELFAS MIP4 TOUCHSCREEN DRIVER
M:	Sangwon Jee <jeesw@melfas.com>
W:	http://www.melfas.com
S:	Supported
F:	drivers/input/touchscreen/melfas_mip4.c
F:	Documentation/devicetree/bindings/input/touchscreen/melfas_mip4.txt

MELLANOX ETHERNET DRIVER (mlx4_en)
M:	Tariq Toukan <tariqt@mellanox.com>
L:	netdev@vger.kernel.org
S:	Supported
W:	http://www.mellanox.com
Q:	http://patchwork.ozlabs.org/project/netdev/list/
F:	drivers/net/ethernet/mellanox/mlx4/en_*

MELLANOX ETHERNET DRIVER (mlx5e)
M:	Saeed Mahameed <saeedm@mellanox.com>
L:	netdev@vger.kernel.org
S:	Supported
W:	http://www.mellanox.com
Q:	http://patchwork.ozlabs.org/project/netdev/list/
F:	drivers/net/ethernet/mellanox/mlx5/core/en_*

MELLANOX ETHERNET INNOVA DRIVERS
R:	Boris Pismenny <borisp@mellanox.com>
L:	netdev@vger.kernel.org
S:	Supported
W:	http://www.mellanox.com
Q:	http://patchwork.ozlabs.org/project/netdev/list/
F:	drivers/net/ethernet/mellanox/mlx5/core/en_accel/*
F:	drivers/net/ethernet/mellanox/mlx5/core/accel/*
F:	drivers/net/ethernet/mellanox/mlx5/core/fpga/*
F:	include/linux/mlx5/mlx5_ifc_fpga.h

MELLANOX ETHERNET INNOVA IPSEC DRIVER
R:	Boris Pismenny <borisp@mellanox.com>
L:	netdev@vger.kernel.org
S:	Supported
W:	http://www.mellanox.com
Q:	http://patchwork.ozlabs.org/project/netdev/list/
F:	drivers/net/ethernet/mellanox/mlx5/core/en_ipsec/*
F:	drivers/net/ethernet/mellanox/mlx5/core/ipsec*

MELLANOX ETHERNET SWITCH DRIVERS
M:	Jiri Pirko <jiri@mellanox.com>
M:	Ido Schimmel <idosch@mellanox.com>
L:	netdev@vger.kernel.org
S:	Supported
W:	http://www.mellanox.com
Q:	http://patchwork.ozlabs.org/project/netdev/list/
F:	drivers/net/ethernet/mellanox/mlxsw/
F:	tools/testing/selftests/drivers/net/mlxsw/

MELLANOX FIRMWARE FLASH LIBRARY (mlxfw)
M:	mlxsw@mellanox.com
L:	netdev@vger.kernel.org
S:	Supported
W:	http://www.mellanox.com
Q:	http://patchwork.ozlabs.org/project/netdev/list/
F:	drivers/net/ethernet/mellanox/mlxfw/

MELLANOX HARDWARE PLATFORM SUPPORT
M:	Andy Shevchenko <andy@infradead.org>
M:	Darren Hart <dvhart@infradead.org>
M:	Vadim Pasternak <vadimp@mellanox.com>
L:	platform-driver-x86@vger.kernel.org
S:	Supported
F:	drivers/platform/mellanox/

MELLANOX MLX4 core VPI driver
M:	Tariq Toukan <tariqt@mellanox.com>
L:	netdev@vger.kernel.org
L:	linux-rdma@vger.kernel.org
W:	http://www.mellanox.com
Q:	http://patchwork.ozlabs.org/project/netdev/list/
S:	Supported
F:	drivers/net/ethernet/mellanox/mlx4/
F:	include/linux/mlx4/

MELLANOX MLX4 IB driver
M:	Yishai Hadas <yishaih@mellanox.com>
L:	linux-rdma@vger.kernel.org
W:	http://www.mellanox.com
Q:	http://patchwork.kernel.org/project/linux-rdma/list/
S:	Supported
F:	drivers/infiniband/hw/mlx4/
F:	include/linux/mlx4/
F:	include/uapi/rdma/mlx4-abi.h

MELLANOX MLX5 core VPI driver
M:	Saeed Mahameed <saeedm@mellanox.com>
M:	Leon Romanovsky <leonro@mellanox.com>
L:	netdev@vger.kernel.org
L:	linux-rdma@vger.kernel.org
W:	http://www.mellanox.com
Q:	http://patchwork.ozlabs.org/project/netdev/list/
S:	Supported
F:	drivers/net/ethernet/mellanox/mlx5/core/
F:	include/linux/mlx5/

MELLANOX MLX5 IB driver
M:	Leon Romanovsky <leonro@mellanox.com>
L:	linux-rdma@vger.kernel.org
W:	http://www.mellanox.com
Q:	http://patchwork.kernel.org/project/linux-rdma/list/
S:	Supported
F:	drivers/infiniband/hw/mlx5/
F:	include/linux/mlx5/
F:	include/uapi/rdma/mlx5-abi.h

MELLANOX MLXCPLD I2C AND MUX DRIVER
M:	Vadim Pasternak <vadimp@mellanox.com>
M:	Michael Shych <michaelsh@mellanox.com>
L:	linux-i2c@vger.kernel.org
S:	Supported
F:	drivers/i2c/busses/i2c-mlxcpld.c
F:	drivers/i2c/muxes/i2c-mux-mlxcpld.c
F:	Documentation/i2c/busses/i2c-mlxcpld

MELLANOX MLXCPLD LED DRIVER
M:	Vadim Pasternak <vadimp@mellanox.com>
L:	linux-leds@vger.kernel.org
S:	Supported
F:	drivers/leds/leds-mlxcpld.c
F:	drivers/leds/leds-mlxreg.c
F:	Documentation/leds/leds-mlxcpld.txt

MELLANOX PLATFORM DRIVER
M:	Vadim Pasternak <vadimp@mellanox.com>
L:	platform-driver-x86@vger.kernel.org
S:	Supported
F:	drivers/platform/x86/mlx-platform.c

MEMBARRIER SUPPORT
M:	Mathieu Desnoyers <mathieu.desnoyers@efficios.com>
M:	"Paul E. McKenney" <paulmck@linux.vnet.ibm.com>
L:	linux-kernel@vger.kernel.org
S:	Supported
F:	kernel/sched/membarrier.c
F:	include/uapi/linux/membarrier.h
F:	arch/powerpc/include/asm/membarrier.h

MEMORY MANAGEMENT
L:	linux-mm@kvack.org
W:	http://www.linux-mm.org
S:	Maintained
F:	include/linux/mm.h
F:	include/linux/gfp.h
F:	include/linux/mmzone.h
F:	include/linux/memory_hotplug.h
F:	include/linux/vmalloc.h
F:	mm/

MEMORY TECHNOLOGY DEVICES (MTD)
M:	David Woodhouse <dwmw2@infradead.org>
M:	Brian Norris <computersforpeace@gmail.com>
M:	Boris Brezillon <boris.brezillon@bootlin.com>
M:	Marek Vasut <marek.vasut@gmail.com>
M:	Richard Weinberger <richard@nod.at>
L:	linux-mtd@lists.infradead.org
W:	http://www.linux-mtd.infradead.org/
Q:	http://patchwork.ozlabs.org/project/linux-mtd/list/
T:	git git://git.infradead.org/linux-mtd.git master
T:	git git://git.infradead.org/linux-mtd.git mtd/next
S:	Maintained
F:	Documentation/devicetree/bindings/mtd/
F:	drivers/mtd/
F:	include/linux/mtd/
F:	include/uapi/mtd/

MEN A21 WATCHDOG DRIVER
M:	Johannes Thumshirn <morbidrsa@gmail.com>
L:	linux-watchdog@vger.kernel.org
S:	Maintained
F:	drivers/watchdog/mena21_wdt.c

MEN CHAMELEON BUS (mcb)
M:	Johannes Thumshirn <morbidrsa@gmail.com>
S:	Maintained
F:	drivers/mcb/
F:	include/linux/mcb.h
F:	Documentation/men-chameleon-bus.txt

MEN F21BMC (Board Management Controller)
M:	Andreas Werner <andreas.werner@men.de>
S:	Supported
F:	drivers/mfd/menf21bmc.c
F:	drivers/watchdog/menf21bmc_wdt.c
F:	drivers/leds/leds-menf21bmc.c
F:	drivers/hwmon/menf21bmc_hwmon.c
F:	Documentation/hwmon/menf21bmc

MEN Z069 WATCHDOG DRIVER
M:	Johannes Thumshirn <jth@kernel.org>
L:	linux-watchdog@vger.kernel.org
S:	Maintained
F:	drivers/watchdog/menz069_wdt.c

MESON AO CEC DRIVER FOR AMLOGIC SOCS
M:	Neil Armstrong <narmstrong@baylibre.com>
L:	linux-media@lists.freedesktop.org
L:	linux-amlogic@lists.infradead.org
W:	http://linux-meson.com/
S:	Supported
F:	drivers/media/platform/meson/ao-cec.c
F:	Documentation/devicetree/bindings/media/meson-ao-cec.txt
T:	git git://linuxtv.org/media_tree.git

MICROBLAZE ARCHITECTURE
M:	Michal Simek <monstr@monstr.eu>
W:	http://www.monstr.eu/fdt/
T:	git git://git.monstr.eu/linux-2.6-microblaze.git
S:	Supported
F:	arch/microblaze/

MICROCHIP / ATMEL AT91 SERIAL DRIVER
M:	Richard Genoud <richard.genoud@gmail.com>
S:	Maintained
F:	drivers/tty/serial/atmel_serial.c
F:	drivers/tty/serial/atmel_serial.h

MICROCHIP / ATMEL DMA DRIVER
M:	Ludovic Desroches <ludovic.desroches@microchip.com>
L:	linux-arm-kernel@lists.infradead.org (moderated for non-subscribers)
L:	dmaengine@vger.kernel.org
S:	Supported
F:	drivers/dma/at_hdmac.c
F:	drivers/dma/at_hdmac_regs.h
F:	include/linux/platform_data/dma-atmel.h

MICROCHIP / ATMEL ECC DRIVER
M:	Tudor Ambarus <tudor.ambarus@microchip.com>
L:	linux-crypto@vger.kernel.org
S:	Maintained
F:	drivers/crypto/atmel-ecc.*

MICROCHIP / ATMEL ISC DRIVER
M:	Songjun Wu <songjun.wu@microchip.com>
L:	linux-media@vger.kernel.org
S:	Supported
F:	drivers/media/platform/atmel/atmel-isc.c
F:	drivers/media/platform/atmel/atmel-isc-regs.h
F:	devicetree/bindings/media/atmel-isc.txt

MICROCHIP / ATMEL NAND DRIVER
M:	Josh Wu <rainyfeeling@outlook.com>
L:	linux-mtd@lists.infradead.org
S:	Supported
F:	drivers/mtd/nand/raw/atmel/*
F:	Documentation/devicetree/bindings/mtd/atmel-nand.txt

MICROCHIP KSZ SERIES ETHERNET SWITCH DRIVER
M:	Woojung Huh <Woojung.Huh@microchip.com>
M:	Microchip Linux Driver Support <UNGLinuxDriver@microchip.com>
L:	netdev@vger.kernel.org
S:	Maintained
F:	net/dsa/tag_ksz.c
F:	drivers/net/dsa/microchip/*
F:	include/linux/platform_data/microchip-ksz.h
F:	Documentation/devicetree/bindings/net/dsa/ksz.txt

MICROCHIP LAN743X ETHERNET DRIVER
M:	Bryan Whitehead <bryan.whitehead@microchip.com>
M:	Microchip Linux Driver Support <UNGLinuxDriver@microchip.com>
L:	netdev@vger.kernel.org
S:	Maintained
F:	drivers/net/ethernet/microchip/lan743x_*

MICROCHIP USB251XB DRIVER
M:	Richard Leitner <richard.leitner@skidata.com>
L:	linux-usb@vger.kernel.org
S:	Maintained
F:	drivers/usb/misc/usb251xb.c
F:	Documentation/devicetree/bindings/usb/usb251xb.txt

MICROSEMI MIPS SOCS
M:	Alexandre Belloni <alexandre.belloni@bootlin.com>
L:	linux-mips@linux-mips.org
S:	Maintained
F:	arch/mips/generic/board-ocelot.c
F:	arch/mips/configs/generic/board-ocelot.config
F:	arch/mips/boot/dts/mscc/
F:	Documentation/devicetree/bindings/mips/mscc.txt

MICROSEMI SMART ARRAY SMARTPQI DRIVER (smartpqi)
M:	Don Brace <don.brace@microsemi.com>
L:	esc.storagedev@microsemi.com
L:	linux-scsi@vger.kernel.org
S:	Supported
F:	drivers/scsi/smartpqi/smartpqi*.[ch]
F:	drivers/scsi/smartpqi/Kconfig
F:	drivers/scsi/smartpqi/Makefile
F:	include/linux/cciss*.h
F:	include/uapi/linux/cciss*.h
F:	Documentation/scsi/smartpqi.txt

MICROSEMI ETHERNET SWITCH DRIVER
M:	Alexandre Belloni <alexandre.belloni@bootlin.com>
L:	netdev@vger.kernel.org
S:	Supported
F:	drivers/net/ethernet/mscc/

MICROSOFT SURFACE PRO 3 BUTTON DRIVER
M:	Chen Yu <yu.c.chen@intel.com>
L:	platform-driver-x86@vger.kernel.org
S:	Supported
F:	drivers/platform/x86/surfacepro3_button.c

MICROTEK X6 SCANNER
M:	Oliver Neukum <oliver@neukum.org>
S:	Maintained
F:	drivers/usb/image/microtek.*

MIPS
M:	Ralf Baechle <ralf@linux-mips.org>
M:	Paul Burton <paul.burton@mips.com>
M:	James Hogan <jhogan@kernel.org>
L:	linux-mips@linux-mips.org
W:	http://www.linux-mips.org/
T:	git git://git.linux-mips.org/pub/scm/ralf/linux.git
T:	git git://git.kernel.org/pub/scm/linux/kernel/git/mips/linux.git
Q:	http://patchwork.linux-mips.org/project/linux-mips/list/
S:	Supported
F:	Documentation/devicetree/bindings/mips/
F:	Documentation/mips/
F:	arch/mips/
F:	drivers/platform/mips/

MIPS BOSTON DEVELOPMENT BOARD
M:	Paul Burton <paul.burton@mips.com>
L:	linux-mips@linux-mips.org
S:	Maintained
F:	Documentation/devicetree/bindings/clock/img,boston-clock.txt
F:	arch/mips/boot/dts/img/boston.dts
F:	arch/mips/configs/generic/board-boston.config
F:	drivers/clk/imgtec/clk-boston.c
F:	include/dt-bindings/clock/boston-clock.h

MIPS GENERIC PLATFORM
M:	Paul Burton <paul.burton@mips.com>
L:	linux-mips@linux-mips.org
S:	Supported
F:	Documentation/devicetree/bindings/power/mti,mips-cpc.txt
F:	arch/mips/generic/
F:	arch/mips/tools/generic-board-config.sh

MIPS/LOONGSON1 ARCHITECTURE
M:	Keguang Zhang <keguang.zhang@gmail.com>
L:	linux-mips@linux-mips.org
S:	Maintained
F:	arch/mips/loongson32/
F:	arch/mips/include/asm/mach-loongson32/
F:	drivers/*/*loongson1*
F:	drivers/*/*/*loongson1*

MIPS/LOONGSON2 ARCHITECTURE
M:	Jiaxun Yang <jiaxun.yang@flygoat.com>
L:	linux-mips@linux-mips.org
S:	Maintained
F:	arch/mips/loongson64/*{2e/2f}*
F:	arch/mips/include/asm/mach-loongson64/
F:	drivers/*/*loongson2*
F:	drivers/*/*/*loongson2*

MIPS/LOONGSON3 ARCHITECTURE
M:	Huacai Chen <chenhc@lemote.com>
L:	linux-mips@linux-mips.org
S:	Maintained
F:	arch/mips/loongson64/
F:	arch/mips/include/asm/mach-loongson64/
F:	drivers/platform/mips/cpu_hwmon.c
F:	drivers/*/*loongson3*
F:	drivers/*/*/*loongson3*

MIPS RINT INSTRUCTION EMULATION
M:	Aleksandar Markovic <aleksandar.markovic@mips.com>
L:	linux-mips@linux-mips.org
S:	Supported
F:	arch/mips/math-emu/sp_rint.c
F:	arch/mips/math-emu/dp_rint.c

MIROSOUND PCM20 FM RADIO RECEIVER DRIVER
M:	Hans Verkuil <hverkuil@xs4all.nl>
L:	linux-media@vger.kernel.org
T:	git git://linuxtv.org/media_tree.git
W:	https://linuxtv.org
S:	Odd Fixes
F:	drivers/media/radio/radio-miropcm20*

MMP SUPPORT
M:	Eric Miao <eric.y.miao@gmail.com>
M:	Haojian Zhuang <haojian.zhuang@gmail.com>
L:	linux-arm-kernel@lists.infradead.org (moderated for non-subscribers)
T:	git git://github.com/hzhuang1/linux.git
T:	git git://git.linaro.org/people/ycmiao/pxa-linux.git
S:	Maintained
F:	arch/arm/boot/dts/mmp*
F:	arch/arm/mach-mmp/

MN88472 MEDIA DRIVER
M:	Antti Palosaari <crope@iki.fi>
L:	linux-media@vger.kernel.org
W:	https://linuxtv.org
W:	http://palosaari.fi/linux/
Q:	http://patchwork.linuxtv.org/project/linux-media/list/
S:	Maintained
F:	drivers/media/dvb-frontends/mn88472*

MN88473 MEDIA DRIVER
M:	Antti Palosaari <crope@iki.fi>
L:	linux-media@vger.kernel.org
W:	https://linuxtv.org
W:	http://palosaari.fi/linux/
Q:	http://patchwork.linuxtv.org/project/linux-media/list/
S:	Maintained
F:	drivers/media/dvb-frontends/mn88473*

MODULE SUPPORT
M:	Jessica Yu <jeyu@kernel.org>
T:	git git://git.kernel.org/pub/scm/linux/kernel/git/jeyu/linux.git modules-next
S:	Maintained
F:	include/linux/module.h
F:	kernel/module.c

MOTION EYE VAIO PICTUREBOOK CAMERA DRIVER
W:	http://popies.net/meye/
S:	Orphan
F:	Documentation/media/v4l-drivers/meye*
F:	drivers/media/pci/meye/
F:	include/uapi/linux/meye.h

MOXA SMARTIO/INDUSTIO/INTELLIO SERIAL CARD
M:	Jiri Slaby <jirislaby@gmail.com>
S:	Maintained
F:	Documentation/serial/moxa-smartio
F:	drivers/tty/mxser.*

MR800 AVERMEDIA USB FM RADIO DRIVER
M:	Alexey Klimov <klimov.linux@gmail.com>
L:	linux-media@vger.kernel.org
T:	git git://linuxtv.org/media_tree.git
S:	Maintained
F:	drivers/media/radio/radio-mr800.c

MRF24J40 IEEE 802.15.4 RADIO DRIVER
M:	Alan Ott <alan@signal11.us>
L:	linux-wpan@vger.kernel.org
S:	Maintained
F:	drivers/net/ieee802154/mrf24j40.c
F:	Documentation/devicetree/bindings/net/ieee802154/mrf24j40.txt

MSI LAPTOP SUPPORT
M:	"Lee, Chun-Yi" <jlee@suse.com>
L:	platform-driver-x86@vger.kernel.org
S:	Maintained
F:	drivers/platform/x86/msi-laptop.c

MSI WMI SUPPORT
L:	platform-driver-x86@vger.kernel.org
S:	Orphan
F:	drivers/platform/x86/msi-wmi.c

MSI001 MEDIA DRIVER
M:	Antti Palosaari <crope@iki.fi>
L:	linux-media@vger.kernel.org
W:	https://linuxtv.org
W:	http://palosaari.fi/linux/
Q:	http://patchwork.linuxtv.org/project/linux-media/list/
T:	git git://linuxtv.org/anttip/media_tree.git
S:	Maintained
F:	drivers/media/tuners/msi001*

MSI2500 MEDIA DRIVER
M:	Antti Palosaari <crope@iki.fi>
L:	linux-media@vger.kernel.org
W:	https://linuxtv.org
W:	http://palosaari.fi/linux/
Q:	http://patchwork.linuxtv.org/project/linux-media/list/
T:	git git://linuxtv.org/anttip/media_tree.git
S:	Maintained
F:	drivers/media/usb/msi2500/

MSYSTEMS DISKONCHIP G3 MTD DRIVER
M:	Robert Jarzmik <robert.jarzmik@free.fr>
L:	linux-mtd@lists.infradead.org
S:	Maintained
F:	drivers/mtd/devices/docg3*

MT9M032 APTINA SENSOR DRIVER
M:	Laurent Pinchart <laurent.pinchart@ideasonboard.com>
L:	linux-media@vger.kernel.org
T:	git git://linuxtv.org/media_tree.git
S:	Maintained
F:	drivers/media/i2c/mt9m032.c
F:	include/media/i2c/mt9m032.h

MT9P031 APTINA CAMERA SENSOR
M:	Laurent Pinchart <laurent.pinchart@ideasonboard.com>
L:	linux-media@vger.kernel.org
T:	git git://linuxtv.org/media_tree.git
S:	Maintained
F:	drivers/media/i2c/mt9p031.c
F:	include/media/i2c/mt9p031.h

MT9T001 APTINA CAMERA SENSOR
M:	Laurent Pinchart <laurent.pinchart@ideasonboard.com>
L:	linux-media@vger.kernel.org
T:	git git://linuxtv.org/media_tree.git
S:	Maintained
F:	drivers/media/i2c/mt9t001.c
F:	include/media/i2c/mt9t001.h

MT9T112 APTINA CAMERA SENSOR
M:	Jacopo Mondi <jacopo@jmondi.org>
L:	linux-media@vger.kernel.org
T:	git git://linuxtv.org/media_tree.git
S:	Odd Fixes
F:	drivers/media/i2c/mt9t112.c
F:	include/media/i2c/mt9t112.h

MT9V032 APTINA CAMERA SENSOR
M:	Laurent Pinchart <laurent.pinchart@ideasonboard.com>
L:	linux-media@vger.kernel.org
T:	git git://linuxtv.org/media_tree.git
S:	Maintained
F:	Documentation/devicetree/bindings/media/i2c/mt9v032.txt
F:	drivers/media/i2c/mt9v032.c
F:	include/media/i2c/mt9v032.h

MT9V111 APTINA CAMERA SENSOR
M:	Jacopo Mondi <jacopo@jmondi.org>
L:	linux-media@vger.kernel.org
T:	git git://linuxtv.org/media_tree.git
S:	Maintained
F:	Documentation/devicetree/bindings/media/i2c/aptina,mt9v111.txt
F:	drivers/media/i2c/mt9v111.c

MULTIFUNCTION DEVICES (MFD)
M:	Lee Jones <lee.jones@linaro.org>
T:	git git://git.kernel.org/pub/scm/linux/kernel/git/lee/mfd.git
S:	Supported
F:	Documentation/devicetree/bindings/mfd/
F:	drivers/mfd/
F:	include/linux/mfd/
F:	include/dt-bindings/mfd/

MULTIMEDIA CARD (MMC) ETC. OVER SPI
S:	Orphan
F:	drivers/mmc/host/mmc_spi.c
F:	include/linux/spi/mmc_spi.h

MULTIMEDIA CARD (MMC), SECURE DIGITAL (SD) AND SDIO SUBSYSTEM
M:	Ulf Hansson <ulf.hansson@linaro.org>
L:	linux-mmc@vger.kernel.org
T:	git git://git.kernel.org/pub/scm/linux/kernel/git/ulfh/mmc.git
S:	Maintained
F:	Documentation/devicetree/bindings/mmc/
F:	drivers/mmc/
F:	include/linux/mmc/
F:	include/uapi/linux/mmc/

MULTIPLEXER SUBSYSTEM
M:	Peter Rosin <peda@axentia.se>
S:	Maintained
F:	Documentation/ABI/testing/sysfs-class-mux*
F:	Documentation/devicetree/bindings/mux/
F:	include/linux/dt-bindings/mux/
F:	include/linux/mux/
F:	drivers/mux/

MULTITECH MULTIPORT CARD (ISICOM)
S:	Orphan
F:	drivers/tty/isicom.c
F:	include/linux/isicom.h

MUSB MULTIPOINT HIGH SPEED DUAL-ROLE CONTROLLER
M:	Bin Liu <b-liu@ti.com>
L:	linux-usb@vger.kernel.org
S:	Maintained
F:	drivers/usb/musb/

MXL301RF MEDIA DRIVER
M:	Akihiro Tsukada <tskd08@gmail.com>
L:	linux-media@vger.kernel.org
S:	Odd Fixes
F:	drivers/media/tuners/mxl301rf*

MXL5007T MEDIA DRIVER
M:	Michael Krufky <mkrufky@linuxtv.org>
L:	linux-media@vger.kernel.org
W:	https://linuxtv.org
W:	http://github.com/mkrufky
Q:	http://patchwork.linuxtv.org/project/linux-media/list/
T:	git git://linuxtv.org/mkrufky/tuners.git
S:	Maintained
F:	drivers/media/tuners/mxl5007t.*

MXSFB DRM DRIVER
M:	Marek Vasut <marex@denx.de>
M:	Stefan Agner <stefan@agner.ch>
L:	dri-devel@lists.freedesktop.org
S:	Supported
F:	drivers/gpu/drm/mxsfb/
F:	Documentation/devicetree/bindings/display/mxsfb.txt
T:	git git://anongit.freedesktop.org/drm/drm-misc

MYRICOM MYRI-10G 10GbE DRIVER (MYRI10GE)
M:	Chris Lee <christopher.lee@cspi.com>
L:	netdev@vger.kernel.org
W:	https://www.cspi.com/ethernet-products/support/downloads/
S:	Supported
F:	drivers/net/ethernet/myricom/myri10ge/

NAND FLASH SUBSYSTEM
M:	Boris Brezillon <boris.brezillon@bootlin.com>
M:	Miquel Raynal <miquel.raynal@bootlin.com>
R:	Richard Weinberger <richard@nod.at>
L:	linux-mtd@lists.infradead.org
W:	http://www.linux-mtd.infradead.org/
Q:	http://patchwork.ozlabs.org/project/linux-mtd/list/
T:	git git://git.infradead.org/linux-mtd.git nand/fixes
T:	git git://git.infradead.org/linux-mtd.git nand/next
S:	Maintained
F:	drivers/mtd/nand/
F:	include/linux/mtd/*nand*.h

NATIVE INSTRUMENTS USB SOUND INTERFACE DRIVER
M:	Daniel Mack <zonque@gmail.com>
S:	Maintained
L:	alsa-devel@alsa-project.org (moderated for non-subscribers)
W:	http://www.native-instruments.com
F:	sound/usb/caiaq/

NATSEMI ETHERNET DRIVER (DP8381x)
S:	Orphan
F:	drivers/net/ethernet/natsemi/natsemi.c

NCP FILESYSTEM
M:	Petr Vandrovec <petr@vandrovec.name>
S:	Obsolete
F:	drivers/staging/ncpfs/

NCR 5380 SCSI DRIVERS
M:	Finn Thain <fthain@telegraphics.com.au>
M:	Michael Schmitz <schmitzmic@gmail.com>
L:	linux-scsi@vger.kernel.org
S:	Maintained
F:	Documentation/scsi/g_NCR5380.txt
F:	drivers/scsi/NCR5380.*
F:	drivers/scsi/arm/cumana_1.c
F:	drivers/scsi/arm/oak.c
F:	drivers/scsi/atari_scsi.*
F:	drivers/scsi/dmx3191d.c
F:	drivers/scsi/g_NCR5380.*
F:	drivers/scsi/mac_scsi.*
F:	drivers/scsi/sun3_scsi.*
F:	drivers/scsi/sun3_scsi_vme.c

NCSI LIBRARY:
M:	Samuel Mendoza-Jonas <sam@mendozajonas.com>
S:	Maintained
F:	net/ncsi/

NCT6775 HARDWARE MONITOR DRIVER
M:	Guenter Roeck <linux@roeck-us.net>
L:	linux-hwmon@vger.kernel.org
S:	Maintained
F:	Documentation/hwmon/nct6775
F:	drivers/hwmon/nct6775.c

NET_FAILOVER MODULE
M:	Sridhar Samudrala <sridhar.samudrala@intel.com>
L:	netdev@vger.kernel.org
S:	Supported
F:	driver/net/net_failover.c
F:	include/net/net_failover.h
F:	Documentation/networking/net_failover.rst

NETEFFECT IWARP RNIC DRIVER (IW_NES)
M:	Faisal Latif <faisal.latif@intel.com>
L:	linux-rdma@vger.kernel.org
W:	http://www.intel.com/Products/Server/Adapters/Server-Cluster/Server-Cluster-overview.htm
S:	Supported
F:	drivers/infiniband/hw/nes/
F:	include/uapi/rdma/nes-abi.h

NETEM NETWORK EMULATOR
M:	Stephen Hemminger <stephen@networkplumber.org>
L:	netem@lists.linux-foundation.org (moderated for non-subscribers)
S:	Maintained
F:	net/sched/sch_netem.c

NETERION 10GbE DRIVERS (s2io/vxge)
M:	Jon Mason <jdmason@kudzu.us>
L:	netdev@vger.kernel.org
S:	Supported
F:	Documentation/networking/s2io.txt
F:	Documentation/networking/vxge.txt
F:	drivers/net/ethernet/neterion/

NETFILTER
M:	Pablo Neira Ayuso <pablo@netfilter.org>
M:	Jozsef Kadlecsik <kadlec@blackhole.kfki.hu>
M:	Florian Westphal <fw@strlen.de>
L:	netfilter-devel@vger.kernel.org
L:	coreteam@netfilter.org
W:	http://www.netfilter.org/
W:	http://www.iptables.org/
W:	http://www.nftables.org/
Q:	http://patchwork.ozlabs.org/project/netfilter-devel/list/
T:	git git://git.kernel.org/pub/scm/linux/kernel/git/pablo/nf.git
T:	git git://git.kernel.org/pub/scm/linux/kernel/git/pablo/nf-next.git
S:	Maintained
F:	include/linux/netfilter*
F:	include/linux/netfilter/
F:	include/net/netfilter/
F:	include/uapi/linux/netfilter*
F:	include/uapi/linux/netfilter/
F:	net/*/netfilter.c
F:	net/*/netfilter/
F:	net/netfilter/
F:	net/bridge/br_netfilter*.c

NETROM NETWORK LAYER
M:	Ralf Baechle <ralf@linux-mips.org>
L:	linux-hams@vger.kernel.org
W:	http://www.linux-ax25.org/
S:	Maintained
F:	include/net/netrom.h
F:	include/uapi/linux/netrom.h
F:	net/netrom/

NETRONOME ETHERNET DRIVERS
M:	Jakub Kicinski <jakub.kicinski@netronome.com>
L:	oss-drivers@netronome.com
S:	Maintained
F:	drivers/net/ethernet/netronome/

NETWORK BLOCK DEVICE (NBD)
M:	Josef Bacik <josef@toxicpanda.com>
S:	Maintained
L:	linux-block@vger.kernel.org
L:	nbd@other.debian.org
F:	Documentation/blockdev/nbd.txt
F:	drivers/block/nbd.c
F:	include/uapi/linux/nbd.h

NETWORK DROP MONITOR
M:	Neil Horman <nhorman@tuxdriver.com>
L:	netdev@vger.kernel.org
S:	Maintained
W:	https://fedorahosted.org/dropwatch/
F:	net/core/drop_monitor.c

NETWORKING DRIVERS
M:	"David S. Miller" <davem@davemloft.net>
L:	netdev@vger.kernel.org
W:	http://www.linuxfoundation.org/en/Net
Q:	http://patchwork.ozlabs.org/project/netdev/list/
T:	git git://git.kernel.org/pub/scm/linux/kernel/git/davem/net.git
T:	git git://git.kernel.org/pub/scm/linux/kernel/git/davem/net-next.git
S:	Odd Fixes
F:	Documentation/devicetree/bindings/net/
F:	drivers/net/
F:	include/linux/if_*
F:	include/linux/netdevice.h
F:	include/linux/etherdevice.h
F:	include/linux/fcdevice.h
F:	include/linux/fddidevice.h
F:	include/linux/hippidevice.h
F:	include/linux/inetdevice.h
F:	include/uapi/linux/if_*
F:	include/uapi/linux/netdevice.h

NETWORKING DRIVERS (WIRELESS)
M:	Kalle Valo <kvalo@codeaurora.org>
L:	linux-wireless@vger.kernel.org
Q:	http://patchwork.kernel.org/project/linux-wireless/list/
T:	git git://git.kernel.org/pub/scm/linux/kernel/git/kvalo/wireless-drivers.git
T:	git git://git.kernel.org/pub/scm/linux/kernel/git/kvalo/wireless-drivers-next.git
S:	Maintained
F:	Documentation/devicetree/bindings/net/wireless/
F:	drivers/net/wireless/

NETWORKING [DSA]
M:	Andrew Lunn <andrew@lunn.ch>
M:	Vivien Didelot <vivien.didelot@savoirfairelinux.com>
M:	Florian Fainelli <f.fainelli@gmail.com>
S:	Maintained
F:	Documentation/devicetree/bindings/net/dsa/
F:	net/dsa/
F:	include/net/dsa.h
F:	include/linux/dsa/
F:	drivers/net/dsa/

NETWORKING [GENERAL]
M:	"David S. Miller" <davem@davemloft.net>
L:	netdev@vger.kernel.org
W:	http://www.linuxfoundation.org/en/Net
Q:	http://patchwork.ozlabs.org/project/netdev/list/
T:	git git://git.kernel.org/pub/scm/linux/kernel/git/davem/net.git
T:	git git://git.kernel.org/pub/scm/linux/kernel/git/davem/net-next.git
B:	mailto:netdev@vger.kernel.org
S:	Maintained
F:	net/
F:	include/net/
F:	include/linux/in.h
F:	include/linux/net.h
F:	include/linux/netdevice.h
F:	include/uapi/linux/in.h
F:	include/uapi/linux/net.h
F:	include/uapi/linux/netdevice.h
F:	include/uapi/linux/net_namespace.h
F:	tools/testing/selftests/net/
F:	lib/net_utils.c
F:	lib/random32.c
F:	Documentation/networking/

NETWORKING [IPSEC]
M:	Steffen Klassert <steffen.klassert@secunet.com>
M:	Herbert Xu <herbert@gondor.apana.org.au>
M:	"David S. Miller" <davem@davemloft.net>
L:	netdev@vger.kernel.org
T:	git git://git.kernel.org/pub/scm/linux/kernel/git/klassert/ipsec.git
T:	git git://git.kernel.org/pub/scm/linux/kernel/git/klassert/ipsec-next.git
S:	Maintained
F:	net/core/flow.c
F:	net/xfrm/
F:	net/key/
F:	net/ipv4/xfrm*
F:	net/ipv4/esp4*
F:	net/ipv4/ah4.c
F:	net/ipv4/ipcomp.c
F:	net/ipv4/ip_vti.c
F:	net/ipv6/xfrm*
F:	net/ipv6/esp6*
F:	net/ipv6/ah6.c
F:	net/ipv6/ipcomp6.c
F:	net/ipv6/ip6_vti.c
F:	include/uapi/linux/xfrm.h
F:	include/net/xfrm.h

NETWORKING [IPv4/IPv6]
M:	"David S. Miller" <davem@davemloft.net>
M:	Alexey Kuznetsov <kuznet@ms2.inr.ac.ru>
M:	Hideaki YOSHIFUJI <yoshfuji@linux-ipv6.org>
L:	netdev@vger.kernel.org
T:	git git://git.kernel.org/pub/scm/linux/kernel/git/davem/net.git
S:	Maintained
F:	net/ipv4/
F:	net/ipv6/
F:	include/net/ip*
F:	arch/x86/net/*

NETWORKING [LABELED] (NetLabel, Labeled IPsec, SECMARK)
M:	Paul Moore <paul@paul-moore.com>
W:	https://github.com/netlabel
L:	netdev@vger.kernel.org
L:	linux-security-module@vger.kernel.org
S:	Maintained
F:	Documentation/netlabel/
F:	include/net/calipso.h
F:	include/net/cipso_ipv4.h
F:	include/net/netlabel.h
F:	include/uapi/linux/netfilter/xt_SECMARK.h
F:	include/uapi/linux/netfilter/xt_CONNSECMARK.h
F:	net/netlabel/
F:	net/ipv4/cipso_ipv4.c
F:	net/ipv6/calipso.c
F:	net/netfilter/xt_CONNSECMARK.c
F:	net/netfilter/xt_SECMARK.c

NETWORKING [TCP]
M:	Eric Dumazet <edumazet@google.com>
L:	netdev@vger.kernel.org
S:	Maintained
F:	net/ipv4/tcp*.c
F:	net/ipv4/syncookies.c
F:	net/ipv6/tcp*.c
F:	net/ipv6/syncookies.c
F:	include/uapi/linux/tcp.h
F:	include/net/tcp.h
F:	include/linux/tcp.h
F:	include/trace/events/tcp.h

NETWORKING [TLS]
M:	Boris Pismenny <borisp@mellanox.com>
M:	Aviad Yehezkel <aviadye@mellanox.com>
M:	Dave Watson <davejwatson@fb.com>
L:	netdev@vger.kernel.org
S:	Maintained
F:	net/tls/*
F:	include/uapi/linux/tls.h
F:	include/net/tls.h

NETWORKING [WIRELESS]
L:	linux-wireless@vger.kernel.org
Q:	http://patchwork.kernel.org/project/linux-wireless/list/

NETDEVSIM
M:	Jakub Kicinski <jakub.kicinski@netronome.com>
S:	Maintained
F:	drivers/net/netdevsim/*

NETXEN (1/10) GbE SUPPORT
M:	Manish Chopra <manish.chopra@cavium.com>
M:	Rahul Verma <rahul.verma@cavium.com>
M:	Dept-GELinuxNICDev@cavium.com
L:	netdev@vger.kernel.org
S:	Supported
F:	drivers/net/ethernet/qlogic/netxen/

NFC SUBSYSTEM
M:	Samuel Ortiz <sameo@linux.intel.com>
L:	linux-wireless@vger.kernel.org
L:	linux-nfc@lists.01.org (subscribers-only)
S:	Supported
F:	net/nfc/
F:	include/net/nfc/
F:	include/uapi/linux/nfc.h
F:	drivers/nfc/
F:	include/linux/platform_data/nfcmrvl.h
F:	include/linux/platform_data/nxp-nci.h
F:	Documentation/devicetree/bindings/net/nfc/

NFS, SUNRPC, AND LOCKD CLIENTS
M:	Trond Myklebust <trond.myklebust@hammerspace.com>
M:	Anna Schumaker <anna.schumaker@netapp.com>
L:	linux-nfs@vger.kernel.org
W:	http://client.linux-nfs.org
T:	git git://git.linux-nfs.org/projects/trondmy/linux-nfs.git
S:	Maintained
F:	fs/lockd/
F:	fs/nfs/
F:	fs/nfs_common/
F:	net/sunrpc/
F:	include/linux/lockd/
F:	include/linux/nfs*
F:	include/linux/sunrpc/
F:	include/uapi/linux/nfs*
F:	include/uapi/linux/sunrpc/

NILFS2 FILESYSTEM
M:	Ryusuke Konishi <konishi.ryusuke@lab.ntt.co.jp>
L:	linux-nilfs@vger.kernel.org
W:	https://nilfs.sourceforge.io/
W:	https://nilfs.osdn.jp/
T:	git git://github.com/konis/nilfs2.git
S:	Supported
F:	Documentation/filesystems/nilfs2.txt
F:	fs/nilfs2/
F:	include/trace/events/nilfs2.h
F:	include/uapi/linux/nilfs2_api.h
F:	include/uapi/linux/nilfs2_ondisk.h

NINJA SCSI-3 / NINJA SCSI-32Bi (16bit/CardBus) PCMCIA SCSI HOST ADAPTER DRIVER
M:	YOKOTA Hiroshi <yokota@netlab.is.tsukuba.ac.jp>
W:	http://www.netlab.is.tsukuba.ac.jp/~yokota/izumi/ninja/
S:	Maintained
F:	Documentation/scsi/NinjaSCSI.txt
F:	drivers/scsi/pcmcia/nsp_*

NINJA SCSI-32Bi/UDE PCI/CARDBUS SCSI HOST ADAPTER DRIVER
M:	GOTO Masanori <gotom@debian.or.jp>
M:	YOKOTA Hiroshi <yokota@netlab.is.tsukuba.ac.jp>
W:	http://www.netlab.is.tsukuba.ac.jp/~yokota/izumi/ninja/
S:	Maintained
F:	Documentation/scsi/NinjaSCSI.txt
F:	drivers/scsi/nsp32*

NIOS2 ARCHITECTURE
M:	Ley Foon Tan <lftan@altera.com>
L:	nios2-dev@lists.rocketboards.org (moderated for non-subscribers)
T:	git git://git.kernel.org/pub/scm/linux/kernel/git/lftan/nios2.git
S:	Maintained
F:	arch/nios2/

NOHZ, DYNTICKS SUPPORT
M:	Frederic Weisbecker <fweisbec@gmail.com>
M:	Thomas Gleixner <tglx@linutronix.de>
M:	Ingo Molnar <mingo@kernel.org>
L:	linux-kernel@vger.kernel.org
T:	git git://git.kernel.org/pub/scm/linux/kernel/git/tip/tip.git timers/nohz
S:	Maintained
F:	kernel/time/tick*.*
F:	include/linux/tick.h
F:	include/linux/sched/nohz.h

NOKIA N900 CAMERA SUPPORT (ET8EK8 SENSOR, AD5820 FOCUS)
M:	Pavel Machek <pavel@ucw.cz>
M:	Sakari Ailus <sakari.ailus@iki.fi>
L:	linux-media@vger.kernel.org
S:	Maintained
F:	drivers/media/i2c/et8ek8
F:	drivers/media/i2c/ad5820.c

NOKIA N900 POWER SUPPLY DRIVERS
R:	Pali Rohár <pali.rohar@gmail.com>
F:	include/linux/power/bq2415x_charger.h
F:	include/linux/power/bq27xxx_battery.h
F:	include/linux/power/isp1704_charger.h
F:	drivers/power/supply/bq2415x_charger.c
F:	drivers/power/supply/bq27xxx_battery.c
F:	drivers/power/supply/bq27xxx_battery_i2c.c
F:	drivers/power/supply/isp1704_charger.c
F:	drivers/power/supply/rx51_battery.c

NTB AMD DRIVER
M:	Shyam Sundar S K <Shyam-sundar.S-k@amd.com>
L:	linux-ntb@googlegroups.com
S:	Supported
F:	drivers/ntb/hw/amd/

NTB DRIVER CORE
M:	Jon Mason <jdmason@kudzu.us>
M:	Dave Jiang <dave.jiang@intel.com>
M:	Allen Hubbe <allenbh@gmail.com>
L:	linux-ntb@googlegroups.com
S:	Supported
W:	https://github.com/jonmason/ntb/wiki
T:	git git://github.com/jonmason/ntb.git
F:	drivers/ntb/
F:	drivers/net/ntb_netdev.c
F:	include/linux/ntb.h
F:	include/linux/ntb_transport.h
F:	tools/testing/selftests/ntb/

NTB IDT DRIVER
M:	Serge Semin <fancer.lancer@gmail.com>
L:	linux-ntb@googlegroups.com
S:	Supported
F:	drivers/ntb/hw/idt/

NTB INTEL DRIVER
M:	Dave Jiang <dave.jiang@intel.com>
L:	linux-ntb@googlegroups.com
S:	Supported
W:	https://github.com/davejiang/linux/wiki
T:	git https://github.com/davejiang/linux.git
F:	drivers/ntb/hw/intel/

NTFS FILESYSTEM
M:	Anton Altaparmakov <anton@tuxera.com>
L:	linux-ntfs-dev@lists.sourceforge.net
W:	http://www.tuxera.com/
T:	git git://git.kernel.org/pub/scm/linux/kernel/git/aia21/ntfs.git
S:	Supported
F:	Documentation/filesystems/ntfs.txt
F:	fs/ntfs/

NUBUS SUBSYSTEM
M:	Finn Thain <fthain@telegraphics.com.au>
L:	linux-m68k@lists.linux-m68k.org
S:	Maintained
F:	arch/*/include/asm/nubus.h
F:	drivers/nubus/
F:	include/linux/nubus.h
F:	include/uapi/linux/nubus.h

NVIDIA (rivafb and nvidiafb) FRAMEBUFFER DRIVER
M:	Antonino Daplas <adaplas@gmail.com>
L:	linux-fbdev@vger.kernel.org
S:	Maintained
F:	drivers/video/fbdev/riva/
F:	drivers/video/fbdev/nvidia/

NVM EXPRESS DRIVER
M:	Keith Busch <keith.busch@intel.com>
M:	Jens Axboe <axboe@fb.com>
M:	Christoph Hellwig <hch@lst.de>
M:	Sagi Grimberg <sagi@grimberg.me>
L:	linux-nvme@lists.infradead.org
T:	git://git.infradead.org/nvme.git
W:	http://git.infradead.org/nvme.git
S:	Supported
F:	drivers/nvme/host/
F:	include/linux/nvme.h
F:	include/uapi/linux/nvme_ioctl.h

NVM EXPRESS FC TRANSPORT DRIVERS
M:	James Smart <james.smart@broadcom.com>
L:	linux-nvme@lists.infradead.org
S:	Supported
F:	include/linux/nvme-fc.h
F:	include/linux/nvme-fc-driver.h
F:	drivers/nvme/host/fc.c
F:	drivers/nvme/target/fc.c
F:	drivers/nvme/target/fcloop.c

NVM EXPRESS TARGET DRIVER
M:	Christoph Hellwig <hch@lst.de>
M:	Sagi Grimberg <sagi@grimberg.me>
L:	linux-nvme@lists.infradead.org
T:	git://git.infradead.org/nvme.git
W:	http://git.infradead.org/nvme.git
S:	Supported
F:	drivers/nvme/target/

NVMEM FRAMEWORK
M:	Srinivas Kandagatla <srinivas.kandagatla@linaro.org>
S:	Maintained
F:	drivers/nvmem/
F:	Documentation/devicetree/bindings/nvmem/
F:	Documentation/ABI/stable/sysfs-bus-nvmem
F:	include/linux/nvmem-consumer.h
F:	include/linux/nvmem-provider.h

NXP SGTL5000 DRIVER
M:	Fabio Estevam <fabio.estevam@nxp.com>
L:	alsa-devel@alsa-project.org (moderated for non-subscribers)
S:	Maintained
F:	Documentation/devicetree/bindings/sound/sgtl5000.txt
F:	sound/soc/codecs/sgtl5000*

NXP TDA998X DRM DRIVER
M:	Russell King <linux@armlinux.org.uk>
S:	Maintained
T:	git git://git.armlinux.org.uk/~rmk/linux-arm.git drm-tda998x-devel
T:	git git://git.armlinux.org.uk/~rmk/linux-arm.git drm-tda998x-fixes
F:	drivers/gpu/drm/i2c/tda998x_drv.c
F:	include/drm/i2c/tda998x.h
F:	include/dt-bindings/display/tda998x.h
K:	"nxp,tda998x"

NXP TFA9879 DRIVER
M:	Peter Rosin <peda@axentia.se>
L:	alsa-devel@alsa-project.org (moderated for non-subscribers)
S:	Maintained
F:	Documentation/devicetree/bindings/sound/tfa9879.txt
F:	sound/soc/codecs/tfa9879*

NXP-NCI NFC DRIVER
M:	Clément Perrochaud <clement.perrochaud@effinnov.com>
R:	Charles Gorand <charles.gorand@effinnov.com>
L:	linux-nfc@lists.01.org (moderated for non-subscribers)
S:	Supported
F:	drivers/nfc/nxp-nci

OBJTOOL
M:	Josh Poimboeuf <jpoimboe@redhat.com>
M:	Peter Zijlstra <peterz@infradead.org>
S:	Supported
F:	tools/objtool/

OCXL (Open Coherent Accelerator Processor Interface OpenCAPI) DRIVER
M:	Frederic Barrat <fbarrat@linux.vnet.ibm.com>
M:	Andrew Donnellan <andrew.donnellan@au1.ibm.com>
L:	linuxppc-dev@lists.ozlabs.org
S:	Supported
F:	arch/powerpc/platforms/powernv/ocxl.c
F:	arch/powerpc/include/asm/pnv-ocxl.h
F:	drivers/misc/ocxl/
F:	include/misc/ocxl*
F:	include/uapi/misc/ocxl.h
F:	Documentation/accelerators/ocxl.rst

OMAP AUDIO SUPPORT
M:	Peter Ujfalusi <peter.ujfalusi@ti.com>
M:	Jarkko Nikula <jarkko.nikula@bitmer.com>
L:	alsa-devel@alsa-project.org (moderated for non-subscribers)
L:	linux-omap@vger.kernel.org
S:	Maintained
F:	sound/soc/omap/

OMAP CLOCK FRAMEWORK SUPPORT
M:	Paul Walmsley <paul@pwsan.com>
L:	linux-omap@vger.kernel.org
S:	Maintained
F:	arch/arm/*omap*/*clock*

OMAP DEVICE TREE SUPPORT
M:	Benoît Cousson <bcousson@baylibre.com>
M:	Tony Lindgren <tony@atomide.com>
L:	linux-omap@vger.kernel.org
L:	devicetree@vger.kernel.org
S:	Maintained
F:	arch/arm/boot/dts/*omap*
F:	arch/arm/boot/dts/*am3*
F:	arch/arm/boot/dts/*am4*
F:	arch/arm/boot/dts/*am5*
F:	arch/arm/boot/dts/*dra7*

OMAP DISPLAY SUBSYSTEM and FRAMEBUFFER SUPPORT (DSS2)
L:	linux-omap@vger.kernel.org
L:	linux-fbdev@vger.kernel.org
S:	Orphan
F:	drivers/video/fbdev/omap2/
F:	Documentation/arm/OMAP/DSS

OMAP FRAMEBUFFER SUPPORT
L:	linux-fbdev@vger.kernel.org
L:	linux-omap@vger.kernel.org
S:	Orphan
F:	drivers/video/fbdev/omap/

OMAP GENERAL PURPOSE MEMORY CONTROLLER SUPPORT
M:	Roger Quadros <rogerq@ti.com>
M:	Tony Lindgren <tony@atomide.com>
L:	linux-omap@vger.kernel.org
S:	Maintained
F:	drivers/memory/omap-gpmc.c
F:	arch/arm/mach-omap2/*gpmc*

OMAP GPIO DRIVER
M:	Grygorii Strashko <grygorii.strashko@ti.com>
M:	Santosh Shilimkar <ssantosh@kernel.org>
M:	Kevin Hilman <khilman@kernel.org>
L:	linux-omap@vger.kernel.org
S:	Maintained
F:	Documentation/devicetree/bindings/gpio/gpio-omap.txt
F:	drivers/gpio/gpio-omap.c

OMAP HARDWARE SPINLOCK SUPPORT
M:	Ohad Ben-Cohen <ohad@wizery.com>
L:	linux-omap@vger.kernel.org
S:	Maintained
F:	drivers/hwspinlock/omap_hwspinlock.c

OMAP HS MMC SUPPORT
L:	linux-mmc@vger.kernel.org
L:	linux-omap@vger.kernel.org
S:	Orphan
F:	drivers/mmc/host/omap_hsmmc.c

OMAP HWMOD DATA
M:	Paul Walmsley <paul@pwsan.com>
L:	linux-omap@vger.kernel.org
S:	Maintained
F:	arch/arm/mach-omap2/omap_hwmod*data*

OMAP HWMOD DATA FOR OMAP4-BASED DEVICES
M:	Benoît Cousson <bcousson@baylibre.com>
L:	linux-omap@vger.kernel.org
S:	Maintained
F:	arch/arm/mach-omap2/omap_hwmod_44xx_data.c

OMAP HWMOD SUPPORT
M:	Benoît Cousson <bcousson@baylibre.com>
M:	Paul Walmsley <paul@pwsan.com>
L:	linux-omap@vger.kernel.org
S:	Maintained
F:	arch/arm/mach-omap2/omap_hwmod.*

OMAP IMAGING SUBSYSTEM (OMAP3 ISP and OMAP4 ISS)
M:	Laurent Pinchart <laurent.pinchart@ideasonboard.com>
L:	linux-media@vger.kernel.org
S:	Maintained
F:	Documentation/devicetree/bindings/media/ti,omap3isp.txt
F:	drivers/media/platform/omap3isp/
F:	drivers/staging/media/omap4iss/

OMAP MMC SUPPORT
M:	Jarkko Lavinen <jarkko.lavinen@nokia.com>
L:	linux-omap@vger.kernel.org
S:	Maintained
F:	drivers/mmc/host/omap.c

OMAP POWER MANAGEMENT SUPPORT
M:	Kevin Hilman <khilman@kernel.org>
L:	linux-omap@vger.kernel.org
S:	Maintained
F:	arch/arm/*omap*/*pm*
F:	drivers/cpufreq/omap-cpufreq.c

OMAP POWERDOMAIN SOC ADAPTATION LAYER SUPPORT
M:	Rajendra Nayak <rnayak@codeaurora.org>
M:	Paul Walmsley <paul@pwsan.com>
L:	linux-omap@vger.kernel.org
S:	Maintained
F:	arch/arm/mach-omap2/prm*

OMAP RANDOM NUMBER GENERATOR SUPPORT
M:	Deepak Saxena <dsaxena@plexity.net>
S:	Maintained
F:	drivers/char/hw_random/omap-rng.c

OMAP USB SUPPORT
L:	linux-usb@vger.kernel.org
L:	linux-omap@vger.kernel.org
S:	Orphan
F:	drivers/usb/*/*omap*
F:	arch/arm/*omap*/usb*

OMAP/NEWFLOW NANOBONE MACHINE SUPPORT
M:	Mark Jackson <mpfj@newflow.co.uk>
L:	linux-omap@vger.kernel.org
S:	Maintained
F:	arch/arm/boot/dts/am335x-nano.dts

OMAP1 SUPPORT
M:	Aaro Koskinen <aaro.koskinen@iki.fi>
M:	Tony Lindgren <tony@atomide.com>
L:	linux-omap@vger.kernel.org
Q:	http://patchwork.kernel.org/project/linux-omap/list/
T:	git git://git.kernel.org/pub/scm/linux/kernel/git/tmlind/linux-omap.git
S:	Maintained
F:	arch/arm/mach-omap1/
F:	arch/arm/plat-omap/
F:	arch/arm/configs/omap1_defconfig
F:	drivers/i2c/busses/i2c-omap.c
F:	include/linux/platform_data/i2c-omap.h
F:	include/linux/platform_data/ams-delta-fiq.h

OMAP2+ SUPPORT
M:	Tony Lindgren <tony@atomide.com>
L:	linux-omap@vger.kernel.org
W:	http://www.muru.com/linux/omap/
W:	http://linux.omap.com/
Q:	http://patchwork.kernel.org/project/linux-omap/list/
T:	git git://git.kernel.org/pub/scm/linux/kernel/git/tmlind/linux-omap.git
S:	Maintained
F:	arch/arm/mach-omap2/
F:	arch/arm/plat-omap/
F:	arch/arm/configs/omap2plus_defconfig
F:	drivers/i2c/busses/i2c-omap.c
F:	drivers/irqchip/irq-omap-intc.c
F:	drivers/mfd/*omap*.c
F:	drivers/mfd/menelaus.c
F:	drivers/mfd/palmas.c
F:	drivers/mfd/tps65217.c
F:	drivers/mfd/tps65218.c
F:	drivers/mfd/tps65910.c
F:	drivers/mfd/twl-core.[ch]
F:	drivers/mfd/twl4030*.c
F:	drivers/mfd/twl6030*.c
F:	drivers/mfd/twl6040*.c
F:	drivers/regulator/palmas-regulator*.c
F:	drivers/regulator/pbias-regulator.c
F:	drivers/regulator/tps65217-regulator.c
F:	drivers/regulator/tps65218-regulator.c
F:	drivers/regulator/tps65910-regulator.c
F:	drivers/regulator/twl-regulator.c
F:	drivers/regulator/twl6030-regulator.c
F:	include/linux/platform_data/i2c-omap.h

ONION OMEGA2+ BOARD
M:	Harvey Hunt <harveyhuntnexus@gmail.com>
L:	linux-mips@linux-mips.org
S:	Maintained
F:	arch/mips/boot/dts/ralink/omega2p.dts

OMFS FILESYSTEM
M:	Bob Copeland <me@bobcopeland.com>
L:	linux-karma-devel@lists.sourceforge.net
S:	Maintained
F:	Documentation/filesystems/omfs.txt
F:	fs/omfs/

OMNIKEY CARDMAN 4000 DRIVER
M:	Harald Welte <laforge@gnumonks.org>
S:	Maintained
F:	drivers/char/pcmcia/cm4000_cs.c
F:	include/linux/cm4000_cs.h
F:	include/uapi/linux/cm4000_cs.h

OMNIKEY CARDMAN 4040 DRIVER
M:	Harald Welte <laforge@gnumonks.org>
S:	Maintained
F:	drivers/char/pcmcia/cm4040_cs.*

OMNIVISION OV13858 SENSOR DRIVER
M:	Sakari Ailus <sakari.ailus@linux.intel.com>
L:	linux-media@vger.kernel.org
T:	git git://linuxtv.org/media_tree.git
S:	Maintained
F:	drivers/media/i2c/ov13858.c

OMNIVISION OV2680 SENSOR DRIVER
M:	Rui Miguel Silva <rmfrfs@gmail.com>
L:	linux-media@vger.kernel.org
T:	git git://linuxtv.org/media_tree.git
S:	Maintained
F:	drivers/media/i2c/ov2680.c
F:	Documentation/devicetree/bindings/media/i2c/ov2680.txt

OMNIVISION OV2685 SENSOR DRIVER
M:	Shunqian Zheng <zhengsq@rock-chips.com>
L:	linux-media@vger.kernel.org
T:	git git://linuxtv.org/media_tree.git
S:	Maintained
F:	drivers/media/i2c/ov2685.c

OMNIVISION OV5640 SENSOR DRIVER
M:	Steve Longerbeam <slongerbeam@gmail.com>
L:	linux-media@vger.kernel.org
T:	git git://linuxtv.org/media_tree.git
S:	Maintained
F:	drivers/media/i2c/ov5640.c

OMNIVISION OV5647 SENSOR DRIVER
M:	Luis Oliveira <lolivei@synopsys.com>
L:	linux-media@vger.kernel.org
T:	git git://linuxtv.org/media_tree.git
S:	Maintained
F:	drivers/media/i2c/ov5647.c

OMNIVISION OV5695 SENSOR DRIVER
M:	Shunqian Zheng <zhengsq@rock-chips.com>
L:	linux-media@vger.kernel.org
T:	git git://linuxtv.org/media_tree.git
S:	Maintained
F:	drivers/media/i2c/ov5695.c

OMNIVISION OV7670 SENSOR DRIVER
M:	Jonathan Corbet <corbet@lwn.net>
L:	linux-media@vger.kernel.org
T:	git git://linuxtv.org/media_tree.git
S:	Maintained
F:	drivers/media/i2c/ov7670.c
F:	Documentation/devicetree/bindings/media/i2c/ov7670.txt

OMNIVISION OV772x SENSOR DRIVER
M:	Jacopo Mondi <jacopo@jmondi.org>
L:	linux-media@vger.kernel.org
T:	git git://linuxtv.org/media_tree.git
S:	Odd fixes
F:	drivers/media/i2c/ov772x.c
F:	include/media/i2c/ov772x.h
F:	Documentation/devicetree/bindings/media/i2c/ov772x.txt

OMNIVISION OV7740 SENSOR DRIVER
M:	Wenyou Yang <wenyou.yang@microchip.com>
L:	linux-media@vger.kernel.org
T:	git git://linuxtv.org/media_tree.git
S:	Maintained
F:	drivers/media/i2c/ov7740.c
F:	Documentation/devicetree/bindings/media/i2c/ov7740.txt

OMNIVISION OV9650 SENSOR DRIVER
M:	Sakari Ailus <sakari.ailus@linux.intel.com>
R:	Akinobu Mita <akinobu.mita@gmail.com>
R:	Sylwester Nawrocki <s.nawrocki@samsung.com>
L:	linux-media@vger.kernel.org
T:	git git://linuxtv.org/media_tree.git
S:	Maintained
F:	drivers/media/i2c/ov9650.c
F:	Documentation/devicetree/bindings/media/i2c/ov9650.txt

ONENAND FLASH DRIVER
M:	Kyungmin Park <kyungmin.park@samsung.com>
L:	linux-mtd@lists.infradead.org
S:	Maintained
F:	drivers/mtd/nand/onenand/
F:	include/linux/mtd/onenand*.h

ONSTREAM SCSI TAPE DRIVER
M:	Willem Riede <osst@riede.org>
L:	osst-users@lists.sourceforge.net
L:	linux-scsi@vger.kernel.org
S:	Maintained
F:	Documentation/scsi/osst.txt
F:	drivers/scsi/osst.*
F:	drivers/scsi/osst_*.h
F:	drivers/scsi/st.h

OP-TEE DRIVER
M:	Jens Wiklander <jens.wiklander@linaro.org>
S:	Maintained
F:	drivers/tee/optee/

OPA-VNIC DRIVER
M:	Dennis Dalessandro <dennis.dalessandro@intel.com>
M:	Niranjana Vishwanathapura <niranjana.vishwanathapura@intel.com>
L:	linux-rdma@vger.kernel.org
S:	Supported
F:	drivers/infiniband/ulp/opa_vnic

OPEN FIRMWARE AND DEVICE TREE OVERLAYS
M:	Pantelis Antoniou <pantelis.antoniou@konsulko.com>
M:	Frank Rowand <frowand.list@gmail.com>
L:	devicetree@vger.kernel.org
S:	Maintained
F:	Documentation/devicetree/dynamic-resolution-notes.txt
F:	Documentation/devicetree/overlay-notes.txt
F:	drivers/of/overlay.c
F:	drivers/of/resolver.c
K:	of_overlay_notifier_

OPEN FIRMWARE AND FLATTENED DEVICE TREE
M:	Rob Herring <robh+dt@kernel.org>
M:	Frank Rowand <frowand.list@gmail.com>
L:	devicetree@vger.kernel.org
W:	http://www.devicetree.org/
T:	git git://git.kernel.org/pub/scm/linux/kernel/git/robh/linux.git
S:	Maintained
F:	drivers/of/
F:	include/linux/of*.h
F:	scripts/dtc/
F:	Documentation/ABI/testing/sysfs-firmware-ofw

OPEN FIRMWARE AND FLATTENED DEVICE TREE BINDINGS
M:	Rob Herring <robh+dt@kernel.org>
M:	Mark Rutland <mark.rutland@arm.com>
L:	devicetree@vger.kernel.org
T:	git git://git.kernel.org/pub/scm/linux/kernel/git/robh/linux.git
Q:	http://patchwork.ozlabs.org/project/devicetree-bindings/list/
S:	Maintained
F:	Documentation/devicetree/
F:	arch/*/boot/dts/
F:	include/dt-bindings/

OPENCORES I2C BUS DRIVER
M:	Peter Korsgaard <peter@korsgaard.com>
L:	linux-i2c@vger.kernel.org
S:	Maintained
F:	Documentation/i2c/busses/i2c-ocores
F:	drivers/i2c/busses/i2c-ocores.c

OPENRISC ARCHITECTURE
M:	Jonas Bonn <jonas@southpole.se>
M:	Stefan Kristiansson <stefan.kristiansson@saunalahti.fi>
M:	Stafford Horne <shorne@gmail.com>
T:	git git://github.com/openrisc/linux.git
L:	openrisc@lists.librecores.org
W:	http://openrisc.io
S:	Maintained
F:	Documentation/devicetree/bindings/openrisc/
F:	Documentation/openrisc/
F:	arch/openrisc/
F:	drivers/irqchip/irq-ompic.c
F:	drivers/irqchip/irq-or1k-*

OPENVSWITCH
M:	Pravin B Shelar <pshelar@ovn.org>
L:	netdev@vger.kernel.org
L:	dev@openvswitch.org
W:	http://openvswitch.org
S:	Maintained
F:	net/openvswitch/
F:	include/uapi/linux/openvswitch.h

OPERATING PERFORMANCE POINTS (OPP)
M:	Viresh Kumar <vireshk@kernel.org>
M:	Nishanth Menon <nm@ti.com>
M:	Stephen Boyd <sboyd@kernel.org>
L:	linux-pm@vger.kernel.org
S:	Maintained
T:	git git://git.kernel.org/pub/scm/linux/kernel/git/vireshk/pm.git
F:	drivers/opp/
F:	include/linux/pm_opp.h
F:	Documentation/power/opp.txt
F:	Documentation/devicetree/bindings/opp/

OPL4 DRIVER
M:	Clemens Ladisch <clemens@ladisch.de>
L:	alsa-devel@alsa-project.org (moderated for non-subscribers)
T:	git git://git.alsa-project.org/alsa-kernel.git
S:	Maintained
F:	sound/drivers/opl4/

OPROFILE
M:	Robert Richter <rric@kernel.org>
L:	oprofile-list@lists.sf.net
S:	Maintained
F:	arch/*/include/asm/oprofile*.h
F:	arch/*/oprofile/
F:	drivers/oprofile/
F:	include/linux/oprofile.h

ORACLE CLUSTER FILESYSTEM 2 (OCFS2)
M:	Mark Fasheh <mark@fasheh.com>
M:	Joel Becker <jlbec@evilplan.org>
L:	ocfs2-devel@oss.oracle.com (moderated for non-subscribers)
W:	http://ocfs2.wiki.kernel.org
S:	Supported
F:	Documentation/filesystems/ocfs2.txt
F:	Documentation/filesystems/dlmfs.txt
F:	fs/ocfs2/

ORANGEFS FILESYSTEM
M:	Mike Marshall <hubcap@omnibond.com>
R:	Martin Brandenburg <martin@omnibond.com>
L:	devel@lists.orangefs.org
T:	git git://git.kernel.org/pub/scm/linux/kernel/git/hubcap/linux.git
S:	Supported
F:	fs/orangefs/
F:	Documentation/filesystems/orangefs.txt

ORINOCO DRIVER
L:	linux-wireless@vger.kernel.org
W:	http://wireless.kernel.org/en/users/Drivers/orinoco
W:	http://www.nongnu.org/orinoco/
S:	Orphan
F:	drivers/net/wireless/intersil/orinoco/

OSD LIBRARY and FILESYSTEM
M:	Boaz Harrosh <ooo@electrozaur.com>
S:	Maintained
F:	drivers/scsi/osd/
F:	include/scsi/osd_*
F:	fs/exofs/

OV2659 OMNIVISION SENSOR DRIVER
M:	"Lad, Prabhakar" <prabhakar.csengg@gmail.com>
L:	linux-media@vger.kernel.org
W:	https://linuxtv.org
Q:	http://patchwork.linuxtv.org/project/linux-media/list/
T:	git git://linuxtv.org/mhadli/v4l-dvb-davinci_devices.git
S:	Maintained
F:	drivers/media/i2c/ov2659.c
F:	include/media/i2c/ov2659.h

OVERLAY FILESYSTEM
M:	Miklos Szeredi <miklos@szeredi.hu>
L:	linux-unionfs@vger.kernel.org
T:	git git://git.kernel.org/pub/scm/linux/kernel/git/mszeredi/vfs.git
S:	Supported
F:	fs/overlayfs/
F:	Documentation/filesystems/overlayfs.txt

P54 WIRELESS DRIVER
M:	Christian Lamparter <chunkeey@googlemail.com>
L:	linux-wireless@vger.kernel.org
W:	http://wireless.kernel.org/en/users/Drivers/p54
S:	Maintained
F:	drivers/net/wireless/intersil/p54/

PA SEMI ETHERNET DRIVER
L:	netdev@vger.kernel.org
S:	Orphan
F:	drivers/net/ethernet/pasemi/*

PA SEMI SMBUS DRIVER
L:	linux-i2c@vger.kernel.org
S:	Orphan
F:	drivers/i2c/busses/i2c-pasemi.c

PADATA PARALLEL EXECUTION MECHANISM
M:	Steffen Klassert <steffen.klassert@secunet.com>
L:	linux-crypto@vger.kernel.org
S:	Maintained
F:	kernel/padata.c
F:	include/linux/padata.h
F:	Documentation/padata.txt

PANASONIC LAPTOP ACPI EXTRAS DRIVER
M:	Harald Welte <laforge@gnumonks.org>
L:	platform-driver-x86@vger.kernel.org
S:	Maintained
F:	drivers/platform/x86/panasonic-laptop.c

PARALLEL LCD/KEYPAD PANEL DRIVER
M:	Willy Tarreau <willy@haproxy.com>
M:	Ksenija Stanojevic <ksenija.stanojevic@gmail.com>
S:	Odd Fixes
F:	Documentation/auxdisplay/lcd-panel-cgram.txt
F:	drivers/auxdisplay/panel.c

PARALLEL PORT SUBSYSTEM
M:	Sudip Mukherjee <sudipm.mukherjee@gmail.com>
M:	Sudip Mukherjee <sudip.mukherjee@codethink.co.uk>
L:	linux-parport@lists.infradead.org (subscribers-only)
S:	Maintained
F:	drivers/parport/
F:	include/linux/parport*.h
F:	drivers/char/ppdev.c
F:	include/uapi/linux/ppdev.h
F:	Documentation/parport*.txt

PARAVIRT_OPS INTERFACE
M:	Juergen Gross <jgross@suse.com>
M:	Alok Kataria <akataria@vmware.com>
L:	virtualization@lists.linux-foundation.org
S:	Supported
F:	Documentation/virtual/paravirt_ops.txt
F:	arch/*/kernel/paravirt*
F:	arch/*/include/asm/paravirt*.h
F:	include/linux/hypervisor.h

PARIDE DRIVERS FOR PARALLEL PORT IDE DEVICES
M:	Tim Waugh <tim@cyberelk.net>
L:	linux-parport@lists.infradead.org (subscribers-only)
S:	Maintained
F:	Documentation/blockdev/paride.txt
F:	drivers/block/paride/

PARISC ARCHITECTURE
M:	"James E.J. Bottomley" <jejb@parisc-linux.org>
M:	Helge Deller <deller@gmx.de>
L:	linux-parisc@vger.kernel.org
W:	http://www.parisc-linux.org/
Q:	http://patchwork.kernel.org/project/linux-parisc/list/
T:	git git://git.kernel.org/pub/scm/linux/kernel/git/jejb/parisc-2.6.git
T:	git git://git.kernel.org/pub/scm/linux/kernel/git/deller/parisc-linux.git
S:	Maintained
F:	arch/parisc/
F:	Documentation/parisc/
F:	drivers/parisc/
F:	drivers/char/agp/parisc-agp.c
F:	drivers/input/serio/gscps2.c
F:	drivers/parport/parport_gsc.*
F:	drivers/tty/serial/8250/8250_gsc.c
F:	drivers/video/fbdev/sti*
F:	drivers/video/console/sti*
F:	drivers/video/logo/logo_parisc*

PARMAN
M:	Jiri Pirko <jiri@mellanox.com>
L:	netdev@vger.kernel.org
S:	Supported
F:	lib/parman.c
F:	lib/test_parman.c
F:	include/linux/parman.h

PC87360 HARDWARE MONITORING DRIVER
M:	Jim Cromie <jim.cromie@gmail.com>
L:	linux-hwmon@vger.kernel.org
S:	Maintained
F:	Documentation/hwmon/pc87360
F:	drivers/hwmon/pc87360.c

PC8736x GPIO DRIVER
M:	Jim Cromie <jim.cromie@gmail.com>
S:	Maintained
F:	drivers/char/pc8736x_gpio.c

PC87427 HARDWARE MONITORING DRIVER
M:	Jean Delvare <jdelvare@suse.com>
L:	linux-hwmon@vger.kernel.org
S:	Maintained
F:	Documentation/hwmon/pc87427
F:	drivers/hwmon/pc87427.c

PCA9532 LED DRIVER
M:	Riku Voipio <riku.voipio@iki.fi>
S:	Maintained
F:	drivers/leds/leds-pca9532.c
F:	include/linux/leds-pca9532.h

PCA9541 I2C BUS MASTER SELECTOR DRIVER
M:	Guenter Roeck <linux@roeck-us.net>
L:	linux-i2c@vger.kernel.org
S:	Maintained
F:	drivers/i2c/muxes/i2c-mux-pca9541.c

PCDP - PRIMARY CONSOLE AND DEBUG PORT
M:	Khalid Aziz <khalid@gonehiking.org>
S:	Maintained
F:	drivers/firmware/pcdp.*

PCI DRIVER FOR AARDVARK (Marvell Armada 3700)
M:	Thomas Petazzoni <thomas.petazzoni@free-electrons.com>
L:	linux-pci@vger.kernel.org
L:	linux-arm-kernel@lists.infradead.org (moderated for non-subscribers)
S:	Maintained
F:	Documentation/devicetree/bindings/pci/aardvark-pci.txt
F:	drivers/pci/controller/pci-aardvark.c

PCI DRIVER FOR ALTERA PCIE IP
M:	Ley Foon Tan <lftan@altera.com>
L:	rfi@lists.rocketboards.org (moderated for non-subscribers)
L:	linux-pci@vger.kernel.org
S:	Supported
F:	Documentation/devicetree/bindings/pci/altera-pcie.txt
F:	drivers/pci/controller/pcie-altera.c

PCI DRIVER FOR APPLIEDMICRO XGENE
M:	Tanmay Inamdar <tinamdar@apm.com>
L:	linux-pci@vger.kernel.org
L:	linux-arm-kernel@lists.infradead.org
S:	Maintained
F:	Documentation/devicetree/bindings/pci/xgene-pci.txt
F:	drivers/pci/controller/pci-xgene.c

PCI DRIVER FOR ARM VERSATILE PLATFORM
M:	Rob Herring <robh@kernel.org>
L:	linux-pci@vger.kernel.org
L:	linux-arm-kernel@lists.infradead.org
S:	Maintained
F:	Documentation/devicetree/bindings/pci/versatile.txt
F:	drivers/pci/controller/pci-versatile.c

PCI DRIVER FOR ARMADA 8K
M:	Thomas Petazzoni <thomas.petazzoni@free-electrons.com>
L:	linux-pci@vger.kernel.org
L:	linux-arm-kernel@lists.infradead.org
S:	Maintained
F:	Documentation/devicetree/bindings/pci/pci-armada8k.txt
F:	drivers/pci/controller/dwc/pcie-armada8k.c

PCI DRIVER FOR CADENCE PCIE IP
M:	Alan Douglas <adouglas@cadence.com>
L:	linux-pci@vger.kernel.org
S:	Maintained
F:	Documentation/devicetree/bindings/pci/cdns,*.txt
F:	drivers/pci/controller/pcie-cadence*

PCI DRIVER FOR FREESCALE LAYERSCAPE
M:	Minghuan Lian <minghuan.Lian@nxp.com>
M:	Mingkai Hu <mingkai.hu@nxp.com>
M:	Roy Zang <roy.zang@nxp.com>
L:	linuxppc-dev@lists.ozlabs.org
L:	linux-pci@vger.kernel.org
L:	linux-arm-kernel@lists.infradead.org
S:	Maintained
F:	drivers/pci/controller/dwc/*layerscape*

PCI DRIVER FOR GENERIC OF HOSTS
M:	Will Deacon <will.deacon@arm.com>
L:	linux-pci@vger.kernel.org
L:	linux-arm-kernel@lists.infradead.org (moderated for non-subscribers)
S:	Maintained
F:	Documentation/devicetree/bindings/pci/host-generic-pci.txt
F:	drivers/pci/controller/pci-host-common.c
F:	drivers/pci/controller/pci-host-generic.c

PCI DRIVER FOR IMX6
M:	Richard Zhu <hongxing.zhu@nxp.com>
M:	Lucas Stach <l.stach@pengutronix.de>
L:	linux-pci@vger.kernel.org
L:	linux-arm-kernel@lists.infradead.org (moderated for non-subscribers)
S:	Maintained
F:	Documentation/devicetree/bindings/pci/fsl,imx6q-pcie.txt
F:	drivers/pci/controller/dwc/*imx6*

PCI DRIVER FOR INTEL VOLUME MANAGEMENT DEVICE (VMD)
M:	Keith Busch <keith.busch@intel.com>
M:	Jonathan Derrick <jonathan.derrick@intel.com>
L:	linux-pci@vger.kernel.org
S:	Supported
F:	drivers/pci/controller/vmd.c

PCI DRIVER FOR MICROSEMI SWITCHTEC
M:	Kurt Schwemmer <kurt.schwemmer@microsemi.com>
M:	Logan Gunthorpe <logang@deltatee.com>
L:	linux-pci@vger.kernel.org
S:	Maintained
F:	Documentation/switchtec.txt
F:	Documentation/ABI/testing/sysfs-class-switchtec
F:	drivers/pci/switch/switchtec*
F:	include/uapi/linux/switchtec_ioctl.h
F:	include/linux/switchtec.h
F:	drivers/ntb/hw/mscc/

PCI DRIVER FOR MOBIVEIL PCIE IP
M:	Subrahmanya Lingappa <l.subrahmanya@mobiveil.co.in>
L:	linux-pci@vger.kernel.org
S:	Supported
F:	Documentation/devicetree/bindings/pci/mobiveil-pcie.txt
F:	drivers/pci/controller/pcie-mobiveil.c

PCI DRIVER FOR MVEBU (Marvell Armada 370 and Armada XP SOC support)
M:	Thomas Petazzoni <thomas.petazzoni@free-electrons.com>
M:	Jason Cooper <jason@lakedaemon.net>
L:	linux-pci@vger.kernel.org
L:	linux-arm-kernel@lists.infradead.org (moderated for non-subscribers)
S:	Maintained
F:	drivers/pci/controller/*mvebu*

PCI DRIVER FOR NVIDIA TEGRA
M:	Thierry Reding <thierry.reding@gmail.com>
L:	linux-tegra@vger.kernel.org
L:	linux-pci@vger.kernel.org
S:	Supported
F:	Documentation/devicetree/bindings/pci/nvidia,tegra20-pcie.txt
F:	drivers/pci/controller/pci-tegra.c

PCI DRIVER FOR RENESAS R-CAR
M:	Simon Horman <horms@verge.net.au>
L:	linux-pci@vger.kernel.org
L:	linux-renesas-soc@vger.kernel.org
S:	Maintained
F:	drivers/pci/controller/*rcar*

PCI DRIVER FOR SAMSUNG EXYNOS
M:	Jingoo Han <jingoohan1@gmail.com>
L:	linux-pci@vger.kernel.org
L:	linux-arm-kernel@lists.infradead.org (moderated for non-subscribers)
L:	linux-samsung-soc@vger.kernel.org (moderated for non-subscribers)
S:	Maintained
F:	drivers/pci/controller/dwc/pci-exynos.c

PCI DRIVER FOR SYNOPSYS DESIGNWARE
M:	Jingoo Han <jingoohan1@gmail.com>
M:	Gustavo Pimentel <gustavo.pimentel@synopsys.com>
L:	linux-pci@vger.kernel.org
S:	Maintained
F:	Documentation/devicetree/bindings/pci/designware-pcie.txt
F:	drivers/pci/controller/dwc/*designware*

PCI DRIVER FOR TI DRA7XX
M:	Kishon Vijay Abraham I <kishon@ti.com>
L:	linux-omap@vger.kernel.org
L:	linux-pci@vger.kernel.org
S:	Supported
F:	Documentation/devicetree/bindings/pci/ti-pci.txt
F:	drivers/pci/controller/dwc/pci-dra7xx.c

PCI DRIVER FOR TI KEYSTONE
M:	Murali Karicheri <m-karicheri2@ti.com>
L:	linux-pci@vger.kernel.org
L:	linux-arm-kernel@lists.infradead.org (moderated for non-subscribers)
S:	Maintained
F:	drivers/pci/controller/dwc/*keystone*

PCI ENDPOINT SUBSYSTEM
M:	Kishon Vijay Abraham I <kishon@ti.com>
M:	Lorenzo Pieralisi <lorenzo.pieralisi@arm.com>
L:	linux-pci@vger.kernel.org
T:	git git://git.kernel.org/pub/scm/linux/kernel/git/kishon/pci-endpoint.git
S:	Supported
F:	drivers/pci/endpoint/
F:	drivers/misc/pci_endpoint_test.c
F:	tools/pci/

PCI ENHANCED ERROR HANDLING (EEH) FOR POWERPC
M:	Russell Currey <ruscur@russell.cc>
M:	Sam Bobroff <sbobroff@linux.ibm.com>
M:	Oliver O'Halloran <oohall@gmail.com>
L:	linuxppc-dev@lists.ozlabs.org
S:	Supported
F:	Documentation/PCI/pci-error-recovery.txt
F:	drivers/pci/pcie/aer.c
F:	drivers/pci/pcie/dpc.c
F:	drivers/pci/pcie/err.c
F:	Documentation/powerpc/eeh-pci-error-recovery.txt
F:	arch/powerpc/kernel/eeh*.c
F:	arch/powerpc/platforms/*/eeh*.c
F:	arch/powerpc/include/*/eeh*.h

PCI ERROR RECOVERY
M:	Linas Vepstas <linasvepstas@gmail.com>
L:	linux-pci@vger.kernel.org
S:	Supported
F:	Documentation/PCI/pci-error-recovery.txt

PCI MSI DRIVER FOR ALTERA MSI IP
M:	Ley Foon Tan <lftan@altera.com>
L:	rfi@lists.rocketboards.org (moderated for non-subscribers)
L:	linux-pci@vger.kernel.org
S:	Supported
F:	Documentation/devicetree/bindings/pci/altera-pcie-msi.txt
F:	drivers/pci/controller/pcie-altera-msi.c

PCI MSI DRIVER FOR APPLIEDMICRO XGENE
M:	Duc Dang <dhdang@apm.com>
L:	linux-pci@vger.kernel.org
L:	linux-arm-kernel@lists.infradead.org
S:	Maintained
F:	Documentation/devicetree/bindings/pci/xgene-pci-msi.txt
F:	drivers/pci/controller/pci-xgene-msi.c

PCI SUBSYSTEM
M:	Bjorn Helgaas <bhelgaas@google.com>
L:	linux-pci@vger.kernel.org
Q:	http://patchwork.ozlabs.org/project/linux-pci/list/
T:	git git://git.kernel.org/pub/scm/linux/kernel/git/helgaas/pci.git
S:	Supported
F:	Documentation/devicetree/bindings/pci/
F:	Documentation/PCI/
F:	drivers/acpi/pci*
F:	drivers/pci/
F:	include/asm-generic/pci*
F:	include/linux/pci*
F:	include/linux/of_pci.h
F:	include/uapi/linux/pci*
F:	lib/pci*
F:	arch/x86/pci/
F:	arch/x86/kernel/quirks.c

PCI NATIVE HOST BRIDGE AND ENDPOINT DRIVERS
M:	Lorenzo Pieralisi <lorenzo.pieralisi@arm.com>
L:	linux-pci@vger.kernel.org
Q:	http://patchwork.ozlabs.org/project/linux-pci/list/
T:	git git://git.kernel.org/pub/scm/linux/kernel/git/lpieralisi/pci.git/
S:	Supported
F:	drivers/pci/controller/

PCIE DRIVER FOR AXIS ARTPEC
M:	Jesper Nilsson <jesper.nilsson@axis.com>
L:	linux-arm-kernel@axis.com
L:	linux-pci@vger.kernel.org
S:	Maintained
F:	Documentation/devicetree/bindings/pci/axis,artpec*
F:	drivers/pci/controller/dwc/*artpec*

PCIE DRIVER FOR CAVIUM THUNDERX
M:	David Daney <david.daney@cavium.com>
L:	linux-pci@vger.kernel.org
L:	linux-arm-kernel@lists.infradead.org (moderated for non-subscribers)
S:	Supported
F:	Documentation/devicetree/bindings/pci/pci-thunder-*
F:	drivers/pci/controller/pci-thunder-*

PCIE DRIVER FOR HISILICON
M:	Zhou Wang <wangzhou1@hisilicon.com>
L:	linux-pci@vger.kernel.org
S:	Maintained
F:	Documentation/devicetree/bindings/pci/hisilicon-pcie.txt
F:	drivers/pci/controller/dwc/pcie-hisi.c

PCIE DRIVER FOR HISILICON KIRIN
M:	Xiaowei Song <songxiaowei@hisilicon.com>
M:	Binghui Wang <wangbinghui@hisilicon.com>
L:	linux-pci@vger.kernel.org
S:	Maintained
F:	Documentation/devicetree/bindings/pci/kirin-pcie.txt
F:	drivers/pci/controller/dwc/pcie-kirin.c

PCIE DRIVER FOR HISILICON STB
M:	Jianguo Sun <sunjianguo1@huawei.com>
M:	Shawn Guo <shawn.guo@linaro.org>
L:	linux-pci@vger.kernel.org
S:	Maintained
F:	Documentation/devicetree/bindings/pci/hisilicon-histb-pcie.txt
F:	drivers/pci/controller/dwc/pcie-histb.c

PCIE DRIVER FOR MEDIATEK
M:	Ryder Lee <ryder.lee@mediatek.com>
L:	linux-pci@vger.kernel.org
L:	linux-mediatek@lists.infradead.org
S:	Supported
F:	Documentation/devicetree/bindings/pci/mediatek*
F:	drivers/pci/controller/*mediatek*

PCIE DRIVER FOR QUALCOMM MSM
M:	Stanimir Varbanov <svarbanov@mm-sol.com>
L:	linux-pci@vger.kernel.org
L:	linux-arm-msm@vger.kernel.org
S:	Maintained
F:	drivers/pci/controller/dwc/*qcom*

PCIE DRIVER FOR ROCKCHIP
M:	Shawn Lin <shawn.lin@rock-chips.com>
L:	linux-pci@vger.kernel.org
L:	linux-rockchip@lists.infradead.org
S:	Maintained
F:	Documentation/devicetree/bindings/pci/rockchip-pcie*
F:	drivers/pci/controller/pcie-rockchip*

PCI DRIVER FOR V3 SEMICONDUCTOR V360EPC
M:	Linus Walleij <linus.walleij@linaro.org>
L:	linux-pci@vger.kernel.org
S:	Maintained
F:	Documentation/devicetree/bindings/pci/v3-v360epc-pci.txt
F:	drivers/pci/controller/pci-v3-semi.c

PCIE DRIVER FOR ST SPEAR13XX
M:	Pratyush Anand <pratyush.anand@gmail.com>
L:	linux-pci@vger.kernel.org
S:	Maintained
F:	drivers/pci/controller/dwc/*spear*

PCMCIA SUBSYSTEM
M:	Dominik Brodowski <linux@dominikbrodowski.net>
T:	git git://git.kernel.org/pub/scm/linux/kernel/git/brodo/pcmcia.git
S:	Odd Fixes
F:	Documentation/pcmcia/
F:	tools/pcmcia/
F:	drivers/pcmcia/
F:	include/pcmcia/

PCNET32 NETWORK DRIVER
M:	Don Fry <pcnet32@frontier.com>
L:	netdev@vger.kernel.org
S:	Maintained
F:	drivers/net/ethernet/amd/pcnet32.c

PCRYPT PARALLEL CRYPTO ENGINE
M:	Steffen Klassert <steffen.klassert@secunet.com>
L:	linux-crypto@vger.kernel.org
S:	Maintained
F:	crypto/pcrypt.c
F:	include/crypto/pcrypt.h

PEAQ WMI HOTKEYS DRIVER
M:	Hans de Goede <hdegoede@redhat.com>
L:	platform-driver-x86@vger.kernel.org
S:	Maintained
F:	drivers/platform/x86/peaq-wmi.c

PER-CPU MEMORY ALLOCATOR
M:	Dennis Zhou <dennis@kernel.org>
M:	Tejun Heo <tj@kernel.org>
M:	Christoph Lameter <cl@linux.com>
T:	git git://git.kernel.org/pub/scm/linux/kernel/git/dennis/percpu.git
S:	Maintained
F:	include/linux/percpu*.h
F:	mm/percpu*.c
F:	arch/*/include/asm/percpu.h

PER-TASK DELAY ACCOUNTING
M:	Balbir Singh <bsingharora@gmail.com>
S:	Maintained
F:	include/linux/delayacct.h
F:	kernel/delayacct.c

PERFORMANCE EVENTS SUBSYSTEM
M:	Peter Zijlstra <peterz@infradead.org>
M:	Ingo Molnar <mingo@redhat.com>
M:	Arnaldo Carvalho de Melo <acme@kernel.org>
R:	Alexander Shishkin <alexander.shishkin@linux.intel.com>
R:	Jiri Olsa <jolsa@redhat.com>
R:	Namhyung Kim <namhyung@kernel.org>
L:	linux-kernel@vger.kernel.org
T:	git git://git.kernel.org/pub/scm/linux/kernel/git/tip/tip.git perf/core
S:	Supported
F:	kernel/events/*
F:	include/linux/perf_event.h
F:	include/uapi/linux/perf_event.h
F:	arch/*/kernel/perf_event*.c
F:	arch/*/kernel/*/perf_event*.c
F:	arch/*/kernel/*/*/perf_event*.c
F:	arch/*/include/asm/perf_event.h
F:	arch/*/kernel/perf_callchain.c
F:	arch/*/events/*
F:	tools/perf/

PERSONALITY HANDLING
M:	Christoph Hellwig <hch@infradead.org>
L:	linux-abi-devel@lists.sourceforge.net
S:	Maintained
F:	include/linux/personality.h
F:	include/uapi/linux/personality.h

PHOENIX RC FLIGHT CONTROLLER ADAPTER
M:	Marcus Folkesson <marcus.folkesson@gmail.com>
L:	linux-input@vger.kernel.org
S:	Maintained
F:	Documentation/input/devices/pxrc.rst
F:	drivers/input/joystick/pxrc.c

PHONET PROTOCOL
M:	Remi Denis-Courmont <courmisch@gmail.com>
S:	Supported
F:	Documentation/networking/phonet.txt
F:	include/linux/phonet.h
F:	include/net/phonet/
F:	include/uapi/linux/phonet.h
F:	net/phonet/

PHRAM MTD DRIVER
M:	Joern Engel <joern@lazybastard.org>
L:	linux-mtd@lists.infradead.org
S:	Maintained
F:	drivers/mtd/devices/phram.c

PICOLCD HID DRIVER
M:	Bruno Prémont <bonbons@linux-vserver.org>
L:	linux-input@vger.kernel.org
S:	Maintained
F:	drivers/hid/hid-picolcd*

PICOXCELL SUPPORT
M:	Jamie Iles <jamie@jamieiles.com>
L:	linux-arm-kernel@lists.infradead.org (moderated for non-subscribers)
T:	git git://github.com/jamieiles/linux-2.6-ji.git
S:	Supported
F:	arch/arm/boot/dts/picoxcell*
F:	arch/arm/mach-picoxcell/
F:	drivers/crypto/picoxcell*

PIN CONTROL SUBSYSTEM
M:	Linus Walleij <linus.walleij@linaro.org>
L:	linux-gpio@vger.kernel.org
T:	git git://git.kernel.org/pub/scm/linux/kernel/git/linusw/linux-pinctrl.git
S:	Maintained
F:	Documentation/devicetree/bindings/pinctrl/
F:	Documentation/driver-api/pinctl.rst
F:	drivers/pinctrl/
F:	include/linux/pinctrl/

PIN CONTROLLER - ATMEL AT91
M:	Jean-Christophe Plagniol-Villard <plagnioj@jcrosoft.com>
L:	linux-arm-kernel@lists.infradead.org (moderated for non-subscribers)
S:	Maintained
F:	drivers/pinctrl/pinctrl-at91.*

PIN CONTROLLER - ATMEL AT91 PIO4
M:	Ludovic Desroches <ludovic.desroches@microchip.com>
L:	linux-arm-kernel@lists.infradead.org (moderated for non-subscribers)
L:	linux-gpio@vger.kernel.org
S:	Supported
F:	drivers/pinctrl/pinctrl-at91-pio4.*

PIN CONTROLLER - FREESCALE
M:	Dong Aisheng <aisheng.dong@nxp.com>
M:	Fabio Estevam <festevam@gmail.com>
M:	Shawn Guo <shawnguo@kernel.org>
M:	Stefan Agner <stefan@agner.ch>
R:	Pengutronix Kernel Team <kernel@pengutronix.de>
L:	linux-gpio@vger.kernel.org
S:	Maintained
F:	drivers/pinctrl/freescale/
F:	Documentation/devicetree/bindings/pinctrl/fsl,*

PIN CONTROLLER - INTEL
M:	Mika Westerberg <mika.westerberg@linux.intel.com>
M:	Andy Shevchenko <andriy.shevchenko@linux.intel.com>
S:	Maintained
F:	drivers/pinctrl/intel/

PIN CONTROLLER - MEDIATEK
M:	Sean Wang <sean.wang@mediatek.com>
L:	linux-mediatek@lists.infradead.org (moderated for non-subscribers)
S:	Maintained
F:	Documentation/devicetree/bindings/pinctrl/pinctrl-mt65xx.txt
F:	Documentation/devicetree/bindings/pinctrl/pinctrl-mt7622.txt
F:	drivers/pinctrl/mediatek/mtk-eint.*
F:	drivers/pinctrl/mediatek/pinctrl-mtk-common.*
F:	drivers/pinctrl/mediatek/pinctrl-mt2701.c
F:	drivers/pinctrl/mediatek/pinctrl-mt7622.c

PIN CONTROLLER - QUALCOMM
M:	Bjorn Andersson <bjorn.andersson@linaro.org>
S:	Maintained
L:	linux-arm-msm@vger.kernel.org
F:	Documentation/devicetree/bindings/pinctrl/qcom,*.txt
F:	drivers/pinctrl/qcom/

PIN CONTROLLER - RENESAS
M:	Laurent Pinchart <laurent.pinchart@ideasonboard.com>
M:	Geert Uytterhoeven <geert+renesas@glider.be>
L:	linux-renesas-soc@vger.kernel.org
T:	git git://git.kernel.org/pub/scm/linux/kernel/git/geert/renesas-drivers.git sh-pfc
S:	Maintained
F:	drivers/pinctrl/sh-pfc/

PIN CONTROLLER - SAMSUNG
M:	Tomasz Figa <tomasz.figa@gmail.com>
M:	Krzysztof Kozlowski <krzk@kernel.org>
M:	Sylwester Nawrocki <s.nawrocki@samsung.com>
L:	linux-arm-kernel@lists.infradead.org (moderated for non-subscribers)
L:	linux-samsung-soc@vger.kernel.org (moderated for non-subscribers)
Q:	https://patchwork.kernel.org/project/linux-samsung-soc/list/
T:	git git://git.kernel.org/pub/scm/linux/kernel/git/pinctrl/samsung.git
S:	Maintained
F:	drivers/pinctrl/samsung/
F:	include/dt-bindings/pinctrl/samsung.h
F:	Documentation/devicetree/bindings/pinctrl/samsung-pinctrl.txt

PIN CONTROLLER - SINGLE
M:	Tony Lindgren <tony@atomide.com>
M:	Haojian Zhuang <haojian.zhuang@linaro.org>
L:	linux-arm-kernel@lists.infradead.org (moderated for non-subscribers)
L:	linux-omap@vger.kernel.org
S:	Maintained
F:	drivers/pinctrl/pinctrl-single.c

PIN CONTROLLER - ST SPEAR
M:	Viresh Kumar <vireshk@kernel.org>
L:	linux-arm-kernel@lists.infradead.org (moderated for non-subscribers)
W:	http://www.st.com/spear
S:	Maintained
F:	drivers/pinctrl/spear/

PISTACHIO SOC SUPPORT
M:	James Hartley <james.hartley@sondrel.com>
L:	linux-mips@linux-mips.org
S:	Odd Fixes
F:	arch/mips/pistachio/
F:	arch/mips/include/asm/mach-pistachio/
F:	arch/mips/boot/dts/img/pistachio*
F:	arch/mips/configs/pistachio*_defconfig

PKTCDVD DRIVER
S:	Orphan
M:	linux-block@vger.kernel.org
F:	drivers/block/pktcdvd.c
F:	include/linux/pktcdvd.h
F:	include/uapi/linux/pktcdvd.h

PKUNITY SOC DRIVERS
M:	Guan Xuetao <gxt@pku.edu.cn>
W:	http://mprc.pku.edu.cn/~guanxuetao/linux
S:	Maintained
T:	git git://github.com/gxt/linux.git
F:	drivers/input/serio/i8042-unicore32io.h
F:	drivers/i2c/busses/i2c-puv3.c
F:	drivers/video/fbdev/fb-puv3.c
F:	drivers/rtc/rtc-puv3.c

PMBUS HARDWARE MONITORING DRIVERS
M:	Guenter Roeck <linux@roeck-us.net>
L:	linux-hwmon@vger.kernel.org
W:	http://hwmon.wiki.kernel.org/
W:	http://www.roeck-us.net/linux/drivers/
T:	git git://git.kernel.org/pub/scm/linux/kernel/git/groeck/linux-staging.git
S:	Maintained
F:	Documentation/hwmon/pmbus
F:	drivers/hwmon/pmbus/
F:	include/linux/pmbus.h

PMC SIERRA MaxRAID DRIVER
L:	linux-scsi@vger.kernel.org
W:	http://www.pmc-sierra.com/
S:	Orphan
F:	drivers/scsi/pmcraid.*

PMC SIERRA PM8001 DRIVER
M:	Jack Wang <jinpu.wang@profitbricks.com>
M:	lindar_liu@usish.com
L:	linux-scsi@vger.kernel.org
S:	Supported
F:	drivers/scsi/pm8001/

PNP SUPPORT
M:	"Rafael J. Wysocki" <rafael.j.wysocki@intel.com>
S:	Maintained
F:	drivers/pnp/

POSIX CLOCKS and TIMERS
M:	Thomas Gleixner <tglx@linutronix.de>
L:	linux-kernel@vger.kernel.org
T:	git git://git.kernel.org/pub/scm/linux/kernel/git/tip/tip.git timers/core
S:	Maintained
F:	fs/timerfd.c
F:	include/linux/timer*
F:	kernel/time/*timer*

POWER MANAGEMENT CORE
M:	"Rafael J. Wysocki" <rjw@rjwysocki.net>
L:	linux-pm@vger.kernel.org
T:	git git://git.kernel.org/pub/scm/linux/kernel/git/rafael/linux-pm
B:	https://bugzilla.kernel.org
S:	Supported
F:	drivers/base/power/
F:	include/linux/pm.h
F:	include/linux/pm_*
F:	include/linux/powercap.h
F:	drivers/powercap/
F:	kernel/configs/nopm.config

POWER STATE COORDINATION INTERFACE (PSCI)
M:	Mark Rutland <mark.rutland@arm.com>
M:	Lorenzo Pieralisi <lorenzo.pieralisi@arm.com>
L:	linux-arm-kernel@lists.infradead.org
S:	Maintained
F:	drivers/firmware/psci*.c
F:	include/linux/psci.h
F:	include/uapi/linux/psci.h

POWER SUPPLY CLASS/SUBSYSTEM and DRIVERS
M:	Sebastian Reichel <sre@kernel.org>
L:	linux-pm@vger.kernel.org
T:	git git://git.kernel.org/pub/scm/linux/kernel/git/sre/linux-power-supply.git
S:	Maintained
F:	Documentation/ABI/testing/sysfs-class-power
F:	Documentation/devicetree/bindings/power/supply/
F:	include/linux/power_supply.h
F:	drivers/power/supply/

POWERNV OPERATOR PANEL LCD DISPLAY DRIVER
M:	Suraj Jitindar Singh <sjitindarsingh@gmail.com>
L:	linuxppc-dev@lists.ozlabs.org
S:	Maintained
F:	drivers/char/powernv-op-panel.c

PPP OVER ATM (RFC 2364)
M:	Mitchell Blank Jr <mitch@sfgoth.com>
S:	Maintained
F:	net/atm/pppoatm.c
F:	include/uapi/linux/atmppp.h

PPP OVER ETHERNET
M:	Michal Ostrowski <mostrows@earthlink.net>
S:	Maintained
F:	drivers/net/ppp/pppoe.c
F:	drivers/net/ppp/pppox.c

PPP OVER L2TP
M:	James Chapman <jchapman@katalix.com>
S:	Maintained
F:	net/l2tp/l2tp_ppp.c
F:	include/linux/if_pppol2tp.h
F:	include/uapi/linux/if_pppol2tp.h

PPP PROTOCOL DRIVERS AND COMPRESSORS
M:	Paul Mackerras <paulus@samba.org>
L:	linux-ppp@vger.kernel.org
S:	Maintained
F:	drivers/net/ppp/ppp_*

PPS SUPPORT
M:	Rodolfo Giometti <giometti@enneenne.com>
W:	http://wiki.enneenne.com/index.php/LinuxPPS_support
L:	linuxpps@ml.enneenne.com (subscribers-only)
S:	Maintained
F:	Documentation/pps/
F:	Documentation/devicetree/bindings/pps/pps-gpio.txt
F:	Documentation/ABI/testing/sysfs-pps
F:	drivers/pps/
F:	include/linux/pps*.h
F:	include/uapi/linux/pps.h

PPTP DRIVER
M:	Dmitry Kozlov <xeb@mail.ru>
L:	netdev@vger.kernel.org
S:	Maintained
F:	drivers/net/ppp/pptp.c
W:	http://sourceforge.net/projects/accel-pptp

PREEMPTIBLE KERNEL
M:	Robert Love <rml@tech9.net>
L:	kpreempt-tech@lists.sourceforge.net
W:	https://www.kernel.org/pub/linux/kernel/people/rml/preempt-kernel
S:	Supported
F:	Documentation/preempt-locking.txt
F:	include/linux/preempt.h

PRINTK
M:	Petr Mladek <pmladek@suse.com>
M:	Sergey Senozhatsky <sergey.senozhatsky@gmail.com>
R:	Steven Rostedt <rostedt@goodmis.org>
S:	Maintained
F:	kernel/printk/
F:	include/linux/printk.h

PRISM54 WIRELESS DRIVER
M:	"Luis R. Rodriguez" <mcgrof@gmail.com>
L:	linux-wireless@vger.kernel.org
W:	http://wireless.kernel.org/en/users/Drivers/p54
S:	Obsolete
F:	drivers/net/wireless/intersil/prism54/

PROC FILESYSTEM
R:	Alexey Dobriyan <adobriyan@gmail.com>
L:	linux-kernel@vger.kernel.org
L:	linux-fsdevel@vger.kernel.org
S:	Maintained
F:	fs/proc/
F:	include/linux/proc_fs.h
F:	tools/testing/selftests/proc/

PROC SYSCTL
M:	"Luis R. Rodriguez" <mcgrof@kernel.org>
M:	Kees Cook <keescook@chromium.org>
L:	linux-kernel@vger.kernel.org
L:	linux-fsdevel@vger.kernel.org
S:	Maintained
F:	fs/proc/proc_sysctl.c
F:	include/linux/sysctl.h
F:	kernel/sysctl.c
F:	tools/testing/selftests/sysctl/

PS3 NETWORK SUPPORT
M:	Geoff Levand <geoff@infradead.org>
L:	netdev@vger.kernel.org
L:	linuxppc-dev@lists.ozlabs.org
S:	Maintained
F:	drivers/net/ethernet/toshiba/ps3_gelic_net.*

PS3 PLATFORM SUPPORT
M:	Geoff Levand <geoff@infradead.org>
L:	linuxppc-dev@lists.ozlabs.org
S:	Maintained
F:	arch/powerpc/boot/ps3*
F:	arch/powerpc/include/asm/lv1call.h
F:	arch/powerpc/include/asm/ps3*.h
F:	arch/powerpc/platforms/ps3/
F:	drivers/*/ps3*
F:	drivers/ps3/
F:	drivers/rtc/rtc-ps3.c
F:	drivers/usb/host/*ps3.c
F:	sound/ppc/snd_ps3*

PS3VRAM DRIVER
M:	Jim Paris <jim@jtan.com>
M:	Geoff Levand <geoff@infradead.org>
L:	linuxppc-dev@lists.ozlabs.org
S:	Maintained
F:	drivers/block/ps3vram.c

PSAMPLE PACKET SAMPLING SUPPORT:
M:	Yotam Gigi <yotam.gi@gmail.com>
S:	Maintained
F:	net/psample
F:	include/net/psample.h
F:	include/uapi/linux/psample.h

PSTORE FILESYSTEM
M:	Kees Cook <keescook@chromium.org>
M:	Anton Vorontsov <anton@enomsg.org>
M:	Colin Cross <ccross@android.com>
M:	Tony Luck <tony.luck@intel.com>
S:	Maintained
T:	git git://git.kernel.org/pub/scm/linux/kernel/git/kees/linux.git for-next/pstore
F:	fs/pstore/
F:	include/linux/pstore*
F:	drivers/firmware/efi/efi-pstore.c
F:	drivers/acpi/apei/erst.c
F:	Documentation/admin-guide/ramoops.rst
F:	Documentation/devicetree/bindings/reserved-memory/ramoops.txt
K:	\b(pstore|ramoops)

PTP HARDWARE CLOCK SUPPORT
M:	Richard Cochran <richardcochran@gmail.com>
L:	netdev@vger.kernel.org
S:	Maintained
W:	http://linuxptp.sourceforge.net/
F:	Documentation/ABI/testing/sysfs-ptp
F:	Documentation/ptp/*
F:	drivers/net/phy/dp83640*
F:	drivers/ptp/*
F:	include/linux/ptp_cl*

PTRACE SUPPORT
M:	Oleg Nesterov <oleg@redhat.com>
S:	Maintained
F:	include/asm-generic/syscall.h
F:	include/linux/ptrace.h
F:	include/linux/regset.h
F:	include/linux/tracehook.h
F:	include/uapi/linux/ptrace.h
F:	include/uapi/linux/ptrace.h
F:	include/asm-generic/ptrace.h
F:	kernel/ptrace.c
F:	arch/*/ptrace*.c
F:	arch/*/*/ptrace*.c
F:	arch/*/include/asm/ptrace*.h

PULSE8-CEC DRIVER
M:	Hans Verkuil <hverkuil@xs4all.nl>
L:	linux-media@vger.kernel.org
T:	git git://linuxtv.org/media_tree.git
S:	Maintained
F:	drivers/media/usb/pulse8-cec/*
F:	Documentation/media/cec-drivers/pulse8-cec.rst

PVRUSB2 VIDEO4LINUX DRIVER
M:	Mike Isely <isely@pobox.com>
L:	pvrusb2@isely.net	(subscribers-only)
L:	linux-media@vger.kernel.org
W:	http://www.isely.net/pvrusb2/
T:	git git://linuxtv.org/media_tree.git
S:	Maintained
F:	Documentation/media/v4l-drivers/pvrusb2*
F:	drivers/media/usb/pvrusb2/

PWC WEBCAM DRIVER
M:	Hans Verkuil <hverkuil@xs4all.nl>
L:	linux-media@vger.kernel.org
T:	git git://linuxtv.org/media_tree.git
S:	Odd Fixes
F:	drivers/media/usb/pwc/*

PWM FAN DRIVER
M:	Kamil Debski <kamil@wypas.org>
M:	Bartlomiej Zolnierkiewicz <b.zolnierkie@samsung.com>
L:	linux-hwmon@vger.kernel.org
S:	Supported
F:	Documentation/devicetree/bindings/hwmon/pwm-fan.txt
F:	Documentation/hwmon/pwm-fan
F:	drivers/hwmon/pwm-fan.c

PWM IR Transmitter
M:	Sean Young <sean@mess.org>
L:	linux-media@vger.kernel.org
S:	Maintained
F:	drivers/media/rc/pwm-ir-tx.c

PWM SUBSYSTEM
M:	Thierry Reding <thierry.reding@gmail.com>
L:	linux-pwm@vger.kernel.org
S:	Maintained
T:	git git://git.kernel.org/pub/scm/linux/kernel/git/thierry.reding/linux-pwm.git
F:	Documentation/pwm.txt
F:	Documentation/devicetree/bindings/pwm/
F:	include/linux/pwm.h
F:	drivers/pwm/
F:	drivers/video/backlight/pwm_bl.c
F:	include/linux/pwm_backlight.h
F:	drivers/gpio/gpio-mvebu.c
F:	Documentation/devicetree/bindings/gpio/gpio-mvebu.txt

PXA GPIO DRIVER
M:	Robert Jarzmik <robert.jarzmik@free.fr>
L:	linux-gpio@vger.kernel.org
S:	Maintained
F:	drivers/gpio/gpio-pxa.c

PXA MMCI DRIVER
S:	Orphan

PXA RTC DRIVER
M:	Robert Jarzmik <robert.jarzmik@free.fr>
L:	linux-rtc@vger.kernel.org
S:	Maintained

PXA2xx/PXA3xx SUPPORT
M:	Daniel Mack <daniel@zonque.org>
M:	Haojian Zhuang <haojian.zhuang@gmail.com>
M:	Robert Jarzmik <robert.jarzmik@free.fr>
L:	linux-arm-kernel@lists.infradead.org (moderated for non-subscribers)
T:	git git://github.com/hzhuang1/linux.git
T:	git git://github.com/rjarzmik/linux.git
S:	Maintained
F:	arch/arm/boot/dts/pxa*
F:	arch/arm/mach-pxa/
F:	drivers/dma/pxa*
F:	drivers/pcmcia/pxa2xx*
F:	drivers/pinctrl/pxa/
F:	drivers/spi/spi-pxa2xx*
F:	drivers/usb/gadget/udc/pxa2*
F:	include/sound/pxa2xx-lib.h
F:	sound/arm/pxa*
F:	sound/soc/pxa/

QAT DRIVER
M:	Giovanni Cabiddu <giovanni.cabiddu@intel.com>
L:	qat-linux@intel.com
S:	Supported
F:	drivers/crypto/qat/

QCOM AUDIO (ASoC) DRIVERS
M:	Patrick Lai <plai@codeaurora.org>
M:	Banajit Goswami <bgoswami@codeaurora.org>
L:	alsa-devel@alsa-project.org (moderated for non-subscribers)
S:	Supported
F:	sound/soc/qcom/

QEMU MACHINE EMULATOR AND VIRTUALIZER SUPPORT
M:	Gabriel Somlo <somlo@cmu.edu>
M:	"Michael S. Tsirkin" <mst@redhat.com>
L:	qemu-devel@nongnu.org
S:	Maintained
F:	drivers/firmware/qemu_fw_cfg.c
F:	include/uapi/linux/qemu_fw_cfg.h

QIB DRIVER
M:	Dennis Dalessandro <dennis.dalessandro@intel.com>
M:	Mike Marciniszyn <mike.marciniszyn@intel.com>
L:	linux-rdma@vger.kernel.org
S:	Supported
F:	drivers/infiniband/hw/qib/

QLOGIC QL41xxx FCOE DRIVER
M:	QLogic-Storage-Upstream@cavium.com
L:	linux-scsi@vger.kernel.org
S:	Supported
F:	drivers/scsi/qedf/

QLOGIC QL41xxx ISCSI DRIVER
M:	QLogic-Storage-Upstream@cavium.com
L:	linux-scsi@vger.kernel.org
S:	Supported
F:	drivers/scsi/qedi/

QLOGIC QL4xxx ETHERNET DRIVER
M:	Ariel Elior <Ariel.Elior@cavium.com>
M:	everest-linux-l2@cavium.com
L:	netdev@vger.kernel.org
S:	Supported
F:	drivers/net/ethernet/qlogic/qed/
F:	include/linux/qed/
F:	drivers/net/ethernet/qlogic/qede/

QLOGIC QL4xxx RDMA DRIVER
M:	Michal Kalderon <Michal.Kalderon@cavium.com>
M:	Ariel Elior <Ariel.Elior@cavium.com>
L:	linux-rdma@vger.kernel.org
S:	Supported
F:	drivers/infiniband/hw/qedr/
F:	include/uapi/rdma/qedr-abi.h

QLOGIC QLA1280 SCSI DRIVER
M:	Michael Reed <mdr@sgi.com>
L:	linux-scsi@vger.kernel.org
S:	Maintained
F:	drivers/scsi/qla1280.[ch]

QLOGIC QLA2XXX FC-SCSI DRIVER
M:	qla2xxx-upstream@qlogic.com
L:	linux-scsi@vger.kernel.org
S:	Supported
F:	Documentation/scsi/LICENSE.qla2xxx
F:	drivers/scsi/qla2xxx/

QLOGIC QLA3XXX NETWORK DRIVER
M:	Dept-GELinuxNICDev@cavium.com
L:	netdev@vger.kernel.org
S:	Supported
F:	Documentation/networking/LICENSE.qla3xxx
F:	drivers/net/ethernet/qlogic/qla3xxx.*

QLOGIC QLA4XXX iSCSI DRIVER
M:	QLogic-Storage-Upstream@qlogic.com
L:	linux-scsi@vger.kernel.org
S:	Supported
F:	Documentation/scsi/LICENSE.qla4xxx
F:	drivers/scsi/qla4xxx/

QLOGIC QLCNIC (1/10)Gb ETHERNET DRIVER
M:	Harish Patil <harish.patil@cavium.com>
M:	Manish Chopra <manish.chopra@cavium.com>
M:	Dept-GELinuxNICDev@cavium.com
L:	netdev@vger.kernel.org
S:	Supported
F:	drivers/net/ethernet/qlogic/qlcnic/

QLOGIC QLGE 10Gb ETHERNET DRIVER
M:	Harish Patil <harish.patil@cavium.com>
M:	Manish Chopra <manish.chopra@cavium.com>
M:	Dept-GELinuxNICDev@cavium.com
L:	netdev@vger.kernel.org
S:	Supported
F:	drivers/net/ethernet/qlogic/qlge/

QM1D1B0004 MEDIA DRIVER
M:	Akihiro Tsukada <tskd08@gmail.com>
L:	linux-media@vger.kernel.org
S:	Odd Fixes
F:	drivers/media/tuners/qm1d1b0004*

QM1D1C0042 MEDIA DRIVER
M:	Akihiro Tsukada <tskd08@gmail.com>
L:	linux-media@vger.kernel.org
S:	Odd Fixes
F:	drivers/media/tuners/qm1d1c0042*

QNX4 FILESYSTEM
M:	Anders Larsen <al@alarsen.net>
W:	http://www.alarsen.net/linux/qnx4fs/
S:	Maintained
F:	fs/qnx4/
F:	include/uapi/linux/qnx4_fs.h
F:	include/uapi/linux/qnxtypes.h

QORIQ DPAA2 FSL-MC BUS DRIVER
M:	Stuart Yoder <stuyoder@gmail.com>
M:	Laurentiu Tudor <laurentiu.tudor@nxp.com>
L:	linux-kernel@vger.kernel.org
S:	Maintained
F:	drivers/bus/fsl-mc/
F:	Documentation/devicetree/bindings/misc/fsl,qoriq-mc.txt
F:	Documentation/networking/dpaa2/overview.rst

QT1010 MEDIA DRIVER
M:	Antti Palosaari <crope@iki.fi>
L:	linux-media@vger.kernel.org
W:	https://linuxtv.org
W:	http://palosaari.fi/linux/
Q:	http://patchwork.linuxtv.org/project/linux-media/list/
T:	git git://linuxtv.org/anttip/media_tree.git
S:	Maintained
F:	drivers/media/tuners/qt1010*

QUALCOMM ATHEROS ATH10K WIRELESS DRIVER
M:	Kalle Valo <kvalo@codeaurora.org>
L:	ath10k@lists.infradead.org
W:	http://wireless.kernel.org/en/users/Drivers/ath10k
T:	git git://git.kernel.org/pub/scm/linux/kernel/git/kvalo/ath.git
S:	Supported
F:	drivers/net/wireless/ath/ath10k/

QUALCOMM ATHEROS ATH9K WIRELESS DRIVER
M:	QCA ath9k Development <ath9k-devel@qca.qualcomm.com>
L:	linux-wireless@vger.kernel.org
W:	http://wireless.kernel.org/en/users/Drivers/ath9k
S:	Supported
F:	drivers/net/wireless/ath/ath9k/

QUALCOMM CAMERA SUBSYSTEM DRIVER
M:	Todor Tomov <todor.tomov@linaro.org>
L:	linux-media@vger.kernel.org
S:	Maintained
F:	Documentation/devicetree/bindings/media/qcom,camss.txt
F:	Documentation/media/v4l-drivers/qcom_camss.rst
F:	drivers/media/platform/qcom/camss/

QUALCOMM CPUFREQ DRIVER MSM8996/APQ8096
M:  Ilia Lin <ilia.lin@gmail.com>
L:  linux-pm@vger.kernel.org
S:  Maintained
F:  Documentation/devicetree/bindings/opp/kryo-cpufreq.txt
F:  drivers/cpufreq/qcom-cpufreq-kryo.c

QUALCOMM EMAC GIGABIT ETHERNET DRIVER
M:	Timur Tabi <timur@kernel.org>
L:	netdev@vger.kernel.org
S:	Maintained
F:	drivers/net/ethernet/qualcomm/emac/

QUALCOMM GENERIC INTERFACE I2C DRIVER
M:	Alok Chauhan <alokc@codeaurora.org>
M:	Karthikeyan Ramasubramanian <kramasub@codeaurora.org>
L:	linux-i2c@vger.kernel.org
L:	linux-arm-msm@vger.kernel.org
S:	Supported
F:	drivers/i2c/busses/i2c-qcom-geni.c

QUALCOMM HEXAGON ARCHITECTURE
M:	Richard Kuo <rkuo@codeaurora.org>
L:	linux-hexagon@vger.kernel.org
T:	git git://git.kernel.org/pub/scm/linux/kernel/git/rkuo/linux-hexagon-kernel.git
S:	Supported
F:	arch/hexagon/

QUALCOMM HIDMA DRIVER
M:	Sinan Kaya <okaya@kernel.org>
L:	linux-arm-kernel@lists.infradead.org
L:	linux-arm-msm@vger.kernel.org
L:	dmaengine@vger.kernel.org
S:	Supported
F:	drivers/dma/qcom/hidma*

QUALCOMM IOMMU
M:	Rob Clark <robdclark@gmail.com>
L:	iommu@lists.linux-foundation.org
L:	linux-arm-msm@vger.kernel.org
S:	Maintained
F:	drivers/iommu/qcom_iommu.c

QUALCOMM VENUS VIDEO ACCELERATOR DRIVER
M:	Stanimir Varbanov <stanimir.varbanov@linaro.org>
L:	linux-media@vger.kernel.org
L:	linux-arm-msm@vger.kernel.org
T:	git git://linuxtv.org/media_tree.git
S:	Maintained
F:	drivers/media/platform/qcom/venus/

QUALCOMM WCN36XX WIRELESS DRIVER
M:	Kalle Valo <kvalo@codeaurora.org>
L:	wcn36xx@lists.infradead.org
W:	http://wireless.kernel.org/en/users/Drivers/wcn36xx
T:	git git://github.com/KrasnikovEugene/wcn36xx.git
S:	Supported
F:	drivers/net/wireless/ath/wcn36xx/

QUANTENNA QTNFMAC WIRELESS DRIVER
M:	Igor Mitsyanko <imitsyanko@quantenna.com>
M:	Avinash Patil <avinashp@quantenna.com>
M:	Sergey Matyukevich <smatyukevich@quantenna.com>
L:	linux-wireless@vger.kernel.org
S:	Maintained
F:	drivers/net/wireless/quantenna

RADEON and AMDGPU DRM DRIVERS
M:	Alex Deucher <alexander.deucher@amd.com>
M:	Christian König <christian.koenig@amd.com>
M:	David (ChunMing) Zhou <David1.Zhou@amd.com>
L:	amd-gfx@lists.freedesktop.org
T:	git git://people.freedesktop.org/~agd5f/linux
S:	Supported
F:	drivers/gpu/drm/radeon/
F:	include/uapi/drm/radeon_drm.h
F:	drivers/gpu/drm/amd/
F:	include/uapi/drm/amdgpu_drm.h

RADEON FRAMEBUFFER DISPLAY DRIVER
M:	Benjamin Herrenschmidt <benh@kernel.crashing.org>
L:	linux-fbdev@vger.kernel.org
S:	Maintained
F:	drivers/video/fbdev/aty/radeon*
F:	include/uapi/linux/radeonfb.h

RADIOSHARK RADIO DRIVER
M:	Hans Verkuil <hverkuil@xs4all.nl>
L:	linux-media@vger.kernel.org
T:	git git://linuxtv.org/media_tree.git
S:	Maintained
F:	drivers/media/radio/radio-shark.c

RADIOSHARK2 RADIO DRIVER
M:	Hans Verkuil <hverkuil@xs4all.nl>
L:	linux-media@vger.kernel.org
T:	git git://linuxtv.org/media_tree.git
S:	Maintained
F:	drivers/media/radio/radio-shark2.c
F:	drivers/media/radio/radio-tea5777.c

RADOS BLOCK DEVICE (RBD)
M:	Ilya Dryomov <idryomov@gmail.com>
M:	Sage Weil <sage@redhat.com>
M:	Alex Elder <elder@kernel.org>
L:	ceph-devel@vger.kernel.org
W:	http://ceph.com/
T:	git git://git.kernel.org/pub/scm/linux/kernel/git/sage/ceph-client.git
T:	git git://github.com/ceph/ceph-client.git
S:	Supported
F:	Documentation/ABI/testing/sysfs-bus-rbd
F:	drivers/block/rbd.c
F:	drivers/block/rbd_types.h

RAGE128 FRAMEBUFFER DISPLAY DRIVER
M:	Paul Mackerras <paulus@samba.org>
L:	linux-fbdev@vger.kernel.org
S:	Maintained
F:	drivers/video/fbdev/aty/aty128fb.c

RAINSHADOW-CEC DRIVER
M:	Hans Verkuil <hverkuil@xs4all.nl>
L:	linux-media@vger.kernel.org
T:	git git://linuxtv.org/media_tree.git
S:	Maintained
F:	drivers/media/usb/rainshadow-cec/*

RALINK MIPS ARCHITECTURE
M:	John Crispin <john@phrozen.org>
L:	linux-mips@linux-mips.org
S:	Maintained
F:	arch/mips/ralink

RALINK RT2X00 WIRELESS LAN DRIVER
P:	rt2x00 project
M:	Stanislaw Gruszka <sgruszka@redhat.com>
M:	Helmut Schaa <helmut.schaa@googlemail.com>
L:	linux-wireless@vger.kernel.org
S:	Maintained
F:	drivers/net/wireless/ralink/rt2x00/

RAMDISK RAM BLOCK DEVICE DRIVER
M:	Jens Axboe <axboe@kernel.dk>
S:	Maintained
F:	Documentation/blockdev/ramdisk.txt
F:	drivers/block/brd.c

RANCHU VIRTUAL BOARD FOR MIPS
M:	Miodrag Dinic <miodrag.dinic@mips.com>
L:	linux-mips@linux-mips.org
S:	Supported
F:	arch/mips/generic/board-ranchu.c
F:	arch/mips/configs/generic/board-ranchu.config

RANDOM NUMBER DRIVER
M:	"Theodore Ts'o" <tytso@mit.edu>
S:	Maintained
F:	drivers/char/random.c

RAPIDIO SUBSYSTEM
M:	Matt Porter <mporter@kernel.crashing.org>
M:	Alexandre Bounine <alex.bou9@gmail.com>
S:	Maintained
F:	drivers/rapidio/

RAYLINK/WEBGEAR 802.11 WIRELESS LAN DRIVER
L:	linux-wireless@vger.kernel.org
S:	Orphan
F:	drivers/net/wireless/ray*

RCUTORTURE TEST FRAMEWORK
M:	"Paul E. McKenney" <paulmck@linux.vnet.ibm.com>
M:	Josh Triplett <josh@joshtriplett.org>
R:	Steven Rostedt <rostedt@goodmis.org>
R:	Mathieu Desnoyers <mathieu.desnoyers@efficios.com>
R:	Lai Jiangshan <jiangshanlai@gmail.com>
L:	linux-kernel@vger.kernel.org
S:	Supported
T:	git git://git.kernel.org/pub/scm/linux/kernel/git/paulmck/linux-rcu.git
F:	tools/testing/selftests/rcutorture

RDC R-321X SoC
M:	Florian Fainelli <florian@openwrt.org>
S:	Maintained

RDC R6040 FAST ETHERNET DRIVER
M:	Florian Fainelli <f.fainelli@gmail.com>
L:	netdev@vger.kernel.org
S:	Maintained
F:	drivers/net/ethernet/rdc/r6040.c

RDMAVT - RDMA verbs software
M:	Dennis Dalessandro <dennis.dalessandro@intel.com>
M:	Mike Marciniszyn <mike.marciniszyn@intel.com>
L:	linux-rdma@vger.kernel.org
S:	Supported
F:	drivers/infiniband/sw/rdmavt

RDS - RELIABLE DATAGRAM SOCKETS
M:	Santosh Shilimkar <santosh.shilimkar@oracle.com>
L:	netdev@vger.kernel.org
L:	linux-rdma@vger.kernel.org
L:	rds-devel@oss.oracle.com (moderated for non-subscribers)
W:	https://oss.oracle.com/projects/rds/
S:	Supported
F:	net/rds/
F:	Documentation/networking/rds.txt

RDT - RESOURCE ALLOCATION
M:	Fenghua Yu <fenghua.yu@intel.com>
M:	Reinette Chatre <reinette.chatre@intel.com>
L:	linux-kernel@vger.kernel.org
S:	Supported
F:	arch/x86/kernel/cpu/intel_rdt*
F:	arch/x86/include/asm/intel_rdt_sched.h
F:	Documentation/x86/intel_rdt*

READ-COPY UPDATE (RCU)
M:	"Paul E. McKenney" <paulmck@linux.vnet.ibm.com>
M:	Josh Triplett <josh@joshtriplett.org>
R:	Steven Rostedt <rostedt@goodmis.org>
R:	Mathieu Desnoyers <mathieu.desnoyers@efficios.com>
R:	Lai Jiangshan <jiangshanlai@gmail.com>
L:	linux-kernel@vger.kernel.org
W:	http://www.rdrop.com/users/paulmck/RCU/
S:	Supported
T:	git git://git.kernel.org/pub/scm/linux/kernel/git/paulmck/linux-rcu.git
F:	Documentation/RCU/
X:	Documentation/RCU/torture.txt
F:	include/linux/rcu*
X:	include/linux/srcu*.h
F:	kernel/rcu/
X:	kernel/rcu/srcu*.c

REAL TIME CLOCK (RTC) SUBSYSTEM
M:	Alessandro Zummo <a.zummo@towertech.it>
M:	Alexandre Belloni <alexandre.belloni@bootlin.com>
L:	linux-rtc@vger.kernel.org
Q:	http://patchwork.ozlabs.org/project/rtc-linux/list/
T:	git git://git.kernel.org/pub/scm/linux/kernel/git/abelloni/linux.git
S:	Maintained
F:	Documentation/devicetree/bindings/rtc/
F:	Documentation/rtc.txt
F:	drivers/rtc/
F:	include/linux/rtc.h
F:	include/uapi/linux/rtc.h
F:	include/linux/rtc/
F:	include/linux/platform_data/rtc-*
F:	tools/testing/selftests/rtc/

REALTEK AUDIO CODECS
M:	Bard Liao <bardliao@realtek.com>
M:	Oder Chiou <oder_chiou@realtek.com>
S:	Maintained
F:	sound/soc/codecs/rt*
F:	include/sound/rt*.h

REALTEK RTL83xx SMI DSA ROUTER CHIPS
M:	Linus Walleij <linus.walleij@linaro.org>
S:	Maintained
F:	Documentation/devicetree/bindings/net/dsa/realtek-smi.txt
F:	drivers/net/dsa/realtek-smi*
F:	drivers/net/dsa/rtl83*

REGISTER MAP ABSTRACTION
M:	Mark Brown <broonie@kernel.org>
L:	linux-kernel@vger.kernel.org
T:	git git://git.kernel.org/pub/scm/linux/kernel/git/broonie/regmap.git
S:	Supported
F:	Documentation/devicetree/bindings/regmap/
F:	drivers/base/regmap/
F:	include/linux/regmap.h

REISERFS FILE SYSTEM
L:	reiserfs-devel@vger.kernel.org
S:	Supported
F:	fs/reiserfs/

REMOTE PROCESSOR (REMOTEPROC) SUBSYSTEM
M:	Ohad Ben-Cohen <ohad@wizery.com>
M:	Bjorn Andersson <bjorn.andersson@linaro.org>
L:	linux-remoteproc@vger.kernel.org
T:	git git://git.kernel.org/pub/scm/linux/kernel/git/ohad/remoteproc.git
S:	Maintained
F:	Documentation/devicetree/bindings/remoteproc/
F:	Documentation/remoteproc.txt
F:	drivers/remoteproc/
F:	include/linux/remoteproc.h

REMOTE PROCESSOR MESSAGING (RPMSG) SUBSYSTEM
M:	Ohad Ben-Cohen <ohad@wizery.com>
M:	Bjorn Andersson <bjorn.andersson@linaro.org>
L:	linux-remoteproc@vger.kernel.org
T:	git git://git.kernel.org/pub/scm/linux/kernel/git/ohad/rpmsg.git
S:	Maintained
F:	drivers/rpmsg/
F:	Documentation/rpmsg.txt
F:	include/linux/rpmsg.h
F:	include/linux/rpmsg/

RENESAS CLOCK DRIVERS
M:	Geert Uytterhoeven <geert+renesas@glider.be>
L:	linux-renesas-soc@vger.kernel.org
T:	git git://git.kernel.org/pub/scm/linux/kernel/git/geert/renesas-drivers.git clk-renesas
S:	Supported
F:	drivers/clk/renesas/

RENESAS EMEV2 I2C DRIVER
M:	Wolfram Sang <wsa+renesas@sang-engineering.com>
S:	Supported
F:	drivers/i2c/busses/i2c-emev2.c

RENESAS ETHERNET DRIVERS
R:	Sergei Shtylyov <sergei.shtylyov@cogentembedded.com>
L:	netdev@vger.kernel.org
L:	linux-renesas-soc@vger.kernel.org
F:	Documentation/devicetree/bindings/net/renesas,*.txt
F:	Documentation/devicetree/bindings/net/sh_eth.txt
F:	drivers/net/ethernet/renesas/
F:	include/linux/sh_eth.h

RENESAS R-CAR GYROADC DRIVER
M:	Marek Vasut <marek.vasut@gmail.com>
L:	linux-iio@vger.kernel.org
S:	Supported
F:	drivers/iio/adc/rcar_gyro_adc.c

RENESAS R-CAR I2C DRIVERS
M:	Wolfram Sang <wsa+renesas@sang-engineering.com>
S:	Supported
F:	drivers/i2c/busses/i2c-rcar.c
F:	drivers/i2c/busses/i2c-sh_mobile.c

RENESAS USB PHY DRIVER
M:	Yoshihiro Shimoda <yoshihiro.shimoda.uh@renesas.com>
L:	linux-renesas-soc@vger.kernel.org
S:	Maintained
F:	drivers/phy/renesas/phy-rcar-gen3-usb*.c

RESET CONTROLLER FRAMEWORK
M:	Philipp Zabel <p.zabel@pengutronix.de>
T:	git git://git.pengutronix.de/git/pza/linux
S:	Maintained
F:	drivers/reset/
F:	Documentation/devicetree/bindings/reset/
F:	include/dt-bindings/reset/
F:	include/linux/reset.h
F:	include/linux/reset-controller.h

RESTARTABLE SEQUENCES SUPPORT
M:	Mathieu Desnoyers <mathieu.desnoyers@efficios.com>
M:	Peter Zijlstra <peterz@infradead.org>
M:	"Paul E. McKenney" <paulmck@linux.vnet.ibm.com>
M:	Boqun Feng <boqun.feng@gmail.com>
L:	linux-kernel@vger.kernel.org
S:	Supported
F:	kernel/rseq.c
F:	include/uapi/linux/rseq.h
F:	include/trace/events/rseq.h
F:	tools/testing/selftests/rseq/

RFKILL
M:	Johannes Berg <johannes@sipsolutions.net>
L:	linux-wireless@vger.kernel.org
W:	http://wireless.kernel.org/
T:	git git://git.kernel.org/pub/scm/linux/kernel/git/jberg/mac80211.git
T:	git git://git.kernel.org/pub/scm/linux/kernel/git/jberg/mac80211-next.git
S:	Maintained
F:	Documentation/rfkill.txt
F:	Documentation/ABI/stable/sysfs-class-rfkill
F:	net/rfkill/
F:	include/linux/rfkill.h
F:	include/uapi/linux/rfkill.h

RHASHTABLE
M:	Thomas Graf <tgraf@suug.ch>
M:	Herbert Xu <herbert@gondor.apana.org.au>
L:	netdev@vger.kernel.org
S:	Maintained
F:	lib/rhashtable.c
F:	lib/test_rhashtable.c
F:	include/linux/rhashtable.h
F:	include/linux/rhashtable-types.h

RICOH R5C592 MEMORYSTICK DRIVER
M:	Maxim Levitsky <maximlevitsky@gmail.com>
S:	Maintained
F:	drivers/memstick/host/r592.*

RICOH SMARTMEDIA/XD DRIVER
M:	Maxim Levitsky <maximlevitsky@gmail.com>
S:	Maintained
F:	drivers/mtd/nand/raw/r852.c
F:	drivers/mtd/nand/raw/r852.h

RISC-V ARCHITECTURE
M:	Palmer Dabbelt <palmer@sifive.com>
M:	Albert Ou <aou@eecs.berkeley.edu>
L:	linux-riscv@lists.infradead.org
T:	git git://git.kernel.org/pub/scm/linux/kernel/git/palmer/riscv-linux.git
S:	Supported
F:	arch/riscv/
K:	riscv
N:	riscv

ROCCAT DRIVERS
M:	Stefan Achatz <erazor_de@users.sourceforge.net>
W:	http://sourceforge.net/projects/roccat/
S:	Maintained
F:	drivers/hid/hid-roccat*
F:	include/linux/hid-roccat*
F:	Documentation/ABI/*/sysfs-driver-hid-roccat*

ROCKCHIP RASTER 2D GRAPHIC ACCELERATION UNIT DRIVER
M:	Jacob chen <jacob2.chen@rock-chips.com>
L:	linux-media@vger.kernel.org
S:	Maintained
F:	drivers/media/platform/rockchip/rga/
F:	Documentation/devicetree/bindings/media/rockchip-rga.txt

ROCKER DRIVER
M:	Jiri Pirko <jiri@resnulli.us>
L:	netdev@vger.kernel.org
S:	Supported
F:	drivers/net/ethernet/rocker/

ROCKETPORT DRIVER
P:	Comtrol Corp.
W:	http://www.comtrol.com
S:	Maintained
F:	Documentation/serial/rocket.txt
F:	drivers/tty/rocket*

ROCKETPORT EXPRESS/INFINITY DRIVER
M:	Kevin Cernekee <cernekee@gmail.com>
L:	linux-serial@vger.kernel.org
S:	Odd Fixes
F:	drivers/tty/serial/rp2.*

ROHM MULTIFUNCTION BD9571MWV-M PMIC DEVICE DRIVERS
M:	Marek Vasut <marek.vasut+renesas@gmail.com>
L:	linux-kernel@vger.kernel.org
L:	linux-renesas-soc@vger.kernel.org
S:	Supported
F:	drivers/mfd/bd9571mwv.c
F:	drivers/regulator/bd9571mwv-regulator.c
F:	drivers/gpio/gpio-bd9571mwv.c
F:	include/linux/mfd/bd9571mwv.h
F:	Documentation/devicetree/bindings/mfd/bd9571mwv.txt

ROSE NETWORK LAYER
M:	Ralf Baechle <ralf@linux-mips.org>
L:	linux-hams@vger.kernel.org
W:	http://www.linux-ax25.org/
S:	Maintained
F:	include/net/rose.h
F:	include/uapi/linux/rose.h
F:	net/rose/

RTL2830 MEDIA DRIVER
M:	Antti Palosaari <crope@iki.fi>
L:	linux-media@vger.kernel.org
W:	https://linuxtv.org
W:	http://palosaari.fi/linux/
Q:	http://patchwork.linuxtv.org/project/linux-media/list/
T:	git git://linuxtv.org/anttip/media_tree.git
S:	Maintained
F:	drivers/media/dvb-frontends/rtl2830*

RTL2832 MEDIA DRIVER
M:	Antti Palosaari <crope@iki.fi>
L:	linux-media@vger.kernel.org
W:	https://linuxtv.org
W:	http://palosaari.fi/linux/
Q:	http://patchwork.linuxtv.org/project/linux-media/list/
T:	git git://linuxtv.org/anttip/media_tree.git
S:	Maintained
F:	drivers/media/dvb-frontends/rtl2832*

RTL2832_SDR MEDIA DRIVER
M:	Antti Palosaari <crope@iki.fi>
L:	linux-media@vger.kernel.org
W:	https://linuxtv.org
W:	http://palosaari.fi/linux/
Q:	http://patchwork.linuxtv.org/project/linux-media/list/
T:	git git://linuxtv.org/anttip/media_tree.git
S:	Maintained
F:	drivers/media/dvb-frontends/rtl2832_sdr*

RTL8180 WIRELESS DRIVER
L:	linux-wireless@vger.kernel.org
W:	http://wireless.kernel.org/
T:	git git://git.kernel.org/pub/scm/linux/kernel/git/linville/wireless-testing.git
S:	Orphan
F:	drivers/net/wireless/realtek/rtl818x/rtl8180/

RTL8187 WIRELESS DRIVER
M:	Herton Ronaldo Krzesinski <herton@canonical.com>
M:	Hin-Tak Leung <htl10@users.sourceforge.net>
M:	Larry Finger <Larry.Finger@lwfinger.net>
L:	linux-wireless@vger.kernel.org
W:	http://wireless.kernel.org/
T:	git git://git.kernel.org/pub/scm/linux/kernel/git/linville/wireless-testing.git
S:	Maintained
F:	drivers/net/wireless/realtek/rtl818x/rtl8187/

REALTEK WIRELESS DRIVER (rtlwifi family)
M:	Ping-Ke Shih <pkshih@realtek.com>
L:	linux-wireless@vger.kernel.org
W:	http://wireless.kernel.org/
T:	git git://git.kernel.org/pub/scm/linux/kernel/git/linville/wireless-testing.git
S:	Maintained
F:	drivers/net/wireless/realtek/rtlwifi/

RTL8XXXU WIRELESS DRIVER (rtl8xxxu)
M:	Jes Sorensen <Jes.Sorensen@gmail.com>
L:	linux-wireless@vger.kernel.org
T:	git git://git.kernel.org/pub/scm/linux/kernel/git/jes/linux.git rtl8xxxu-devel
S:	Maintained
F:	drivers/net/wireless/realtek/rtl8xxxu/

RXRPC SOCKETS (AF_RXRPC)
M:	David Howells <dhowells@redhat.com>
L:	linux-afs@lists.infradead.org
S:	Supported
F:	net/rxrpc/
F:	include/keys/rxrpc-type.h
F:	include/net/af_rxrpc.h
F:	include/trace/events/rxrpc.h
F:	include/uapi/linux/rxrpc.h
F:	Documentation/networking/rxrpc.txt
W:	https://www.infradead.org/~dhowells/kafs/

S3 SAVAGE FRAMEBUFFER DRIVER
M:	Antonino Daplas <adaplas@gmail.com>
L:	linux-fbdev@vger.kernel.org
S:	Maintained
F:	drivers/video/fbdev/savage/

S390
M:	Martin Schwidefsky <schwidefsky@de.ibm.com>
M:	Heiko Carstens <heiko.carstens@de.ibm.com>
L:	linux-s390@vger.kernel.org
W:	http://www.ibm.com/developerworks/linux/linux390/
T:	git git://git.kernel.org/pub/scm/linux/kernel/git/s390/linux.git
S:	Supported
F:	arch/s390/
F:	drivers/s390/
F:	Documentation/s390/
F:	Documentation/driver-api/s390-drivers.rst

S390 COMMON I/O LAYER
M:	Sebastian Ott <sebott@linux.ibm.com>
M:	Peter Oberparleiter <oberpar@linux.ibm.com>
L:	linux-s390@vger.kernel.org
W:	http://www.ibm.com/developerworks/linux/linux390/
S:	Supported
F:	drivers/s390/cio/

S390 DASD DRIVER
M:	Stefan Haberland <sth@linux.ibm.com>
M:	Jan Hoeppner <hoeppner@linux.ibm.com>
L:	linux-s390@vger.kernel.org
W:	http://www.ibm.com/developerworks/linux/linux390/
S:	Supported
F:	drivers/s390/block/dasd*
F:	block/partitions/ibm.c

S390 IOMMU (PCI)
M:	Gerald Schaefer <gerald.schaefer@de.ibm.com>
L:	linux-s390@vger.kernel.org
W:	http://www.ibm.com/developerworks/linux/linux390/
S:	Supported
F:	drivers/iommu/s390-iommu.c

S390 IUCV NETWORK LAYER
M:	Julian Wiedmann <jwi@linux.ibm.com>
M:	Ursula Braun <ubraun@linux.ibm.com>
L:	linux-s390@vger.kernel.org
W:	http://www.ibm.com/developerworks/linux/linux390/
S:	Supported
F:	drivers/s390/net/*iucv*
F:	include/net/iucv/
F:	net/iucv/

S390 NETWORK DRIVERS
M:	Julian Wiedmann <jwi@linux.ibm.com>
M:	Ursula Braun <ubraun@linux.ibm.com>
L:	linux-s390@vger.kernel.org
W:	http://www.ibm.com/developerworks/linux/linux390/
S:	Supported
F:	drivers/s390/net/

S390 PCI SUBSYSTEM
M:	Sebastian Ott <sebott@linux.ibm.com>
M:	Gerald Schaefer <gerald.schaefer@de.ibm.com>
L:	linux-s390@vger.kernel.org
W:	http://www.ibm.com/developerworks/linux/linux390/
S:	Supported
F:	arch/s390/pci/
F:	drivers/pci/hotplug/s390_pci_hpc.c

S390 VFIO-CCW DRIVER
M:	Cornelia Huck <cohuck@redhat.com>
M:	Halil Pasic <pasic@linux.ibm.com>
L:	linux-s390@vger.kernel.org
L:	kvm@vger.kernel.org
S:	Supported
F:	drivers/s390/cio/vfio_ccw*
F:	Documentation/s390/vfio-ccw.txt
F:	include/uapi/linux/vfio_ccw.h

S390 ZCRYPT DRIVER
M:	Harald Freudenberger <freude@linux.ibm.com>
L:	linux-s390@vger.kernel.org
W:	http://www.ibm.com/developerworks/linux/linux390/
S:	Supported
F:	drivers/s390/crypto/

S390 ZFCP DRIVER
M:	Steffen Maier <maier@linux.ibm.com>
M:	Benjamin Block <bblock@linux.ibm.com>
L:	linux-s390@vger.kernel.org
W:	http://www.ibm.com/developerworks/linux/linux390/
S:	Supported
F:	drivers/s390/scsi/zfcp_*

S3C24XX SD/MMC Driver
M:	Ben Dooks <ben-linux@fluff.org>
L:	linux-arm-kernel@lists.infradead.org (moderated for non-subscribers)
S:	Supported
F:	drivers/mmc/host/s3cmci.*

SAA6588 RDS RECEIVER DRIVER
M:	Hans Verkuil <hverkuil@xs4all.nl>
L:	linux-media@vger.kernel.org
T:	git git://linuxtv.org/media_tree.git
W:	https://linuxtv.org
S:	Odd Fixes
F:	drivers/media/i2c/saa6588*

SAA7134 VIDEO4LINUX DRIVER
M:	Mauro Carvalho Chehab <mchehab@kernel.org>
L:	linux-media@vger.kernel.org
W:	https://linuxtv.org
T:	git git://linuxtv.org/media_tree.git
S:	Odd fixes
F:	Documentation/media/v4l-drivers/saa7134*
F:	drivers/media/pci/saa7134/

SAA7146 VIDEO4LINUX-2 DRIVER
M:	Hans Verkuil <hverkuil@xs4all.nl>
L:	linux-media@vger.kernel.org
T:	git git://linuxtv.org/media_tree.git
S:	Maintained
F:	drivers/media/common/saa7146/
F:	drivers/media/pci/saa7146/
F:	include/media/saa7146*

SAMSUNG AUDIO (ASoC) DRIVERS
M:	Krzysztof Kozlowski <krzk@kernel.org>
M:	Sangbeom Kim <sbkim73@samsung.com>
M:	Sylwester Nawrocki <s.nawrocki@samsung.com>
L:	alsa-devel@alsa-project.org (moderated for non-subscribers)
S:	Supported
F:	sound/soc/samsung/
F:	Documentation/devicetree/bindings/sound/samsung*

SAMSUNG EXYNOS PSEUDO RANDOM NUMBER GENERATOR (RNG) DRIVER
M:	Krzysztof Kozlowski <krzk@kernel.org>
L:	linux-crypto@vger.kernel.org
L:	linux-samsung-soc@vger.kernel.org
S:	Maintained
F:	drivers/crypto/exynos-rng.c
F:	Documentation/devicetree/bindings/rng/samsung,exynos4-rng.txt

SAMSUNG EXYNOS TRUE RANDOM NUMBER GENERATOR (TRNG) DRIVER
M:	Łukasz Stelmach <l.stelmach@samsung.com>
L:	linux-samsung-soc@vger.kernel.org
S:	Maintained
F:	drivers/char/hw_random/exynos-trng.c
F:	Documentation/devicetree/bindings/rng/samsung,exynos5250-trng.txt

SAMSUNG FRAMEBUFFER DRIVER
M:	Jingoo Han <jingoohan1@gmail.com>
L:	linux-fbdev@vger.kernel.org
S:	Maintained
F:	drivers/video/fbdev/s3c-fb.c

SAMSUNG LAPTOP DRIVER
M:	Corentin Chary <corentin.chary@gmail.com>
L:	platform-driver-x86@vger.kernel.org
S:	Maintained
F:	drivers/platform/x86/samsung-laptop.c

SAMSUNG MULTIFUNCTION PMIC DEVICE DRIVERS
M:	Sangbeom Kim <sbkim73@samsung.com>
M:	Krzysztof Kozlowski <krzk@kernel.org>
M:	Bartlomiej Zolnierkiewicz <b.zolnierkie@samsung.com>
L:	linux-kernel@vger.kernel.org
L:	linux-samsung-soc@vger.kernel.org
S:	Supported
F:	drivers/mfd/sec*.c
F:	drivers/regulator/s2m*.c
F:	drivers/regulator/s5m*.c
F:	drivers/clk/clk-s2mps11.c
F:	drivers/rtc/rtc-s5m.c
F:	include/linux/mfd/samsung/
F:	Documentation/devicetree/bindings/mfd/samsung,sec-core.txt
F:	Documentation/devicetree/bindings/regulator/samsung,s2m*.txt
F:	Documentation/devicetree/bindings/regulator/samsung,s5m*.txt
F:	Documentation/devicetree/bindings/clock/samsung,s2mps11.txt

SAMSUNG S3C24XX/S3C64XX SOC SERIES CAMIF DRIVER
M:	Sylwester Nawrocki <sylvester.nawrocki@gmail.com>
L:	linux-media@vger.kernel.org
L:	linux-samsung-soc@vger.kernel.org (moderated for non-subscribers)
S:	Maintained
F:	drivers/media/platform/s3c-camif/
F:	include/media/drv-intf/s3c_camif.h

SAMSUNG S3FWRN5 NFC DRIVER
M:	Robert Baldyga <r.baldyga@samsung.com>
M:	Krzysztof Opasiak <k.opasiak@samsung.com>
L:	linux-nfc@lists.01.org (moderated for non-subscribers)
S:	Supported
F:	drivers/nfc/s3fwrn5

SAMSUNG S5C73M3 CAMERA DRIVER
M:	Kyungmin Park <kyungmin.park@samsung.com>
M:	Andrzej Hajda <a.hajda@samsung.com>
L:	linux-media@vger.kernel.org
S:	Supported
F:	drivers/media/i2c/s5c73m3/*

SAMSUNG S5K5BAF CAMERA DRIVER
M:	Kyungmin Park <kyungmin.park@samsung.com>
M:	Andrzej Hajda <a.hajda@samsung.com>
L:	linux-media@vger.kernel.org
S:	Supported
F:	drivers/media/i2c/s5k5baf.c

SAMSUNG S5P Security SubSystem (SSS) DRIVER
M:	Krzysztof Kozlowski <krzk@kernel.org>
M:	Vladimir Zapolskiy <vz@mleia.com>
M:	Kamil Konieczny <k.konieczny@partner.samsung.com>
L:	linux-crypto@vger.kernel.org
L:	linux-samsung-soc@vger.kernel.org
S:	Maintained
F:	drivers/crypto/s5p-sss.c

SAMSUNG S5P/EXYNOS4 SOC SERIES CAMERA SUBSYSTEM DRIVERS
M:	Kyungmin Park <kyungmin.park@samsung.com>
M:	Sylwester Nawrocki <s.nawrocki@samsung.com>
L:	linux-media@vger.kernel.org
Q:	https://patchwork.linuxtv.org/project/linux-media/list/
S:	Supported
F:	drivers/media/platform/exynos4-is/

SAMSUNG SOC CLOCK DRIVERS
M:	Sylwester Nawrocki <s.nawrocki@samsung.com>
M:	Tomasz Figa <tomasz.figa@gmail.com>
M:	Chanwoo Choi <cw00.choi@samsung.com>
S:	Supported
L:	linux-samsung-soc@vger.kernel.org (moderated for non-subscribers)
T:	git git://git.kernel.org/pub/scm/linux/kernel/git/snawrocki/clk.git
F:	drivers/clk/samsung/
F:	include/dt-bindings/clock/exynos*.h
F:	Documentation/devicetree/bindings/clock/exynos*.txt

SAMSUNG SPI DRIVERS
M:	Kukjin Kim <kgene@kernel.org>
M:	Krzysztof Kozlowski <krzk@kernel.org>
M:	Andi Shyti <andi@etezian.org>
L:	linux-spi@vger.kernel.org
L:	linux-samsung-soc@vger.kernel.org (moderated for non-subscribers)
S:	Maintained
F:	Documentation/devicetree/bindings/spi/spi-samsung.txt
F:	drivers/spi/spi-s3c*
F:	include/linux/platform_data/spi-s3c64xx.h

SAMSUNG SXGBE DRIVERS
M:	Byungho An <bh74.an@samsung.com>
M:	Girish K S <ks.giri@samsung.com>
M:	Vipul Pandya <vipul.pandya@samsung.com>
S:	Supported
L:	netdev@vger.kernel.org
F:	drivers/net/ethernet/samsung/sxgbe/

SAMSUNG THERMAL DRIVER
M:	Bartlomiej Zolnierkiewicz <b.zolnierkie@samsung.com>
L:	linux-pm@vger.kernel.org
L:	linux-samsung-soc@vger.kernel.org
S:	Supported
T:	git https://github.com/lmajewski/linux-samsung-thermal.git
F:	drivers/thermal/samsung/

SAMSUNG USB2 PHY DRIVER
M:	Kamil Debski <kamil@wypas.org>
M:	Sylwester Nawrocki <s.nawrocki@samsung.com>
L:	linux-kernel@vger.kernel.org
S:	Supported
F:	Documentation/devicetree/bindings/phy/samsung-phy.txt
F:	Documentation/phy/samsung-usb2.txt
F:	drivers/phy/samsung/phy-exynos4210-usb2.c
F:	drivers/phy/samsung/phy-exynos4x12-usb2.c
F:	drivers/phy/samsung/phy-exynos5250-usb2.c
F:	drivers/phy/samsung/phy-s5pv210-usb2.c
F:	drivers/phy/samsung/phy-samsung-usb2.c
F:	drivers/phy/samsung/phy-samsung-usb2.h

SC1200 WDT DRIVER
M:	Zwane Mwaikambo <zwanem@gmail.com>
S:	Maintained
F:	drivers/watchdog/sc1200wdt.c

SCHEDULER
M:	Ingo Molnar <mingo@redhat.com>
M:	Peter Zijlstra <peterz@infradead.org>
L:	linux-kernel@vger.kernel.org
T:	git git://git.kernel.org/pub/scm/linux/kernel/git/tip/tip.git sched/core
S:	Maintained
F:	kernel/sched/
F:	include/linux/sched.h
F:	include/uapi/linux/sched.h
F:	include/linux/wait.h

SCR24X CHIP CARD INTERFACE DRIVER
M:	Lubomir Rintel <lkundrak@v3.sk>
S:	Supported
F:	drivers/char/pcmcia/scr24x_cs.c

SCSI CDROM DRIVER
M:	Jens Axboe <axboe@kernel.dk>
L:	linux-scsi@vger.kernel.org
W:	http://www.kernel.dk
S:	Maintained
F:	drivers/scsi/sr*

SCSI RDMA PROTOCOL (SRP) INITIATOR
M:	Bart Van Assche <bvanassche@acm.org>
L:	linux-rdma@vger.kernel.org
S:	Supported
Q:	http://patchwork.kernel.org/project/linux-rdma/list/
F:	drivers/infiniband/ulp/srp/
F:	include/scsi/srp.h

SCSI RDMA PROTOCOL (SRP) TARGET
M:	Bart Van Assche <bvanassche@acm.org>
L:	linux-rdma@vger.kernel.org
L:	target-devel@vger.kernel.org
S:	Supported
Q:	http://patchwork.kernel.org/project/linux-rdma/list/
F:	drivers/infiniband/ulp/srpt/

SCSI SG DRIVER
M:	Doug Gilbert <dgilbert@interlog.com>
L:	linux-scsi@vger.kernel.org
W:	http://sg.danny.cz/sg
S:	Maintained
F:	Documentation/scsi/scsi-generic.txt
F:	drivers/scsi/sg.c
F:	include/scsi/sg.h

SCSI SUBSYSTEM
M:	"James E.J. Bottomley" <jejb@linux.vnet.ibm.com>
T:	git git://git.kernel.org/pub/scm/linux/kernel/git/jejb/scsi.git
M:	"Martin K. Petersen" <martin.petersen@oracle.com>
T:	git git://git.kernel.org/pub/scm/linux/kernel/git/mkp/scsi.git
L:	linux-scsi@vger.kernel.org
S:	Maintained
F:	Documentation/devicetree/bindings/scsi/
F:	drivers/scsi/
F:	include/scsi/

SCSI TAPE DRIVER
M:	Kai Mäkisara <Kai.Makisara@kolumbus.fi>
L:	linux-scsi@vger.kernel.org
S:	Maintained
F:	Documentation/scsi/st.txt
F:	drivers/scsi/st.*
F:	drivers/scsi/st_*.h

SCTP PROTOCOL
M:	Vlad Yasevich <vyasevich@gmail.com>
M:	Neil Horman <nhorman@tuxdriver.com>
M:	Marcelo Ricardo Leitner <marcelo.leitner@gmail.com>
L:	linux-sctp@vger.kernel.org
W:	http://lksctp.sourceforge.net
S:	Maintained
F:	Documentation/networking/sctp.txt
F:	include/linux/sctp.h
F:	include/uapi/linux/sctp.h
F:	include/net/sctp/
F:	net/sctp/

SCx200 CPU SUPPORT
M:	Jim Cromie <jim.cromie@gmail.com>
S:	Odd Fixes
F:	Documentation/i2c/busses/scx200_acb
F:	arch/x86/platform/scx200/
F:	drivers/watchdog/scx200_wdt.c
F:	drivers/i2c/busses/scx200*
F:	drivers/mtd/maps/scx200_docflash.c
F:	include/linux/scx200.h

SCx200 GPIO DRIVER
M:	Jim Cromie <jim.cromie@gmail.com>
S:	Maintained
F:	drivers/char/scx200_gpio.c
F:	include/linux/scx200_gpio.h

SCx200 HRT CLOCKSOURCE DRIVER
M:	Jim Cromie <jim.cromie@gmail.com>
S:	Maintained
F:	drivers/clocksource/scx200_hrt.c

SDRICOH_CS MMC/SD HOST CONTROLLER INTERFACE DRIVER
M:	Sascha Sommer <saschasommer@freenet.de>
L:	sdricohcs-devel@lists.sourceforge.net (subscribers-only)
S:	Maintained
F:	drivers/mmc/host/sdricoh_cs.c

SECURE COMPUTING
M:	Kees Cook <keescook@chromium.org>
R:	Andy Lutomirski <luto@amacapital.net>
R:	Will Drewry <wad@chromium.org>
T:	git git://git.kernel.org/pub/scm/linux/kernel/git/kees/linux.git seccomp
S:	Supported
F:	kernel/seccomp.c
F:	include/uapi/linux/seccomp.h
F:	include/linux/seccomp.h
F:	tools/testing/selftests/seccomp/*
F:	tools/testing/selftests/kselftest_harness.h
F:	Documentation/userspace-api/seccomp_filter.rst
K:	\bsecure_computing
K:	\bTIF_SECCOMP\b

SECURE DIGITAL HOST CONTROLLER INTERFACE (SDHCI) Broadcom BRCMSTB DRIVER
M:	Al Cooper <alcooperx@gmail.com>
L:	linux-mmc@vger.kernel.org
L:	bcm-kernel-feedback-list@broadcom.com
S:	Maintained
F:	drivers/mmc/host/sdhci-brcmstb*

SECURE DIGITAL HOST CONTROLLER INTERFACE (SDHCI) DRIVER
M:	Adrian Hunter <adrian.hunter@intel.com>
L:	linux-mmc@vger.kernel.org
T:	git git://git.infradead.org/users/ahunter/linux-sdhci.git
S:	Maintained
F:	drivers/mmc/host/sdhci*
F:	include/linux/mmc/sdhci*

SYNOPSYS SDHCI COMPLIANT DWC MSHC DRIVER
M:	Prabu Thangamuthu <prabu.t@synopsys.com>
M:	Manjunath M B <manjumb@synopsys.com>
L:	linux-mmc@vger.kernel.org
S:	Maintained
F:	drivers/mmc/host/sdhci-pci-dwc-mshc.c

SECURE DIGITAL HOST CONTROLLER INTERFACE (SDHCI) SAMSUNG DRIVER
M:	Ben Dooks <ben-linux@fluff.org>
M:	Jaehoon Chung <jh80.chung@samsung.com>
L:	linux-mmc@vger.kernel.org
S:	Maintained
F:	drivers/mmc/host/sdhci-s3c*

SECURE DIGITAL HOST CONTROLLER INTERFACE (SDHCI) ST SPEAR DRIVER
M:	Viresh Kumar <vireshk@kernel.org>
L:	linux-mmc@vger.kernel.org
S:	Maintained
F:	drivers/mmc/host/sdhci-spear.c

SECURE DIGITAL HOST CONTROLLER INTERFACE (SDHCI) TI OMAP DRIVER
M:	Kishon Vijay Abraham I <kishon@ti.com>
L:	linux-mmc@vger.kernel.org
S:	Maintained
F:	drivers/mmc/host/sdhci-omap.c

SECURE ENCRYPTING DEVICE (SED) OPAL DRIVER
M:	Scott Bauer <scott.bauer@intel.com>
M:	Jonathan Derrick <jonathan.derrick@intel.com>
L:	linux-block@vger.kernel.org
S:	Supported
F:	block/sed*
F:	block/opal_proto.h
F:	include/linux/sed*
F:	include/uapi/linux/sed*

SECURITY CONTACT
M:	Security Officers <security@kernel.org>
S:	Supported

SECURITY SUBSYSTEM
M:	James Morris <jmorris@namei.org>
M:	"Serge E. Hallyn" <serge@hallyn.com>
L:	linux-security-module@vger.kernel.org (suggested Cc:)
T:	git git://git.kernel.org/pub/scm/linux/kernel/git/jmorris/linux-security.git
W:	http://kernsec.org/
S:	Supported
F:	security/
X:	security/selinux/

SELINUX SECURITY MODULE
M:	Paul Moore <paul@paul-moore.com>
M:	Stephen Smalley <sds@tycho.nsa.gov>
M:	Eric Paris <eparis@parisplace.org>
L:	selinux@tycho.nsa.gov (moderated for non-subscribers)
W:	https://selinuxproject.org
W:	https://github.com/SELinuxProject
T:	git git://git.kernel.org/pub/scm/linux/kernel/git/pcmoore/selinux.git
S:	Supported
F:	include/linux/selinux*
F:	security/selinux/
F:	scripts/selinux/
F:	Documentation/admin-guide/LSM/SELinux.rst

SENSABLE PHANTOM
M:	Jiri Slaby <jirislaby@gmail.com>
S:	Maintained
F:	drivers/misc/phantom.c
F:	include/uapi/linux/phantom.h

SERIAL DEVICE BUS
M:	Rob Herring <robh@kernel.org>
L:	linux-serial@vger.kernel.org
S:	Maintained
F:	Documentation/devicetree/bindings/serial/slave-device.txt
F:	drivers/tty/serdev/
F:	include/linux/serdev.h

SERIAL DRIVERS
M:	Greg Kroah-Hartman <gregkh@linuxfoundation.org>
L:	linux-serial@vger.kernel.org
S:	Maintained
F:	Documentation/devicetree/bindings/serial/
F:	drivers/tty/serial/

SERIAL IR RECEIVER
M:	Sean Young <sean@mess.org>
L:	linux-media@vger.kernel.org
S:	Maintained
F:	drivers/media/rc/serial_ir.c

SFC NETWORK DRIVER
M:	Solarflare linux maintainers <linux-net-drivers@solarflare.com>
M:	Edward Cree <ecree@solarflare.com>
M:	Bert Kenward <bkenward@solarflare.com>
L:	netdev@vger.kernel.org
S:	Supported
F:	drivers/net/ethernet/sfc/

SGI GRU DRIVER
M:	Dimitri Sivanich <sivanich@sgi.com>
S:	Maintained
F:	drivers/misc/sgi-gru/

SGI SN-IA64 (Altix) SERIAL CONSOLE DRIVER
M:	Pat Gefre <pfg@sgi.com>
L:	linux-ia64@vger.kernel.org
S:	Supported
F:	Documentation/ia64/serial.txt
F:	drivers/tty/serial/ioc?_serial.c
F:	include/linux/ioc?.h

SGI XP/XPC/XPNET DRIVER
M:	Cliff Whickman <cpw@sgi.com>
M:	Robin Holt <robinmholt@gmail.com>
S:	Maintained
F:	drivers/misc/sgi-xp/

SHARED MEMORY COMMUNICATIONS (SMC) SOCKETS
M:	Ursula Braun <ubraun@linux.ibm.com>
L:	linux-s390@vger.kernel.org
W:	http://www.ibm.com/developerworks/linux/linux390/
S:	Supported
F:	net/smc/

SHARP RJ54N1CB0C SENSOR DRIVER
M:	Jacopo Mondi <jacopo@jmondi.org>
L:	linux-media@vger.kernel.org
T:	git git://linuxtv.org/media_tree.git
S:	Odd fixes
F:	drivers/media/i2c/rj54n1cb0c.c
F:	include/media/i2c/rj54n1cb0c.h

SH_VEU V4L2 MEM2MEM DRIVER
L:	linux-media@vger.kernel.org
S:	Orphan
F:	drivers/media/platform/sh_veu.c

SH_VOU V4L2 OUTPUT DRIVER
L:	linux-media@vger.kernel.org
S:	Orphan
F:	drivers/media/platform/sh_vou.c
F:	include/media/drv-intf/sh_vou.h

SI2157 MEDIA DRIVER
M:	Antti Palosaari <crope@iki.fi>
L:	linux-media@vger.kernel.org
W:	https://linuxtv.org
W:	http://palosaari.fi/linux/
Q:	http://patchwork.linuxtv.org/project/linux-media/list/
T:	git git://linuxtv.org/anttip/media_tree.git
S:	Maintained
F:	drivers/media/tuners/si2157*

SI2165 MEDIA DRIVER
M:	Matthias Schwarzott <zzam@gentoo.org>
L:	linux-media@vger.kernel.org
W:	https://linuxtv.org
Q:	http://patchwork.linuxtv.org/project/linux-media/list/
S:	Maintained
F:	drivers/media/dvb-frontends/si2165*

SI2168 MEDIA DRIVER
M:	Antti Palosaari <crope@iki.fi>
L:	linux-media@vger.kernel.org
W:	https://linuxtv.org
W:	http://palosaari.fi/linux/
Q:	http://patchwork.linuxtv.org/project/linux-media/list/
T:	git git://linuxtv.org/anttip/media_tree.git
S:	Maintained
F:	drivers/media/dvb-frontends/si2168*

SI470X FM RADIO RECEIVER I2C DRIVER
M:	Hans Verkuil <hverkuil@xs4all.nl>
L:	linux-media@vger.kernel.org
T:	git git://linuxtv.org/media_tree.git
W:	https://linuxtv.org
S:	Odd Fixes
F:	drivers/media/radio/si470x/radio-si470x-i2c.c

SI470X FM RADIO RECEIVER USB DRIVER
M:	Hans Verkuil <hverkuil@xs4all.nl>
L:	linux-media@vger.kernel.org
T:	git git://linuxtv.org/media_tree.git
W:	https://linuxtv.org
S:	Maintained
F:	drivers/media/radio/si470x/radio-si470x-common.c
F:	drivers/media/radio/si470x/radio-si470x.h
F:	drivers/media/radio/si470x/radio-si470x-usb.c

SI4713 FM RADIO TRANSMITTER I2C DRIVER
M:	Eduardo Valentin <edubezval@gmail.com>
L:	linux-media@vger.kernel.org
T:	git git://linuxtv.org/media_tree.git
W:	https://linuxtv.org
S:	Odd Fixes
F:	drivers/media/radio/si4713/si4713.?

SI4713 FM RADIO TRANSMITTER PLATFORM DRIVER
M:	Eduardo Valentin <edubezval@gmail.com>
L:	linux-media@vger.kernel.org
T:	git git://linuxtv.org/media_tree.git
W:	https://linuxtv.org
S:	Odd Fixes
F:	drivers/media/radio/si4713/radio-platform-si4713.c

SI4713 FM RADIO TRANSMITTER USB DRIVER
M:	Hans Verkuil <hverkuil@xs4all.nl>
L:	linux-media@vger.kernel.org
T:	git git://linuxtv.org/media_tree.git
W:	https://linuxtv.org
S:	Maintained
F:	drivers/media/radio/si4713/radio-usb-si4713.c

SIANO DVB DRIVER
M:	Mauro Carvalho Chehab <mchehab@kernel.org>
L:	linux-media@vger.kernel.org
W:	https://linuxtv.org
T:	git git://linuxtv.org/media_tree.git
S:	Odd fixes
F:	drivers/media/common/siano/
F:	drivers/media/usb/siano/
F:	drivers/media/usb/siano/
F:	drivers/media/mmc/siano/

SIFIVE DRIVERS
M:	Palmer Dabbelt <palmer@sifive.com>
L:	linux-riscv@lists.infradead.org
T:	git git://git.kernel.org/pub/scm/linux/kernel/git/palmer/riscv-linux.git
S:	Supported
K:	sifive
N:	sifive

SILEAD TOUCHSCREEN DRIVER
M:	Hans de Goede <hdegoede@redhat.com>
L:	linux-input@vger.kernel.org
L:	platform-driver-x86@vger.kernel.org
S:	Maintained
F:	drivers/input/touchscreen/silead.c
F:	drivers/platform/x86/touchscreen_dmi.c

SILICON MOTION SM712 FRAME BUFFER DRIVER
M:	Sudip Mukherjee <sudipm.mukherjee@gmail.com>
M:	Teddy Wang <teddy.wang@siliconmotion.com>
M:	Sudip Mukherjee <sudip.mukherjee@codethink.co.uk>
L:	linux-fbdev@vger.kernel.org
S:	Maintained
F:	drivers/video/fbdev/sm712*
F:	Documentation/fb/sm712fb.txt

SIMPLE FIRMWARE INTERFACE (SFI)
M:	Len Brown <lenb@kernel.org>
L:	sfi-devel@simplefirmware.org
W:	http://simplefirmware.org/
T:	git git://git.kernel.org/pub/scm/linux/kernel/git/lenb/linux-sfi-2.6.git
S:	Supported
F:	arch/x86/platform/sfi/
F:	drivers/sfi/
F:	include/linux/sfi*.h

SIMPLEFB FB DRIVER
M:	Hans de Goede <hdegoede@redhat.com>
L:	linux-fbdev@vger.kernel.org
S:	Maintained
F:	Documentation/devicetree/bindings/display/simple-framebuffer.txt
F:	drivers/video/fbdev/simplefb.c
F:	include/linux/platform_data/simplefb.h

SIMTEC EB110ATX (Chalice CATS)
P:	Ben Dooks
P:	Vincent Sanders <vince@simtec.co.uk>
M:	Simtec Linux Team <linux@simtec.co.uk>
W:	http://www.simtec.co.uk/products/EB110ATX/
S:	Supported

SIMTEC EB2410ITX (BAST)
P:	Ben Dooks
P:	Vincent Sanders <vince@simtec.co.uk>
M:	Simtec Linux Team <linux@simtec.co.uk>
W:	http://www.simtec.co.uk/products/EB2410ITX/
S:	Supported
F:	arch/arm/mach-s3c24xx/mach-bast.c
F:	arch/arm/mach-s3c24xx/bast-ide.c
F:	arch/arm/mach-s3c24xx/bast-irq.c

SIPHASH PRF ROUTINES
M:	Jason A. Donenfeld <Jason@zx2c4.com>
S:	Maintained
F:	lib/siphash.c
F:	lib/test_siphash.c
F:	include/linux/siphash.h

SIOX
M:	Gavin Schenk <g.schenk@eckelmann.de>
M:	Uwe Kleine-König <u.kleine-koenig@pengutronix.de>
R:	Pengutronix Kernel Team <kernel@pengutronix.de>
S:	Supported
F:	drivers/siox/*
F:	include/trace/events/siox.h

SIS 190 ETHERNET DRIVER
M:	Francois Romieu <romieu@fr.zoreil.com>
L:	netdev@vger.kernel.org
S:	Maintained
F:	drivers/net/ethernet/sis/sis190.c

SIS 900/7016 FAST ETHERNET DRIVER
M:	Daniele Venzano <venza@brownhat.org>
W:	http://www.brownhat.org/sis900.html
L:	netdev@vger.kernel.org
S:	Maintained
F:	drivers/net/ethernet/sis/sis900.*

SIS FRAMEBUFFER DRIVER
M:	Thomas Winischhofer <thomas@winischhofer.net>
W:	http://www.winischhofer.net/linuxsisvga.shtml
S:	Maintained
F:	Documentation/fb/sisfb.txt
F:	drivers/video/fbdev/sis/
F:	include/video/sisfb.h

SIS USB2VGA DRIVER
M:	Thomas Winischhofer <thomas@winischhofer.net>
W:	http://www.winischhofer.at/linuxsisusbvga.shtml
S:	Maintained
F:	drivers/usb/misc/sisusbvga/

SLAB ALLOCATOR
M:	Christoph Lameter <cl@linux.com>
M:	Pekka Enberg <penberg@kernel.org>
M:	David Rientjes <rientjes@google.com>
M:	Joonsoo Kim <iamjoonsoo.kim@lge.com>
M:	Andrew Morton <akpm@linux-foundation.org>
L:	linux-mm@kvack.org
S:	Maintained
F:	include/linux/sl?b*.h
F:	mm/sl?b*

SLEEPABLE READ-COPY UPDATE (SRCU)
M:	Lai Jiangshan <jiangshanlai@gmail.com>
M:	"Paul E. McKenney" <paulmck@linux.vnet.ibm.com>
M:	Josh Triplett <josh@joshtriplett.org>
R:	Steven Rostedt <rostedt@goodmis.org>
R:	Mathieu Desnoyers <mathieu.desnoyers@efficios.com>
L:	linux-kernel@vger.kernel.org
W:	http://www.rdrop.com/users/paulmck/RCU/
S:	Supported
T:	git git://git.kernel.org/pub/scm/linux/kernel/git/paulmck/linux-rcu.git
F:	include/linux/srcu*.h
F:	kernel/rcu/srcu*.c

SERIAL LOW-POWER INTER-CHIP MEDIA BUS (SLIMbus)
M:	Srinivas Kandagatla <srinivas.kandagatla@linaro.org>
L:	alsa-devel@alsa-project.org (moderated for non-subscribers)
S:	Maintained
F:	drivers/slimbus/
F:	Documentation/devicetree/bindings/slimbus/
F:	include/linux/slimbus.h

SMACK SECURITY MODULE
M:	Casey Schaufler <casey@schaufler-ca.com>
L:	linux-security-module@vger.kernel.org
W:	http://schaufler-ca.com
T:	git git://github.com/cschaufler/smack-next
S:	Maintained
F:	Documentation/admin-guide/LSM/Smack.rst
F:	security/smack/

SMC91x ETHERNET DRIVER
M:	Nicolas Pitre <nico@fluxnic.net>
S:	Odd Fixes
F:	drivers/net/ethernet/smsc/smc91x.*

SMIA AND SMIA++ IMAGE SENSOR DRIVER
M:	Sakari Ailus <sakari.ailus@iki.fi>
L:	linux-media@vger.kernel.org
S:	Maintained
F:	drivers/media/i2c/smiapp/
F:	include/media/i2c/smiapp.h
F:	drivers/media/i2c/smiapp-pll.c
F:	drivers/media/i2c/smiapp-pll.h
F:	include/uapi/linux/smiapp.h
F:	Documentation/devicetree/bindings/media/i2c/nokia,smia.txt

SMM665 HARDWARE MONITOR DRIVER
M:	Guenter Roeck <linux@roeck-us.net>
L:	linux-hwmon@vger.kernel.org
S:	Maintained
F:	Documentation/hwmon/smm665
F:	drivers/hwmon/smm665.c

SMSC EMC2103 HARDWARE MONITOR DRIVER
M:	Steve Glendinning <steve.glendinning@shawell.net>
L:	linux-hwmon@vger.kernel.org
S:	Maintained
F:	Documentation/hwmon/emc2103
F:	drivers/hwmon/emc2103.c

SMSC SCH5627 HARDWARE MONITOR DRIVER
M:	Hans de Goede <hdegoede@redhat.com>
L:	linux-hwmon@vger.kernel.org
S:	Supported
F:	Documentation/hwmon/sch5627
F:	drivers/hwmon/sch5627.c

SMSC UFX6000 and UFX7000 USB to VGA DRIVER
M:	Steve Glendinning <steve.glendinning@shawell.net>
L:	linux-fbdev@vger.kernel.org
S:	Maintained
F:	drivers/video/fbdev/smscufx.c

SMSC47B397 HARDWARE MONITOR DRIVER
M:	Jean Delvare <jdelvare@suse.com>
L:	linux-hwmon@vger.kernel.org
S:	Maintained
F:	Documentation/hwmon/smsc47b397
F:	drivers/hwmon/smsc47b397.c

SMSC911x ETHERNET DRIVER
M:	Steve Glendinning <steve.glendinning@shawell.net>
L:	netdev@vger.kernel.org
S:	Maintained
F:	include/linux/smsc911x.h
F:	drivers/net/ethernet/smsc/smsc911x.*

SMSC9420 PCI ETHERNET DRIVER
M:	Steve Glendinning <steve.glendinning@shawell.net>
L:	netdev@vger.kernel.org
S:	Maintained
F:	drivers/net/ethernet/smsc/smsc9420.*

SOC-CAMERA V4L2 SUBSYSTEM
L:	linux-media@vger.kernel.org
T:	git git://linuxtv.org/media_tree.git
S:	Orphan
F:	include/media/soc*
F:	drivers/media/i2c/soc_camera/
F:	drivers/media/platform/soc_camera/

SOCIONEXT SYNQUACER I2C DRIVER
M:	Ard Biesheuvel <ard.biesheuvel@linaro.org>
L:	linux-i2c@vger.kernel.org
S:	Maintained
F:	drivers/i2c/busses/i2c-synquacer.c
F:	Documentation/devicetree/bindings/i2c/i2c-synquacer.txt

SOCIONEXT UNIPHIER SOUND DRIVER
L:	alsa-devel@alsa-project.org (moderated for non-subscribers)
S:	Orphan
F:	sound/soc/uniphier/

SOEKRIS NET48XX LED SUPPORT
M:	Chris Boot <bootc@bootc.net>
S:	Maintained
F:	drivers/leds/leds-net48xx.c

SOFT-ROCE DRIVER (rxe)
M:	Moni Shoua <monis@mellanox.com>
L:	linux-rdma@vger.kernel.org
S:	Supported
W:	https://github.com/SoftRoCE/rxe-dev/wiki/rxe-dev:-Home
Q:	http://patchwork.kernel.org/project/linux-rdma/list/
F:	drivers/infiniband/sw/rxe/
F:	include/uapi/rdma/rdma_user_rxe.h

SOFTLOGIC 6x10 MPEG CODEC
M:	Bluecherry Maintainers <maintainers@bluecherrydvr.com>
M:	Anton Sviridenko <anton@corp.bluecherry.net>
M:	Andrey Utkin <andrey.utkin@corp.bluecherry.net>
M:	Andrey Utkin <andrey_utkin@fastmail.com>
M:	Ismael Luceno <ismael@iodev.co.uk>
L:	linux-media@vger.kernel.org
S:	Supported
F:	drivers/media/pci/solo6x10/

SOFTWARE DELEGATED EXCEPTION INTERFACE (SDEI)
M:	James Morse <james.morse@arm.com>
L:	linux-arm-kernel@lists.infradead.org
S:	Maintained
F:	Documentation/devicetree/bindings/arm/firmware/sdei.txt
F:	drivers/firmware/arm_sdei.c
F:	include/linux/sdei.h
F:	include/uapi/linux/sdei.h

SOFTWARE RAID (Multiple Disks) SUPPORT
M:	Shaohua Li <shli@kernel.org>
L:	linux-raid@vger.kernel.org
T:	git git://git.kernel.org/pub/scm/linux/kernel/git/shli/md.git
S:	Supported
F:	drivers/md/Makefile
F:	drivers/md/Kconfig
F:	drivers/md/md*
F:	drivers/md/raid*
F:	include/linux/raid/
F:	include/uapi/linux/raid/

SOCIONEXT (SNI) NETSEC NETWORK DRIVER
M:	Jassi Brar <jaswinder.singh@linaro.org>
L:	netdev@vger.kernel.org
S:	Maintained
F:	drivers/net/ethernet/socionext/netsec.c
F:	Documentation/devicetree/bindings/net/socionext-netsec.txt

SOLIDRUN CLEARFOG SUPPORT
M:	Russell King <linux@armlinux.org.uk>
S:	Maintained
F:	arch/arm/boot/dts/armada-388-clearfog*
F:	arch/arm/boot/dts/armada-38x-solidrun-*

SOLIDRUN CUBOX-I/HUMMINGBOARD SUPPORT
M:	Russell King <linux@armlinux.org.uk>
S:	Maintained
F:	arch/arm/boot/dts/imx6*-cubox-i*
F:	arch/arm/boot/dts/imx6*-hummingboard*
F:	arch/arm/boot/dts/imx6*-sr-*

SONIC NETWORK DRIVER
M:	Thomas Bogendoerfer <tsbogend@alpha.franken.de>
L:	netdev@vger.kernel.org
S:	Maintained
F:	drivers/net/ethernet/natsemi/sonic.*

SONICS SILICON BACKPLANE DRIVER (SSB)
M:	Michael Buesch <m@bues.ch>
L:	linux-wireless@vger.kernel.org
S:	Maintained
F:	drivers/ssb/
F:	include/linux/ssb/

SONY IMX258 SENSOR DRIVER
M:	Sakari Ailus <sakari.ailus@linux.intel.com>
L:	linux-media@vger.kernel.org
T:	git git://linuxtv.org/media_tree.git
S:	Maintained
F:	drivers/media/i2c/imx258.c

SONY IMX274 SENSOR DRIVER
M:	Leon Luo <leonl@leopardimaging.com>
L:	linux-media@vger.kernel.org
T:	git git://linuxtv.org/media_tree.git
S:	Maintained
F:	drivers/media/i2c/imx274.c
F:	Documentation/devicetree/bindings/media/i2c/imx274.txt

SONY MEMORYSTICK CARD SUPPORT
M:	Alex Dubov <oakad@yahoo.com>
W:	http://tifmxx.berlios.de/
S:	Maintained
F:	drivers/memstick/host/tifm_ms.c

SONY MEMORYSTICK STANDARD SUPPORT
M:	Maxim Levitsky <maximlevitsky@gmail.com>
S:	Maintained
F:	drivers/memstick/core/ms_block.*

SONY VAIO CONTROL DEVICE DRIVER
M:	Mattia Dongili <malattia@linux.it>
L:	platform-driver-x86@vger.kernel.org
W:	http://www.linux.it/~malattia/wiki/index.php/Sony_drivers
S:	Maintained
F:	Documentation/laptops/sony-laptop.txt
F:	drivers/char/sonypi.c
F:	drivers/platform/x86/sony-laptop.c
F:	include/linux/sony-laptop.h

SOUND
M:	Jaroslav Kysela <perex@perex.cz>
M:	Takashi Iwai <tiwai@suse.com>
L:	alsa-devel@alsa-project.org (moderated for non-subscribers)
W:	http://www.alsa-project.org/
T:	git git://git.kernel.org/pub/scm/linux/kernel/git/tiwai/sound.git
T:	git git://git.alsa-project.org/alsa-kernel.git
Q:	http://patchwork.kernel.org/project/alsa-devel/list/
S:	Maintained
F:	Documentation/sound/
F:	include/sound/
F:	include/uapi/sound/
F:	sound/

SOUND - COMPRESSED AUDIO
M:	Vinod Koul <vkoul@kernel.org>
L:	alsa-devel@alsa-project.org (moderated for non-subscribers)
T:	git git://git.kernel.org/pub/scm/linux/kernel/git/tiwai/sound.git
S:	Supported
F:	Documentation/sound/designs/compress-offload.rst
F:	include/sound/compress_driver.h
F:	include/uapi/sound/compress_*
F:	sound/core/compress_offload.c
F:	sound/soc/soc-compress.c

SOUND - DMAENGINE HELPERS
M:	Lars-Peter Clausen <lars@metafoo.de>
S:	Supported
F:	include/sound/dmaengine_pcm.h
F:	sound/core/pcm_dmaengine.c
F:	sound/soc/soc-generic-dmaengine-pcm.c

SOUND - SOC LAYER / DYNAMIC AUDIO POWER MANAGEMENT (ASoC)
M:	Liam Girdwood <lgirdwood@gmail.com>
M:	Mark Brown <broonie@kernel.org>
T:	git git://git.kernel.org/pub/scm/linux/kernel/git/broonie/sound.git
L:	alsa-devel@alsa-project.org (moderated for non-subscribers)
W:	http://alsa-project.org/main/index.php/ASoC
S:	Supported
F:	Documentation/devicetree/bindings/sound/
F:	Documentation/sound/soc/
F:	sound/soc/
F:	include/sound/soc*

SOUNDWIRE SUBSYSTEM
M:	Vinod Koul <vinod.koul@intel.com>
M:	Sanyog Kale <sanyog.r.kale@intel.com>
R:	Pierre-Louis Bossart <pierre-louis.bossart@linux.intel.com>
L:	alsa-devel@alsa-project.org (moderated for non-subscribers)
S:	Supported
F:	Documentation/driver-api/soundwire/
F:	drivers/soundwire/
F:	include/linux/soundwire/

SP2 MEDIA DRIVER
M:	Olli Salonen <olli.salonen@iki.fi>
L:	linux-media@vger.kernel.org
W:	https://linuxtv.org
Q:	http://patchwork.linuxtv.org/project/linux-media/list/
S:	Maintained
F:	drivers/media/dvb-frontends/sp2*

SPARC + UltraSPARC (sparc/sparc64)
M:	"David S. Miller" <davem@davemloft.net>
L:	sparclinux@vger.kernel.org
Q:	http://patchwork.ozlabs.org/project/sparclinux/list/
T:	git git://git.kernel.org/pub/scm/linux/kernel/git/davem/sparc.git
T:	git git://git.kernel.org/pub/scm/linux/kernel/git/davem/sparc-next.git
S:	Maintained
F:	arch/sparc/
F:	drivers/sbus/

SPARC SERIAL DRIVERS
M:	"David S. Miller" <davem@davemloft.net>
L:	sparclinux@vger.kernel.org
T:	git git://git.kernel.org/pub/scm/linux/kernel/git/davem/sparc.git
T:	git git://git.kernel.org/pub/scm/linux/kernel/git/davem/sparc-next.git
S:	Maintained
F:	include/linux/sunserialcore.h
F:	drivers/tty/serial/suncore.c
F:	drivers/tty/serial/sunhv.c
F:	drivers/tty/serial/sunsab.c
F:	drivers/tty/serial/sunsab.h
F:	drivers/tty/serial/sunsu.c
F:	drivers/tty/serial/sunzilog.c
F:	drivers/tty/serial/sunzilog.h
F:	drivers/tty/vcc.c

SPARSE CHECKER
M:	"Christopher Li" <sparse@chrisli.org>
L:	linux-sparse@vger.kernel.org
W:	https://sparse.wiki.kernel.org/
T:	git git://git.kernel.org/pub/scm/devel/sparse/sparse.git
T:	git git://git.kernel.org/pub/scm/devel/sparse/chrisl/sparse.git
S:	Maintained
F:	include/linux/compiler.h

SPEAR CLOCK FRAMEWORK SUPPORT
M:	Viresh Kumar <vireshk@kernel.org>
L:	linux-arm-kernel@lists.infradead.org (moderated for non-subscribers)
W:	http://www.st.com/spear
S:	Maintained
F:	drivers/clk/spear/

SPEAR PLATFORM SUPPORT
M:	Viresh Kumar <vireshk@kernel.org>
M:	Shiraz Hashim <shiraz.linux.kernel@gmail.com>
L:	linux-arm-kernel@lists.infradead.org (moderated for non-subscribers)
W:	http://www.st.com/spear
S:	Maintained
F:	arch/arm/boot/dts/spear*
F:	arch/arm/mach-spear/

SPI NOR SUBSYSTEM
M:	Marek Vasut <marek.vasut@gmail.com>
L:	linux-mtd@lists.infradead.org
W:	http://www.linux-mtd.infradead.org/
Q:	http://patchwork.ozlabs.org/project/linux-mtd/list/
T:	git git://git.infradead.org/linux-mtd.git spi-nor/fixes
T:	git git://git.infradead.org/linux-mtd.git spi-nor/next
S:	Maintained
F:	drivers/mtd/spi-nor/
F:	include/linux/mtd/spi-nor.h

SPI SUBSYSTEM
M:	Mark Brown <broonie@kernel.org>
L:	linux-spi@vger.kernel.org
T:	git git://git.kernel.org/pub/scm/linux/kernel/git/broonie/spi.git
Q:	http://patchwork.kernel.org/project/spi-devel-general/list/
S:	Maintained
F:	Documentation/devicetree/bindings/spi/
F:	Documentation/spi/
F:	drivers/spi/
F:	include/linux/spi/
F:	include/uapi/linux/spi/
F:	tools/spi/

SPIDERNET NETWORK DRIVER for CELL
M:	Ishizaki Kou <kou.ishizaki@toshiba.co.jp>
L:	netdev@vger.kernel.org
S:	Supported
F:	Documentation/networking/spider_net.txt
F:	drivers/net/ethernet/toshiba/spider_net*

SPMI SUBSYSTEM
R:	Stephen Boyd <sboyd@kernel.org>
L:	linux-arm-msm@vger.kernel.org
F:	Documentation/devicetree/bindings/spmi/
F:	drivers/spmi/
F:	include/dt-bindings/spmi/spmi.h
F:	include/linux/spmi.h
F:	include/trace/events/spmi.h

SPU FILE SYSTEM
M:	Jeremy Kerr <jk@ozlabs.org>
L:	linuxppc-dev@lists.ozlabs.org
W:	http://www.ibm.com/developerworks/power/cell/
S:	Supported
F:	Documentation/filesystems/spufs.txt
F:	arch/powerpc/platforms/cell/spufs/

SQUASHFS FILE SYSTEM
M:	Phillip Lougher <phillip@squashfs.org.uk>
L:	squashfs-devel@lists.sourceforge.net (subscribers-only)
W:	http://squashfs.org.uk
T:	git git://git.kernel.org/pub/scm/linux/kernel/git/pkl/squashfs-next.git
S:	Maintained
F:	Documentation/filesystems/squashfs.txt
F:	fs/squashfs/

SRM (Alpha) environment access
M:	Jan-Benedict Glaw <jbglaw@lug-owl.de>
S:	Maintained
F:	arch/alpha/kernel/srm_env.c

ST STM32 I2C/SMBUS DRIVER
M:	Pierre-Yves MORDRET <pierre-yves.mordret@st.com>
L:	linux-i2c@vger.kernel.org
S:	Maintained
F:	drivers/i2c/busses/i2c-stm32*

STABLE BRANCH
M:	Greg Kroah-Hartman <gregkh@linuxfoundation.org>
L:	stable@vger.kernel.org
S:	Supported
F:	Documentation/process/stable-kernel-rules.rst

STAGING - COMEDI
M:	Ian Abbott <abbotti@mev.co.uk>
M:	H Hartley Sweeten <hsweeten@visionengravers.com>
S:	Odd Fixes
F:	drivers/staging/comedi/

STAGING - EROFS FILE SYSTEM
M:	Gao Xiang <gaoxiang25@huawei.com>
M:	Chao Yu <yuchao0@huawei.com>
L:	linux-erofs@lists.ozlabs.org
S:	Maintained
F:	drivers/staging/erofs/

STAGING - FLARION FT1000 DRIVERS
M:	Marek Belisko <marek.belisko@gmail.com>
S:	Odd Fixes
F:	drivers/staging/ft1000/

STAGING - INDUSTRIAL IO
M:	Jonathan Cameron <jic23@kernel.org>
L:	linux-iio@vger.kernel.org
S:	Odd Fixes
F:	Documentation/devicetree/bindings/staging/iio/
F:	drivers/staging/iio/

STAGING - NVIDIA COMPLIANT EMBEDDED CONTROLLER INTERFACE (nvec)
M:	Marc Dietrich <marvin24@gmx.de>
L:	ac100@lists.launchpad.net (moderated for non-subscribers)
L:	linux-tegra@vger.kernel.org
S:	Maintained
F:	drivers/staging/nvec/

STAGING - OLPC SECONDARY DISPLAY CONTROLLER (DCON)
M:	Jens Frederich <jfrederich@gmail.com>
M:	Daniel Drake <dsd@laptop.org>
M:	Jon Nettleton <jon.nettleton@gmail.com>
W:	http://wiki.laptop.org/go/DCON
S:	Maintained
F:	drivers/staging/olpc_dcon/

STAGING - REALTEK RTL8712U DRIVERS
M:	Larry Finger <Larry.Finger@lwfinger.net>
M:	Florian Schilhabel <florian.c.schilhabel@googlemail.com>.
S:	Odd Fixes
F:	drivers/staging/rtl8712/

STAGING - SILICON MOTION SM750 FRAME BUFFER DRIVER
M:	Sudip Mukherjee <sudipm.mukherjee@gmail.com>
M:	Teddy Wang <teddy.wang@siliconmotion.com>
M:	Sudip Mukherjee <sudip.mukherjee@codethink.co.uk>
L:	linux-fbdev@vger.kernel.org
S:	Maintained
F:	drivers/staging/sm750fb/

STAGING - SPEAKUP CONSOLE SPEECH DRIVER
M:	William Hubbs <w.d.hubbs@gmail.com>
M:	Chris Brannon <chris@the-brannons.com>
M:	Kirk Reiser <kirk@reisers.ca>
M:	Samuel Thibault <samuel.thibault@ens-lyon.org>
L:	speakup@linux-speakup.org
W:	http://www.linux-speakup.org/
S:	Odd Fixes
F:	drivers/staging/speakup/

STAGING - VIA VT665X DRIVERS
M:	Forest Bond <forest@alittletooquiet.net>
S:	Odd Fixes
F:	drivers/staging/vt665?/

STAGING - WILC1000 WIFI DRIVER
M:	Aditya Shankar <aditya.shankar@microchip.com>
M:	Ganesh Krishna <ganesh.krishna@microchip.com>
L:	linux-wireless@vger.kernel.org
S:	Supported
F:	drivers/staging/wilc1000/

STAGING - XGI Z7,Z9,Z11 PCI DISPLAY DRIVER
M:	Arnaud Patard <arnaud.patard@rtp-net.org>
S:	Odd Fixes
F:	drivers/staging/xgifb/

STAGING SUBSYSTEM
M:	Greg Kroah-Hartman <gregkh@linuxfoundation.org>
T:	git git://git.kernel.org/pub/scm/linux/kernel/git/gregkh/staging.git
L:	devel@driverdev.osuosl.org
S:	Supported
F:	drivers/staging/

STARFIRE/DURALAN NETWORK DRIVER
M:	Ion Badulescu <ionut@badula.org>
S:	Odd Fixes
F:	drivers/net/ethernet/adaptec/starfire*

STEC S1220 SKD DRIVER
M:	Bart Van Assche <bart.vanassche@wdc.com>
L:	linux-block@vger.kernel.org
S:	Maintained
F:	drivers/block/skd*[ch]

STI AUDIO (ASoC) DRIVERS
M:	Arnaud Pouliquen <arnaud.pouliquen@st.com>
L:	alsa-devel@alsa-project.org (moderated for non-subscribers)
S:	Maintained
F:	Documentation/devicetree/bindings/sound/st,sti-asoc-card.txt
F:	sound/soc/sti/

STI CEC DRIVER
M:	Benjamin Gaignard <benjamin.gaignard@linaro.org>
S:	Maintained
F:	drivers/staging/media/st-cec/
F:	Documentation/devicetree/bindings/media/stih-cec.txt

STK1160 USB VIDEO CAPTURE DRIVER
M:	Ezequiel Garcia <ezequiel@vanguardiasur.com.ar>
L:	linux-media@vger.kernel.org
T:	git git://linuxtv.org/media_tree.git
S:	Maintained
F:	drivers/media/usb/stk1160/

STM32 AUDIO (ASoC) DRIVERS
M:	Olivier Moysan <olivier.moysan@st.com>
M:	Arnaud Pouliquen <arnaud.pouliquen@st.com>
L:	alsa-devel@alsa-project.org (moderated for non-subscribers)
S:	Maintained
F:	Documentation/devicetree/bindings/sound/st,stm32-*.txt
F:	sound/soc/stm/

STM32 TIMER/LPTIMER DRIVERS
M:	Fabrice Gasnier <fabrice.gasnier@st.com>
S:	Maintained
F:	drivers/*/stm32-*timer*
F:	drivers/pwm/pwm-stm32*
F:	include/linux/*/stm32-*tim*
F:	Documentation/ABI/testing/*timer-stm32
F:	Documentation/devicetree/bindings/*/stm32-*timer*
F:	Documentation/devicetree/bindings/pwm/pwm-stm32*

STMMAC ETHERNET DRIVER
M:	Giuseppe Cavallaro <peppe.cavallaro@st.com>
M:	Alexandre Torgue <alexandre.torgue@st.com>
M:	Jose Abreu <joabreu@synopsys.com>
L:	netdev@vger.kernel.org
W:	http://www.stlinux.com
S:	Supported
F:	drivers/net/ethernet/stmicro/stmmac/

SUN3/3X
M:	Sam Creasey <sammy@sammy.net>
W:	http://sammy.net/sun3/
S:	Maintained
F:	arch/m68k/kernel/*sun3*
F:	arch/m68k/sun3*/
F:	arch/m68k/include/asm/sun3*
F:	drivers/net/ethernet/i825xx/sun3*

SUN4I LOW RES ADC ATTACHED TABLET KEYS DRIVER
M:	Hans de Goede <hdegoede@redhat.com>
L:	linux-input@vger.kernel.org
S:	Maintained
F:	Documentation/devicetree/bindings/input/sun4i-lradc-keys.txt
F:	drivers/input/keyboard/sun4i-lradc-keys.c

SUNDANCE NETWORK DRIVER
M:	Denis Kirjanov <kda@linux-powerpc.org>
L:	netdev@vger.kernel.org
S:	Maintained
F:	drivers/net/ethernet/dlink/sundance.c

SUPERH
M:	Yoshinori Sato <ysato@users.sourceforge.jp>
M:	Rich Felker <dalias@libc.org>
L:	linux-sh@vger.kernel.org
Q:	http://patchwork.kernel.org/project/linux-sh/list/
S:	Maintained
F:	Documentation/sh/
F:	arch/sh/
F:	drivers/sh/

SUSPEND TO RAM
M:	"Rafael J. Wysocki" <rjw@rjwysocki.net>
M:	Len Brown <len.brown@intel.com>
M:	Pavel Machek <pavel@ucw.cz>
L:	linux-pm@vger.kernel.org
B:	https://bugzilla.kernel.org
S:	Supported
F:	Documentation/power/
F:	arch/x86/kernel/acpi/
F:	drivers/base/power/
F:	kernel/power/
F:	include/linux/suspend.h
F:	include/linux/freezer.h
F:	include/linux/pm.h

SVGA HANDLING
M:	Martin Mares <mj@ucw.cz>
L:	linux-video@atrey.karlin.mff.cuni.cz
S:	Maintained
F:	Documentation/svga.txt
F:	arch/x86/boot/video*

SWIOTLB SUBSYSTEM
M:	Konrad Rzeszutek Wilk <konrad.wilk@oracle.com>
L:	iommu@lists.linux-foundation.org
T:	git git://git.kernel.org/pub/scm/linux/kernel/git/konrad/swiotlb.git
S:	Supported
F:	kernel/dma/swiotlb.c
F:	arch/*/kernel/pci-swiotlb.c
F:	include/linux/swiotlb.h

SWITCHDEV
M:	Jiri Pirko <jiri@resnulli.us>
M:	Ivan Vecera <ivecera@redhat.com>
L:	netdev@vger.kernel.org
S:	Supported
F:	net/switchdev/
F:	include/net/switchdev.h

SY8106A REGULATOR DRIVER
M:	Icenowy Zheng <icenowy@aosc.io>
S:	Maintained
F:	drivers/regulator/sy8106a-regulator.c
F:	Documentation/devicetree/bindings/regulator/sy8106a-regulator.txt

SYNC FILE FRAMEWORK
M:	Sumit Semwal <sumit.semwal@linaro.org>
R:	Gustavo Padovan <gustavo@padovan.org>
S:	Maintained
L:	linux-media@vger.kernel.org
L:	dri-devel@lists.freedesktop.org
F:	drivers/dma-buf/sync_*
F:	drivers/dma-buf/dma-fence*
F:	drivers/dma-buf/sw_sync.c
F:	include/linux/sync_file.h
F:	include/uapi/linux/sync_file.h
F:	Documentation/sync_file.txt
T:	git git://anongit.freedesktop.org/drm/drm-misc

SYNOPSYS ARC ARCHITECTURE
M:	Vineet Gupta <vgupta@synopsys.com>
L:	linux-snps-arc@lists.infradead.org
S:	Supported
F:	arch/arc/
F:	Documentation/devicetree/bindings/arc/*
F:	Documentation/devicetree/bindings/interrupt-controller/snps,arc*
F:	drivers/clocksource/arc_timer.c
F:	drivers/tty/serial/arc_uart.c
T:	git git://git.kernel.org/pub/scm/linux/kernel/git/vgupta/arc.git

SYNOPSYS ARC HSDK SDP pll clock driver
M:	Eugeniy Paltsev <Eugeniy.Paltsev@synopsys.com>
S:	Supported
F:	drivers/clk/clk-hsdk-pll.c
F:	Documentation/devicetree/bindings/clock/snps,hsdk-pll-clock.txt

SYNOPSYS ARC SDP clock driver
M:	Eugeniy Paltsev <Eugeniy.Paltsev@synopsys.com>
S:	Supported
F:	drivers/clk/axs10x/*
F:	Documentation/devicetree/bindings/clock/snps,pll-clock.txt

SYNOPSYS ARC SDP platform support
M:	Alexey Brodkin <abrodkin@synopsys.com>
S:	Supported
F:	arch/arc/plat-axs10x
F:	arch/arc/boot/dts/ax*
F:	Documentation/devicetree/bindings/arc/axs10*

SYNOPSYS AXS10x RESET CONTROLLER DRIVER
M:	Eugeniy Paltsev <Eugeniy.Paltsev@synopsys.com>
S:	Supported
F:	drivers/reset/reset-axs10x.c
F:	Documentation/devicetree/bindings/reset/snps,axs10x-reset.txt

SYNOPSYS DESIGNWARE 8250 UART DRIVER
R:	Andy Shevchenko <andriy.shevchenko@linux.intel.com>
S:	Maintained
F:	drivers/tty/serial/8250/8250_dw.c

SYNOPSYS DESIGNWARE APB GPIO DRIVER
M:	Hoan Tran <hotran@apm.com>
L:	linux-gpio@vger.kernel.org
S:	Maintained
F:	drivers/gpio/gpio-dwapb.c
F:	Documentation/devicetree/bindings/gpio/snps-dwapb-gpio.txt

SYNOPSYS DESIGNWARE AXI DMAC DRIVER
M:	Eugeniy Paltsev <Eugeniy.Paltsev@synopsys.com>
S:	Maintained
F:	drivers/dma/dwi-axi-dmac/
F:	Documentation/devicetree/bindings/dma/snps,dw-axi-dmac.txt

SYNOPSYS DESIGNWARE DMAC DRIVER
M:	Viresh Kumar <vireshk@kernel.org>
R:	Andy Shevchenko <andriy.shevchenko@linux.intel.com>
S:	Maintained
F:	include/linux/dma/dw.h
F:	include/linux/platform_data/dma-dw.h
F:	drivers/dma/dw/

SYNOPSYS DESIGNWARE ENTERPRISE ETHERNET DRIVER
M:	Jose Abreu <Jose.Abreu@synopsys.com>
L:	netdev@vger.kernel.org
S:	Supported
F:	drivers/net/ethernet/synopsys/

SYNOPSYS DESIGNWARE I2C DRIVER
M:	Jarkko Nikula <jarkko.nikula@linux.intel.com>
R:	Andy Shevchenko <andriy.shevchenko@linux.intel.com>
R:	Mika Westerberg <mika.westerberg@linux.intel.com>
L:	linux-i2c@vger.kernel.org
S:	Maintained
F:	drivers/i2c/busses/i2c-designware-*
F:	include/linux/platform_data/i2c-designware.h

SYNOPSYS DESIGNWARE MMC/SD/SDIO DRIVER
M:	Jaehoon Chung <jh80.chung@samsung.com>
L:	linux-mmc@vger.kernel.org
S:	Maintained
F:	drivers/mmc/host/dw_mmc*

SYNOPSYS HSDK RESET CONTROLLER DRIVER
M:	Eugeniy Paltsev <Eugeniy.Paltsev@synopsys.com>
S:	Supported
F:	drivers/reset/reset-hsdk.c
F:	include/dt-bindings/reset/snps,hsdk-reset.h
F:	Documentation/devicetree/bindings/reset/snps,hsdk-reset.txt

SYSTEM CONFIGURATION (SYSCON)
M:	Lee Jones <lee.jones@linaro.org>
M:	Arnd Bergmann <arnd@arndb.de>
T:	git git://git.kernel.org/pub/scm/linux/kernel/git/lee/mfd.git
S:	Supported
F:	drivers/mfd/syscon.c

SYSTEM CONTROL & POWER/MANAGEMENT INTERFACE (SCPI/SCMI) Message Protocol drivers
M:	Sudeep Holla <sudeep.holla@arm.com>
L:	linux-arm-kernel@lists.infradead.org
S:	Maintained
F:	Documentation/devicetree/bindings/arm/arm,sc[mp]i.txt
F:	drivers/clk/clk-sc[mp]i.c
F:	drivers/cpufreq/sc[mp]i-cpufreq.c
F:	drivers/firmware/arm_scpi.c
F:	drivers/firmware/arm_scmi/
F:	include/linux/sc[mp]i_protocol.h

SYSTEM RESET/SHUTDOWN DRIVERS
M:	Sebastian Reichel <sre@kernel.org>
L:	linux-pm@vger.kernel.org
T:	git git://git.kernel.org/pub/scm/linux/kernel/git/sre/linux-power-supply.git
S:	Maintained
F:	Documentation/devicetree/bindings/power/reset/
F:	drivers/power/reset/

SYSTEM TRACE MODULE CLASS
M:	Alexander Shishkin <alexander.shishkin@linux.intel.com>
S:	Maintained
T:	git git://git.kernel.org/pub/scm/linux/kernel/git/ash/stm.git
F:	Documentation/trace/stm.rst
F:	drivers/hwtracing/stm/
F:	include/linux/stm.h
F:	include/uapi/linux/stm.h

SYSV FILESYSTEM
M:	Christoph Hellwig <hch@infradead.org>
S:	Maintained
F:	Documentation/filesystems/sysv-fs.txt
F:	fs/sysv/
F:	include/linux/sysv_fs.h

TARGET SUBSYSTEM
M:	"Nicholas A. Bellinger" <nab@linux-iscsi.org>
L:	linux-scsi@vger.kernel.org
L:	target-devel@vger.kernel.org
W:	http://www.linux-iscsi.org
W:	http://groups.google.com/group/linux-iscsi-target-dev
T:	git git://git.kernel.org/pub/scm/linux/kernel/git/nab/target-pending.git master
S:	Supported
F:	drivers/target/
F:	include/target/
F:	Documentation/target/

TASKSTATS STATISTICS INTERFACE
M:	Balbir Singh <bsingharora@gmail.com>
S:	Maintained
F:	Documentation/accounting/taskstats*
F:	include/linux/taskstats*
F:	kernel/taskstats.c

TC subsystem
M:	Jamal Hadi Salim <jhs@mojatatu.com>
M:	Cong Wang <xiyou.wangcong@gmail.com>
M:	Jiri Pirko <jiri@resnulli.us>
L:	netdev@vger.kernel.org
S:	Maintained
F:	include/net/pkt_cls.h
F:	include/net/pkt_sched.h
F:	include/net/tc_act/
F:	include/uapi/linux/pkt_cls.h
F:	include/uapi/linux/pkt_sched.h
F:	include/uapi/linux/tc_act/
F:	include/uapi/linux/tc_ematch/
F:	net/sched/

TC90522 MEDIA DRIVER
M:	Akihiro Tsukada <tskd08@gmail.com>
L:	linux-media@vger.kernel.org
S:	Odd Fixes
F:	drivers/media/dvb-frontends/tc90522*

TCP LOW PRIORITY MODULE
M:	"Wong Hoi Sing, Edison" <hswong3i@gmail.com>
M:	"Hung Hing Lun, Mike" <hlhung3i@gmail.com>
W:	http://tcp-lp-mod.sourceforge.net/
S:	Maintained
F:	net/ipv4/tcp_lp.c

TDA10071 MEDIA DRIVER
M:	Antti Palosaari <crope@iki.fi>
L:	linux-media@vger.kernel.org
W:	https://linuxtv.org
W:	http://palosaari.fi/linux/
Q:	http://patchwork.linuxtv.org/project/linux-media/list/
T:	git git://linuxtv.org/anttip/media_tree.git
S:	Maintained
F:	drivers/media/dvb-frontends/tda10071*

TDA18212 MEDIA DRIVER
M:	Antti Palosaari <crope@iki.fi>
L:	linux-media@vger.kernel.org
W:	https://linuxtv.org
W:	http://palosaari.fi/linux/
Q:	http://patchwork.linuxtv.org/project/linux-media/list/
T:	git git://linuxtv.org/anttip/media_tree.git
S:	Maintained
F:	drivers/media/tuners/tda18212*

TDA18218 MEDIA DRIVER
M:	Antti Palosaari <crope@iki.fi>
L:	linux-media@vger.kernel.org
W:	https://linuxtv.org
W:	http://palosaari.fi/linux/
Q:	http://patchwork.linuxtv.org/project/linux-media/list/
T:	git git://linuxtv.org/anttip/media_tree.git
S:	Maintained
F:	drivers/media/tuners/tda18218*

TDA18250 MEDIA DRIVER
M:	Olli Salonen <olli.salonen@iki.fi>
L:	linux-media@vger.kernel.org
W:	https://linuxtv.org
Q:	http://patchwork.linuxtv.org/project/linux-media/list/
T:	git git://linuxtv.org/media_tree.git
S:	Maintained
F:	drivers/media/tuners/tda18250*

TDA18271 MEDIA DRIVER
M:	Michael Krufky <mkrufky@linuxtv.org>
L:	linux-media@vger.kernel.org
W:	https://linuxtv.org
W:	http://github.com/mkrufky
Q:	http://patchwork.linuxtv.org/project/linux-media/list/
T:	git git://linuxtv.org/mkrufky/tuners.git
S:	Maintained
F:	drivers/media/tuners/tda18271*

TDA1997x MEDIA DRIVER
M:	Tim Harvey <tharvey@gateworks.com>
L:	linux-media@vger.kernel.org
W:	https://linuxtv.org
Q:	http://patchwork.linuxtv.org/project/linux-media/list/
S:	Maintained
F:	drivers/media/i2c/tda1997x.*

TDA827x MEDIA DRIVER
M:	Michael Krufky <mkrufky@linuxtv.org>
L:	linux-media@vger.kernel.org
W:	https://linuxtv.org
W:	http://github.com/mkrufky
Q:	http://patchwork.linuxtv.org/project/linux-media/list/
T:	git git://linuxtv.org/mkrufky/tuners.git
S:	Maintained
F:	drivers/media/tuners/tda8290.*

TDA8290 MEDIA DRIVER
M:	Michael Krufky <mkrufky@linuxtv.org>
L:	linux-media@vger.kernel.org
W:	https://linuxtv.org
W:	http://github.com/mkrufky
Q:	http://patchwork.linuxtv.org/project/linux-media/list/
T:	git git://linuxtv.org/mkrufky/tuners.git
S:	Maintained
F:	drivers/media/tuners/tda8290.*

TDA9840 MEDIA DRIVER
M:	Hans Verkuil <hverkuil@xs4all.nl>
L:	linux-media@vger.kernel.org
T:	git git://linuxtv.org/media_tree.git
W:	https://linuxtv.org
S:	Maintained
F:	drivers/media/i2c/tda9840*

TEA5761 TUNER DRIVER
M:	Mauro Carvalho Chehab <mchehab@kernel.org>
L:	linux-media@vger.kernel.org
W:	https://linuxtv.org
T:	git git://linuxtv.org/media_tree.git
S:	Odd fixes
F:	drivers/media/tuners/tea5761.*

TEA5767 TUNER DRIVER
M:	Mauro Carvalho Chehab <mchehab@kernel.org>
L:	linux-media@vger.kernel.org
W:	https://linuxtv.org
T:	git git://linuxtv.org/media_tree.git
S:	Maintained
F:	drivers/media/tuners/tea5767.*

TEA6415C MEDIA DRIVER
M:	Hans Verkuil <hverkuil@xs4all.nl>
L:	linux-media@vger.kernel.org
T:	git git://linuxtv.org/media_tree.git
W:	https://linuxtv.org
S:	Maintained
F:	drivers/media/i2c/tea6415c*

TEA6420 MEDIA DRIVER
M:	Hans Verkuil <hverkuil@xs4all.nl>
L:	linux-media@vger.kernel.org
T:	git git://linuxtv.org/media_tree.git
W:	https://linuxtv.org
S:	Maintained
F:	drivers/media/i2c/tea6420*

TEAM DRIVER
M:	Jiri Pirko <jiri@resnulli.us>
L:	netdev@vger.kernel.org
S:	Supported
F:	drivers/net/team/
F:	include/linux/if_team.h
F:	include/uapi/linux/if_team.h

TECHNOLOGIC SYSTEMS TS-5500 PLATFORM SUPPORT
M:	"Savoir-faire Linux Inc." <kernel@savoirfairelinux.com>
S:	Maintained
F:	arch/x86/platform/ts5500/

TECHNOTREND USB IR RECEIVER
M:	Sean Young <sean@mess.org>
L:	linux-media@vger.kernel.org
S:	Maintained
F:	drivers/media/rc/ttusbir.c

TECHWELL TW9910 VIDEO DECODER
L:	linux-media@vger.kernel.org
S:	Orphan
F:	drivers/media/i2c/tw9910.c
F:	include/media/i2c/tw9910.h

TEE SUBSYSTEM
M:	Jens Wiklander <jens.wiklander@linaro.org>
S:	Maintained
F:	include/linux/tee_drv.h
F:	include/uapi/linux/tee.h
F:	drivers/tee/
F:	Documentation/tee.txt

TEGRA ARCHITECTURE SUPPORT
M:	Thierry Reding <thierry.reding@gmail.com>
M:	Jonathan Hunter <jonathanh@nvidia.com>
L:	linux-tegra@vger.kernel.org
Q:	http://patchwork.ozlabs.org/project/linux-tegra/list/
T:	git git://git.kernel.org/pub/scm/linux/kernel/git/tegra/linux.git
S:	Supported
N:	[^a-z]tegra

TEGRA CLOCK DRIVER
M:	Peter De Schrijver <pdeschrijver@nvidia.com>
M:	Prashant Gaikwad <pgaikwad@nvidia.com>
S:	Supported
F:	drivers/clk/tegra/

TEGRA DMA DRIVERS
M:	Laxman Dewangan <ldewangan@nvidia.com>
M:	Jon Hunter <jonathanh@nvidia.com>
S:	Supported
F:	drivers/dma/tegra*

TEGRA I2C DRIVER
M:	Laxman Dewangan <ldewangan@nvidia.com>
S:	Supported
F:	drivers/i2c/busses/i2c-tegra.c

TEGRA IOMMU DRIVERS
M:	Thierry Reding <thierry.reding@gmail.com>
L:	linux-tegra@vger.kernel.org
S:	Supported
F:	drivers/iommu/tegra*

TEGRA KBC DRIVER
M:	Laxman Dewangan <ldewangan@nvidia.com>
S:	Supported
F:	drivers/input/keyboard/tegra-kbc.c

TEGRA NAND DRIVER
M:	Stefan Agner <stefan@agner.ch>
M:	Lucas Stach <dev@lynxeye.de>
S:	Maintained
F:	Documentation/devicetree/bindings/mtd/nvidia-tegra20-nand.txt
F:	drivers/mtd/nand/raw/tegra_nand.c

TEGRA PWM DRIVER
M:	Thierry Reding <thierry.reding@gmail.com>
S:	Supported
F:	drivers/pwm/pwm-tegra.c

TEGRA SERIAL DRIVER
M:	Laxman Dewangan <ldewangan@nvidia.com>
S:	Supported
F:	drivers/tty/serial/serial-tegra.c

TEGRA SPI DRIVER
M:	Laxman Dewangan <ldewangan@nvidia.com>
S:	Supported
F:	drivers/spi/spi-tegra*

TEHUTI ETHERNET DRIVER
M:	Andy Gospodarek <andy@greyhouse.net>
L:	netdev@vger.kernel.org
S:	Supported
F:	drivers/net/ethernet/tehuti/*

Telecom Clock Driver for MCPL0010
M:	Mark Gross <mark.gross@intel.com>
S:	Supported
F:	drivers/char/tlclk.c

TENSILICA XTENSA PORT (xtensa)
M:	Chris Zankel <chris@zankel.net>
M:	Max Filippov <jcmvbkbc@gmail.com>
L:	linux-xtensa@linux-xtensa.org
T:	git git://github.com/czankel/xtensa-linux.git
S:	Maintained
F:	arch/xtensa/
F:	drivers/irqchip/irq-xtensa-*

Texas Instruments' System Control Interface (TISCI) Protocol Driver
M:	Nishanth Menon <nm@ti.com>
M:	Tero Kristo <t-kristo@ti.com>
M:	Santosh Shilimkar <ssantosh@kernel.org>
L:	linux-arm-kernel@lists.infradead.org
S:	Maintained
F:	Documentation/devicetree/bindings/arm/keystone/ti,sci.txt
F:	drivers/firmware/ti_sci*
F:	include/linux/soc/ti/ti_sci_protocol.h
F:	Documentation/devicetree/bindings/soc/ti/sci-pm-domain.txt
F:	include/dt-bindings/genpd/k2g.h
F:	drivers/soc/ti/ti_sci_pm_domains.c
F:	Documentation/devicetree/bindings/reset/ti,sci-reset.txt
F:	Documentation/devicetree/bindings/clock/ti,sci-clk.txt
F:	drivers/clk/keystone/sci-clk.c
F:	drivers/reset/reset-ti-sci.c

THANKO'S RAREMONO AM/FM/SW RADIO RECEIVER USB DRIVER
M:	Hans Verkuil <hverkuil@xs4all.nl>
L:	linux-media@vger.kernel.org
T:	git git://linuxtv.org/media_tree.git
W:	https://linuxtv.org
S:	Maintained
F:	drivers/media/radio/radio-raremono.c

THERMAL
M:	Zhang Rui <rui.zhang@intel.com>
M:	Eduardo Valentin <edubezval@gmail.com>
R:	Daniel Lezcano <daniel.lezcano@linaro.org>
L:	linux-pm@vger.kernel.org
T:	git git://git.kernel.org/pub/scm/linux/kernel/git/rzhang/linux.git
T:	git git://git.kernel.org/pub/scm/linux/kernel/git/evalenti/linux-soc-thermal.git
Q:	https://patchwork.kernel.org/project/linux-pm/list/
S:	Supported
F:	drivers/thermal/
F:	include/linux/thermal.h
F:	include/uapi/linux/thermal.h
F:	include/linux/cpu_cooling.h
F:	Documentation/devicetree/bindings/thermal/

THERMAL/CPU_COOLING
M:	Amit Daniel Kachhap <amit.kachhap@gmail.com>
M:	Viresh Kumar <viresh.kumar@linaro.org>
M:	Javi Merino <javi.merino@kernel.org>
L:	linux-pm@vger.kernel.org
S:	Supported
F:	Documentation/thermal/cpu-cooling-api.txt
F:	drivers/thermal/cpu_cooling.c
F:	include/linux/cpu_cooling.h

THINKPAD ACPI EXTRAS DRIVER
M:	Henrique de Moraes Holschuh <ibm-acpi@hmh.eng.br>
L:	ibm-acpi-devel@lists.sourceforge.net
L:	platform-driver-x86@vger.kernel.org
W:	http://ibm-acpi.sourceforge.net
W:	http://thinkwiki.org/wiki/Ibm-acpi
T:	git git://repo.or.cz/linux-2.6/linux-acpi-2.6/ibm-acpi-2.6.git
S:	Maintained
F:	drivers/platform/x86/thinkpad_acpi.c

THUNDERBOLT DRIVER
M:	Andreas Noever <andreas.noever@gmail.com>
M:	Michael Jamet <michael.jamet@intel.com>
M:	Mika Westerberg <mika.westerberg@linux.intel.com>
M:	Yehezkel Bernat <YehezkelShB@gmail.com>
T:	git git://git.kernel.org/pub/scm/linux/kernel/git/westeri/thunderbolt.git
S:	Maintained
F:	Documentation/admin-guide/thunderbolt.rst
F:	drivers/thunderbolt/
F:	include/linux/thunderbolt.h

THUNDERBOLT NETWORK DRIVER
M:	Michael Jamet <michael.jamet@intel.com>
M:	Mika Westerberg <mika.westerberg@linux.intel.com>
M:	Yehezkel Bernat <YehezkelShB@gmail.com>
L:	netdev@vger.kernel.org
S:	Maintained
F:	drivers/net/thunderbolt.c

THUNDERX GPIO DRIVER
M:	David Daney <david.daney@cavium.com>
S:	Maintained
F:	drivers/gpio/gpio-thunderx.c

TI AM437X VPFE DRIVER
M:	"Lad, Prabhakar" <prabhakar.csengg@gmail.com>
L:	linux-media@vger.kernel.org
W:	https://linuxtv.org
Q:	http://patchwork.linuxtv.org/project/linux-media/list/
T:	git git://linuxtv.org/mhadli/v4l-dvb-davinci_devices.git
S:	Maintained
F:	drivers/media/platform/am437x/

TI BANDGAP AND THERMAL DRIVER
M:	Eduardo Valentin <edubezval@gmail.com>
M:	Keerthy <j-keerthy@ti.com>
L:	linux-pm@vger.kernel.org
L:	linux-omap@vger.kernel.org
S:	Maintained
F:	drivers/thermal/ti-soc-thermal/

TI BQ27XXX POWER SUPPLY DRIVER
R:	Andrew F. Davis <afd@ti.com>
F:	include/linux/power/bq27xxx_battery.h
F:	drivers/power/supply/bq27xxx_battery.c
F:	drivers/power/supply/bq27xxx_battery_i2c.c

TI CDCE706 CLOCK DRIVER
M:	Max Filippov <jcmvbkbc@gmail.com>
S:	Maintained
F:	drivers/clk/clk-cdce706.c

TI CLOCK DRIVER
M:	Tero Kristo <t-kristo@ti.com>
L:	linux-omap@vger.kernel.org
S:	Maintained
F:	drivers/clk/ti/
F:	include/linux/clk/ti.h

TI DAVINCI MACHINE SUPPORT
M:	Sekhar Nori <nsekhar@ti.com>
M:	Kevin Hilman <khilman@kernel.org>
L:	linux-arm-kernel@lists.infradead.org (moderated for non-subscribers)
T:	git git://git.kernel.org/pub/scm/linux/kernel/git/nsekhar/linux-davinci.git
S:	Supported
F:	arch/arm/mach-davinci/
F:	drivers/i2c/busses/i2c-davinci.c
F:	arch/arm/boot/dts/da850*

TI DAVINCI SERIES CLOCK DRIVER
M:	David Lechner <david@lechnology.com>
R:	Sekhar Nori <nsekhar@ti.com>
S:	Maintained
F:	Documentation/devicetree/bindings/clock/ti/davinci/
F:	drivers/clk/davinci/

TI DAVINCI SERIES GPIO DRIVER
M:	Keerthy <j-keerthy@ti.com>
L:	linux-gpio@vger.kernel.org
S:	Maintained
F:	Documentation/devicetree/bindings/gpio/gpio-davinci.txt
F:	drivers/gpio/gpio-davinci.c

TI DAVINCI SERIES MEDIA DRIVER
M:	"Lad, Prabhakar" <prabhakar.csengg@gmail.com>
L:	linux-media@vger.kernel.org
W:	https://linuxtv.org
Q:	http://patchwork.linuxtv.org/project/linux-media/list/
T:	git git://linuxtv.org/mhadli/v4l-dvb-davinci_devices.git
S:	Maintained
F:	drivers/media/platform/davinci/
F:	include/media/davinci/

TI ETHERNET SWITCH DRIVER (CPSW)
R:	Grygorii Strashko <grygorii.strashko@ti.com>
L:	linux-omap@vger.kernel.org
L:	netdev@vger.kernel.org
S:	Maintained
F:	drivers/net/ethernet/ti/cpsw*
F:	drivers/net/ethernet/ti/davinci*

TI FLASH MEDIA INTERFACE DRIVER
M:	Alex Dubov <oakad@yahoo.com>
S:	Maintained
F:	drivers/misc/tifm*
F:	drivers/mmc/host/tifm_sd.c
F:	include/linux/tifm.h

TI KEYSTONE MULTICORE NAVIGATOR DRIVERS
M:	Santosh Shilimkar <ssantosh@kernel.org>
L:	linux-kernel@vger.kernel.org
L:	linux-arm-kernel@lists.infradead.org (moderated for non-subscribers)
S:	Maintained
F:	drivers/soc/ti/*
T:	git git://git.kernel.org/pub/scm/linux/kernel/git/ssantosh/linux-keystone.git

TI LM49xxx FAMILY ASoC CODEC DRIVERS
M:	M R Swami Reddy <mr.swami.reddy@ti.com>
M:	Vishwas A Deshpande <vishwas.a.deshpande@ti.com>
L:	alsa-devel@alsa-project.org (moderated for non-subscribers)
S:	Maintained
F:	sound/soc/codecs/lm49453*
F:	sound/soc/codecs/isabelle*

TI LP855x BACKLIGHT DRIVER
M:	Milo Kim <milo.kim@ti.com>
S:	Maintained
F:	Documentation/backlight/lp855x-driver.txt
F:	drivers/video/backlight/lp855x_bl.c
F:	include/linux/platform_data/lp855x.h

TI LP8727 CHARGER DRIVER
M:	Milo Kim <milo.kim@ti.com>
S:	Maintained
F:	drivers/power/supply/lp8727_charger.c
F:	include/linux/platform_data/lp8727.h

TI LP8788 MFD DRIVER
M:	Milo Kim <milo.kim@ti.com>
S:	Maintained
F:	drivers/iio/adc/lp8788_adc.c
F:	drivers/leds/leds-lp8788.c
F:	drivers/mfd/lp8788*.c
F:	drivers/power/supply/lp8788-charger.c
F:	drivers/regulator/lp8788-*.c
F:	include/linux/mfd/lp8788*.h

TI NETCP ETHERNET DRIVER
M:	Wingman Kwok <w-kwok2@ti.com>
M:	Murali Karicheri <m-karicheri2@ti.com>
L:	netdev@vger.kernel.org
S:	Maintained
F:	drivers/net/ethernet/ti/netcp*

TI TAS571X FAMILY ASoC CODEC DRIVER
M:	Kevin Cernekee <cernekee@chromium.org>
L:	alsa-devel@alsa-project.org (moderated for non-subscribers)
S:	Odd Fixes
F:	sound/soc/codecs/tas571x*

TI TRF7970A NFC DRIVER
M:	Mark Greer <mgreer@animalcreek.com>
L:	linux-wireless@vger.kernel.org
L:	linux-nfc@lists.01.org (moderated for non-subscribers)
S:	Supported
F:	drivers/nfc/trf7970a.c
F:	Documentation/devicetree/bindings/net/nfc/trf7970a.txt

TI TWL4030 SERIES SOC CODEC DRIVER
M:	Peter Ujfalusi <peter.ujfalusi@ti.com>
L:	alsa-devel@alsa-project.org (moderated for non-subscribers)
S:	Maintained
F:	sound/soc/codecs/twl4030*

TI VPE/CAL DRIVERS
M:	Benoit Parrot <bparrot@ti.com>
L:	linux-media@vger.kernel.org
W:	http://linuxtv.org/
Q:	http://patchwork.linuxtv.org/project/linux-media/list/
S:	Maintained
F:	drivers/media/platform/ti-vpe/

TI WILINK WIRELESS DRIVERS
L:	linux-wireless@vger.kernel.org
W:	http://wireless.kernel.org/en/users/Drivers/wl12xx
W:	http://wireless.kernel.org/en/users/Drivers/wl1251
T:	git git://git.kernel.org/pub/scm/linux/kernel/git/luca/wl12xx.git
S:	Orphan
F:	drivers/net/wireless/ti/
F:	include/linux/wl12xx.h

TIMEKEEPING, CLOCKSOURCE CORE, NTP, ALARMTIMER
M:	John Stultz <john.stultz@linaro.org>
M:	Thomas Gleixner <tglx@linutronix.de>
R:	Stephen Boyd <sboyd@kernel.org>
L:	linux-kernel@vger.kernel.org
T:	git git://git.kernel.org/pub/scm/linux/kernel/git/tip/tip.git timers/core
S:	Supported
F:	include/linux/clocksource.h
F:	include/linux/time.h
F:	include/linux/timex.h
F:	include/uapi/linux/time.h
F:	include/uapi/linux/timex.h
F:	kernel/time/clocksource.c
F:	kernel/time/time*.c
F:	kernel/time/alarmtimer.c
F:	kernel/time/ntp.c
F:	tools/testing/selftests/timers/

TIPC NETWORK LAYER
M:	Jon Maloy <jon.maloy@ericsson.com>
M:	Ying Xue <ying.xue@windriver.com>
L:	netdev@vger.kernel.org (core kernel code)
L:	tipc-discussion@lists.sourceforge.net (user apps, general discussion)
W:	http://tipc.sourceforge.net/
S:	Maintained
F:	include/uapi/linux/tipc*.h
F:	net/tipc/

TLAN NETWORK DRIVER
M:	Samuel Chessman <chessman@tux.org>
L:	tlan-devel@lists.sourceforge.net (subscribers-only)
W:	http://sourceforge.net/projects/tlan/
S:	Maintained
F:	Documentation/networking/tlan.txt
F:	drivers/net/ethernet/ti/tlan.*

TM6000 VIDEO4LINUX DRIVER
M:	Mauro Carvalho Chehab <mchehab@kernel.org>
L:	linux-media@vger.kernel.org
W:	https://linuxtv.org
T:	git git://linuxtv.org/media_tree.git
S:	Odd fixes
F:	drivers/media/usb/tm6000/
F:	Documentation/media/v4l-drivers/tm6000*

TMIO/SDHI MMC DRIVER
M:	Wolfram Sang <wsa+renesas@sang-engineering.com>
L:	linux-mmc@vger.kernel.org
S:	Supported
F:	drivers/mmc/host/tmio_mmc*
F:	drivers/mmc/host/renesas_sdhi*
F:	include/linux/mfd/tmio.h

TMP401 HARDWARE MONITOR DRIVER
M:	Guenter Roeck <linux@roeck-us.net>
L:	linux-hwmon@vger.kernel.org
S:	Maintained
F:	Documentation/hwmon/tmp401
F:	drivers/hwmon/tmp401.c

TMPFS (SHMEM FILESYSTEM)
M:	Hugh Dickins <hughd@google.com>
L:	linux-mm@kvack.org
S:	Maintained
F:	include/linux/shmem_fs.h
F:	mm/shmem.c

TOMOYO SECURITY MODULE
M:	Kentaro Takeda <takedakn@nttdata.co.jp>
M:	Tetsuo Handa <penguin-kernel@I-love.SAKURA.ne.jp>
L:	tomoyo-dev-en@lists.sourceforge.jp (subscribers-only, for developers in English)
L:	tomoyo-users-en@lists.sourceforge.jp (subscribers-only, for users in English)
L:	tomoyo-dev@lists.sourceforge.jp (subscribers-only, for developers in Japanese)
L:	tomoyo-users@lists.sourceforge.jp (subscribers-only, for users in Japanese)
W:	http://tomoyo.sourceforge.jp/
T:	quilt http://svn.sourceforge.jp/svnroot/tomoyo/trunk/2.5.x/tomoyo-lsm/patches/
S:	Maintained
F:	security/tomoyo/

TOPSTAR LAPTOP EXTRAS DRIVER
M:	Herton Ronaldo Krzesinski <herton@canonical.com>
L:	platform-driver-x86@vger.kernel.org
S:	Maintained
F:	drivers/platform/x86/topstar-laptop.c

TORTURE-TEST MODULES
M:	Davidlohr Bueso <dave@stgolabs.net>
M:	"Paul E. McKenney" <paulmck@linux.vnet.ibm.com>
M:	Josh Triplett <josh@joshtriplett.org>
L:	linux-kernel@vger.kernel.org
S:	Supported
T:	git git://git.kernel.org/pub/scm/linux/kernel/git/paulmck/linux-rcu.git
F:	Documentation/RCU/torture.txt
F:	kernel/torture.c
F:	kernel/rcu/rcutorture.c
F:	kernel/rcu/rcuperf.c
F:	kernel/locking/locktorture.c

TOSHIBA ACPI EXTRAS DRIVER
M:	Azael Avalos <coproscefalo@gmail.com>
L:	platform-driver-x86@vger.kernel.org
S:	Maintained
F:	drivers/platform/x86/toshiba_acpi.c

TOSHIBA BLUETOOTH DRIVER
M:	Azael Avalos <coproscefalo@gmail.com>
L:	platform-driver-x86@vger.kernel.org
S:	Maintained
F:	drivers/platform/x86/toshiba_bluetooth.c

TOSHIBA HDD ACTIVE PROTECTION SENSOR DRIVER
M:	Azael Avalos <coproscefalo@gmail.com>
L:	platform-driver-x86@vger.kernel.org
S:	Maintained
F:	drivers/platform/x86/toshiba_haps.c

TOSHIBA SMM DRIVER
M:	Jonathan Buzzard <jonathan@buzzard.org.uk>
W:	http://www.buzzard.org.uk/toshiba/
S:	Maintained
F:	drivers/char/toshiba.c
F:	include/linux/toshiba.h
F:	include/uapi/linux/toshiba.h

TOSHIBA TC358743 DRIVER
M:	Mats Randgaard <matrandg@cisco.com>
L:	linux-media@vger.kernel.org
S:	Maintained
F:	drivers/media/i2c/tc358743*
F:	include/media/i2c/tc358743.h

TOSHIBA WMI HOTKEYS DRIVER
M:	Azael Avalos <coproscefalo@gmail.com>
L:	platform-driver-x86@vger.kernel.org
S:	Maintained
F:	drivers/platform/x86/toshiba-wmi.c

TPM DEVICE DRIVER
M:	Peter Huewe <peterhuewe@gmx.de>
M:	Jarkko Sakkinen <jarkko.sakkinen@linux.intel.com>
R:	Jason Gunthorpe <jgg@ziepe.ca>
L:	linux-integrity@vger.kernel.org
Q:	https://patchwork.kernel.org/project/linux-integrity/list/
W:	https://kernsec.org/wiki/index.php/Linux_Kernel_Integrity
T:	git git://git.infradead.org/users/jjs/linux-tpmdd.git
S:	Maintained
F:	drivers/char/tpm/

TRACING
M:	Steven Rostedt <rostedt@goodmis.org>
M:	Ingo Molnar <mingo@redhat.com>
T:	git git://git.kernel.org/pub/scm/linux/kernel/git/tip/tip.git perf/core
S:	Maintained
F:	Documentation/trace/ftrace.rst
F:	arch/*/*/*/ftrace.h
F:	arch/*/kernel/ftrace.c
F:	include/*/ftrace.h
F:	include/linux/trace*.h
F:	include/trace/
F:	kernel/trace/
F:	tools/testing/selftests/ftrace/

TRACING MMIO ACCESSES (MMIOTRACE)
M:	Steven Rostedt <rostedt@goodmis.org>
M:	Ingo Molnar <mingo@kernel.org>
R:	Karol Herbst <karolherbst@gmail.com>
R:	Pekka Paalanen <ppaalanen@gmail.com>
S:	Maintained
L:	linux-kernel@vger.kernel.org
L:	nouveau@lists.freedesktop.org
F:	kernel/trace/trace_mmiotrace.c
F:	include/linux/mmiotrace.h
F:	arch/x86/mm/kmmio.c
F:	arch/x86/mm/mmio-mod.c
F:	arch/x86/mm/testmmiotrace.c

TRIVIAL PATCHES
M:	Jiri Kosina <trivial@kernel.org>
T:	git git://git.kernel.org/pub/scm/linux/kernel/git/jikos/trivial.git
S:	Maintained
K:	^Subject:.*(?i)trivial

TEMPO SEMICONDUCTOR DRIVERS
M:	Steven Eckhoff <steven.eckhoff.opensource@gmail.com>
S:	Maintained
F:	sound/soc/codecs/tscs*.c
F:	sound/soc/codecs/tscs*.h
F:	Documentation/devicetree/bindings/sound/tscs*.txt

TTY LAYER
M:	Greg Kroah-Hartman <gregkh@linuxfoundation.org>
M:	Jiri Slaby <jslaby@suse.com>
S:	Supported
T:	git git://git.kernel.org/pub/scm/linux/kernel/git/gregkh/tty.git
F:	Documentation/serial/
F:	drivers/tty/
F:	drivers/tty/serial/serial_core.c
F:	include/linux/serial_core.h
F:	include/linux/serial.h
F:	include/linux/tty.h
F:	include/uapi/linux/serial_core.h
F:	include/uapi/linux/serial.h
F:	include/uapi/linux/tty.h

TUA9001 MEDIA DRIVER
M:	Antti Palosaari <crope@iki.fi>
L:	linux-media@vger.kernel.org
W:	https://linuxtv.org
W:	http://palosaari.fi/linux/
Q:	http://patchwork.linuxtv.org/project/linux-media/list/
T:	git git://linuxtv.org/anttip/media_tree.git
S:	Maintained
F:	drivers/media/tuners/tua9001*

TULIP NETWORK DRIVERS
L:	netdev@vger.kernel.org
L:	linux-parisc@vger.kernel.org
S:	Orphan
F:	drivers/net/ethernet/dec/tulip/

TUN/TAP driver
M:	Maxim Krasnyansky <maxk@qti.qualcomm.com>
W:	http://vtun.sourceforge.net/tun
S:	Maintained
F:	Documentation/networking/tuntap.txt
F:	arch/um/os-Linux/drivers/

TURBOCHANNEL SUBSYSTEM
M:	"Maciej W. Rozycki" <macro@linux-mips.org>
M:	Ralf Baechle <ralf@linux-mips.org>
L:	linux-mips@linux-mips.org
Q:	http://patchwork.linux-mips.org/project/linux-mips/list/
S:	Maintained
F:	drivers/tc/
F:	include/linux/tc.h

TURBOSTAT UTILITY
M:	"Len Brown" <lenb@kernel.org>
L:	linux-pm@vger.kernel.org
B:	https://bugzilla.kernel.org
Q:	https://patchwork.kernel.org/project/linux-pm/list/
T:	git git://git.kernel.org/pub/scm/linux/kernel/git/lenb/linux.git turbostat
S:	Supported
F:	tools/power/x86/turbostat/

TW5864 VIDEO4LINUX DRIVER
M:	Bluecherry Maintainers <maintainers@bluecherrydvr.com>
M:	Anton Sviridenko <anton@corp.bluecherry.net>
M:	Andrey Utkin <andrey.utkin@corp.bluecherry.net>
M:	Andrey Utkin <andrey_utkin@fastmail.com>
L:	linux-media@vger.kernel.org
S:	Supported
F:	drivers/media/pci/tw5864/

TW68 VIDEO4LINUX DRIVER
M:	Hans Verkuil <hverkuil@xs4all.nl>
L:	linux-media@vger.kernel.org
T:	git git://linuxtv.org/media_tree.git
W:	https://linuxtv.org
S:	Odd Fixes
F:	drivers/media/pci/tw68/

TW686X VIDEO4LINUX DRIVER
M:	Ezequiel Garcia <ezequiel@vanguardiasur.com.ar>
L:	linux-media@vger.kernel.org
T:	git git://linuxtv.org/media_tree.git
W:	http://linuxtv.org
S:	Maintained
F:	drivers/media/pci/tw686x/

UBI FILE SYSTEM (UBIFS)
M:	Richard Weinberger <richard@nod.at>
M:	Artem Bityutskiy <dedekind1@gmail.com>
M:	Adrian Hunter <adrian.hunter@intel.com>
L:	linux-mtd@lists.infradead.org
T:	git git://git.infradead.org/ubifs-2.6.git
W:	http://www.linux-mtd.infradead.org/doc/ubifs.html
S:	Supported
F:	Documentation/filesystems/ubifs.txt
F:	fs/ubifs/

UCLINUX (M68KNOMMU AND COLDFIRE)
M:	Greg Ungerer <gerg@linux-m68k.org>
W:	http://www.linux-m68k.org/
W:	http://www.uclinux.org/
L:	linux-m68k@lists.linux-m68k.org
L:	uclinux-dev@uclinux.org  (subscribers-only)
T:	git git://git.kernel.org/pub/scm/linux/kernel/git/gerg/m68knommu.git
S:	Maintained
F:	arch/m68k/coldfire/
F:	arch/m68k/68*/
F:	arch/m68k/*/*_no.*
F:	arch/m68k/include/asm/*_no.*

UDF FILESYSTEM
M:	Jan Kara <jack@suse.com>
S:	Maintained
F:	Documentation/filesystems/udf.txt
F:	fs/udf/

UDRAW TABLET
M:	Bastien Nocera <hadess@hadess.net>
L:	linux-input@vger.kernel.org
S:	Maintained
F:	drivers/hid/hid-udraw-ps3.c

UFS FILESYSTEM
M:	Evgeniy Dushistov <dushistov@mail.ru>
S:	Maintained
F:	Documentation/filesystems/ufs.txt
F:	fs/ufs/

UHID USERSPACE HID IO DRIVER:
M:	David Herrmann <dh.herrmann@googlemail.com>
L:	linux-input@vger.kernel.org
S:	Maintained
F:	drivers/hid/uhid.c
F:	include/uapi/linux/uhid.h

ULPI BUS
M:	Heikki Krogerus <heikki.krogerus@linux.intel.com>
L:	linux-usb@vger.kernel.org
S:	Maintained
F:	drivers/usb/common/ulpi.c
F:	include/linux/ulpi/

ULTRA-WIDEBAND (UWB) SUBSYSTEM:
L:	linux-usb@vger.kernel.org
S:	Orphan
F:	drivers/uwb/
F:	include/linux/uwb.h
F:	include/linux/uwb/

UNICORE32 ARCHITECTURE:
M:	Guan Xuetao <gxt@pku.edu.cn>
W:	http://mprc.pku.edu.cn/~guanxuetao/linux
S:	Maintained
T:	git git://github.com/gxt/linux.git
F:	arch/unicore32/

UNIFDEF
M:	Tony Finch <dot@dotat.at>
W:	http://dotat.at/prog/unifdef
S:	Maintained
F:	scripts/unifdef.c

UNIFORM CDROM DRIVER
M:	Jens Axboe <axboe@kernel.dk>
W:	http://www.kernel.dk
S:	Maintained
F:	Documentation/cdrom/
F:	drivers/cdrom/cdrom.c
F:	include/linux/cdrom.h
F:	include/uapi/linux/cdrom.h

UNISYS S-PAR DRIVERS
M:	David Kershner <david.kershner@unisys.com>
L:	sparmaintainer@unisys.com (Unisys internal)
S:	Supported
F:	include/linux/visorbus.h
F:	drivers/visorbus/
F:	drivers/staging/unisys/

UNIVERSAL FLASH STORAGE HOST CONTROLLER DRIVER
M:	Vinayak Holikatti <vinholikatti@gmail.com>
L:	linux-scsi@vger.kernel.org
S:	Supported
F:	Documentation/scsi/ufs.txt
F:	drivers/scsi/ufs/

UNIVERSAL FLASH STORAGE HOST CONTROLLER DRIVER DWC HOOKS
M:	Joao Pinto <jpinto@synopsys.com>
L:	linux-scsi@vger.kernel.org
S:	Supported
F:	drivers/scsi/ufs/*dwc*

UNSORTED BLOCK IMAGES (UBI)
M:	Artem Bityutskiy <dedekind1@gmail.com>
M:	Richard Weinberger <richard@nod.at>
W:	http://www.linux-mtd.infradead.org/
L:	linux-mtd@lists.infradead.org
T:	git git://git.infradead.org/ubifs-2.6.git
S:	Supported
F:	drivers/mtd/ubi/
F:	include/linux/mtd/ubi.h
F:	include/uapi/mtd/ubi-user.h

USB "USBNET" DRIVER FRAMEWORK
M:	Oliver Neukum <oneukum@suse.com>
L:	netdev@vger.kernel.org
W:	http://www.linux-usb.org/usbnet
S:	Maintained
F:	drivers/net/usb/usbnet.c
F:	include/linux/usb/usbnet.h

USB ACM DRIVER
M:	Oliver Neukum <oneukum@suse.com>
L:	linux-usb@vger.kernel.org
S:	Maintained
F:	Documentation/usb/acm.txt
F:	drivers/usb/class/cdc-acm.*

USB AR5523 WIRELESS DRIVER
M:	Pontus Fuchs <pontus.fuchs@gmail.com>
L:	linux-wireless@vger.kernel.org
S:	Maintained
F:	drivers/net/wireless/ath/ar5523/

USB ATTACHED SCSI
M:	Oliver Neukum <oneukum@suse.com>
L:	linux-usb@vger.kernel.org
L:	linux-scsi@vger.kernel.org
S:	Maintained
F:	drivers/usb/storage/uas.c

USB CDC ETHERNET DRIVER
M:	Oliver Neukum <oliver@neukum.org>
L:	linux-usb@vger.kernel.org
S:	Maintained
F:	drivers/net/usb/cdc_*.c
F:	include/uapi/linux/usb/cdc.h

USB CHAOSKEY DRIVER
M:	Keith Packard <keithp@keithp.com>
L:	linux-usb@vger.kernel.org
S:	Maintained
F:	drivers/usb/misc/chaoskey.c

USB CYPRESS C67X00 DRIVER
M:	Peter Korsgaard <jacmet@sunsite.dk>
L:	linux-usb@vger.kernel.org
S:	Maintained
F:	drivers/usb/c67x00/

USB DAVICOM DM9601 DRIVER
M:	Peter Korsgaard <jacmet@sunsite.dk>
L:	netdev@vger.kernel.org
W:	http://www.linux-usb.org/usbnet
S:	Maintained
F:	drivers/net/usb/dm9601.c

USB DIAMOND RIO500 DRIVER
M:	Cesar Miquel <miquel@df.uba.ar>
L:	rio500-users@lists.sourceforge.net
W:	http://rio500.sourceforge.net
S:	Maintained
F:	drivers/usb/misc/rio500*

USB EHCI DRIVER
M:	Alan Stern <stern@rowland.harvard.edu>
L:	linux-usb@vger.kernel.org
S:	Maintained
F:	Documentation/usb/ehci.txt
F:	drivers/usb/host/ehci*

USB GADGET/PERIPHERAL SUBSYSTEM
M:	Felipe Balbi <balbi@kernel.org>
L:	linux-usb@vger.kernel.org
W:	http://www.linux-usb.org/gadget
T:	git git://git.kernel.org/pub/scm/linux/kernel/git/balbi/usb.git
S:	Maintained
F:	drivers/usb/gadget/
F:	include/linux/usb/gadget*

USB HID/HIDBP DRIVERS (USB KEYBOARDS, MICE, REMOTE CONTROLS, ...)
M:	Jiri Kosina <jikos@kernel.org>
R:	Benjamin Tissoires <benjamin.tissoires@redhat.com>
L:	linux-usb@vger.kernel.org
T:	git git://git.kernel.org/pub/scm/linux/kernel/git/jikos/hid.git
S:	Maintained
F:	Documentation/hid/hiddev.txt
F:	drivers/hid/usbhid/

USB INTEL XHCI ROLE MUX DRIVER
M:	Hans de Goede <hdegoede@redhat.com>
L:	linux-usb@vger.kernel.org
S:	Maintained
F:	drivers/usb/roles/intel-xhci-usb-role-switch.c

USB ISP116X DRIVER
M:	Olav Kongas <ok@artecdesign.ee>
L:	linux-usb@vger.kernel.org
S:	Maintained
F:	drivers/usb/host/isp116x*
F:	include/linux/usb/isp116x.h

USB LAN78XX ETHERNET DRIVER
M:	Woojung Huh <woojung.huh@microchip.com>
M:	Microchip Linux Driver Support <UNGLinuxDriver@microchip.com>
L:	netdev@vger.kernel.org
S:	Maintained
F:	Documentation/devicetree/bindings/net/microchip,lan78xx.txt
F:	drivers/net/usb/lan78xx.*
F:	include/dt-bindings/net/microchip-lan78xx.h

USB MASS STORAGE DRIVER
M:	Alan Stern <stern@rowland.harvard.edu>
L:	linux-usb@vger.kernel.org
L:	usb-storage@lists.one-eyed-alien.net
S:	Maintained
W:	http://www.one-eyed-alien.net/~mdharm/linux-usb/
F:	drivers/usb/storage/

USB MIDI DRIVER
M:	Clemens Ladisch <clemens@ladisch.de>
L:	alsa-devel@alsa-project.org (moderated for non-subscribers)
T:	git git://git.alsa-project.org/alsa-kernel.git
S:	Maintained
F:	sound/usb/midi.*

USB NETWORKING DRIVERS
L:	linux-usb@vger.kernel.org
S:	Odd Fixes
F:	drivers/net/usb/

USB OHCI DRIVER
M:	Alan Stern <stern@rowland.harvard.edu>
L:	linux-usb@vger.kernel.org
S:	Maintained
F:	Documentation/usb/ohci.txt
F:	drivers/usb/host/ohci*

USB OTG FSM (Finite State Machine)
M:	Peter Chen <Peter.Chen@nxp.com>
T:	git git://git.kernel.org/pub/scm/linux/kernel/git/peter.chen/usb.git
L:	linux-usb@vger.kernel.org
S:	Maintained
F:	drivers/usb/common/usb-otg-fsm.c

USB OVER IP DRIVER
M:	Valentina Manea <valentina.manea.m@gmail.com>
M:	Shuah Khan <shuah@kernel.org>
L:	linux-usb@vger.kernel.org
S:	Maintained
F:	Documentation/usb/usbip_protocol.txt
F:	drivers/usb/usbip/
F:	tools/usb/usbip/
F:	tools/testing/selftests/drivers/usb/usbip/

USB PEGASUS DRIVER
M:	Petko Manolov <petkan@nucleusys.com>
L:	linux-usb@vger.kernel.org
L:	netdev@vger.kernel.org
T:	git git://github.com/petkan/pegasus.git
W:	https://github.com/petkan/pegasus
S:	Maintained
F:	drivers/net/usb/pegasus.*

USB PHY LAYER
M:	Felipe Balbi <balbi@kernel.org>
L:	linux-usb@vger.kernel.org
T:	git git://git.kernel.org/pub/scm/linux/kernel/git/balbi/usb.git
S:	Maintained
F:	drivers/usb/phy/

USB PRINTER DRIVER (usblp)
M:	Pete Zaitcev <zaitcev@redhat.com>
L:	linux-usb@vger.kernel.org
S:	Supported
F:	drivers/usb/class/usblp.c

USB QMI WWAN NETWORK DRIVER
M:	Bjørn Mork <bjorn@mork.no>
L:	netdev@vger.kernel.org
S:	Maintained
F:	Documentation/ABI/testing/sysfs-class-net-qmi
F:	drivers/net/usb/qmi_wwan.c

USB RTL8150 DRIVER
M:	Petko Manolov <petkan@nucleusys.com>
L:	linux-usb@vger.kernel.org
L:	netdev@vger.kernel.org
T:	git git://github.com/petkan/rtl8150.git
W:	https://github.com/petkan/rtl8150
S:	Maintained
F:	drivers/net/usb/rtl8150.c

USB SERIAL SUBSYSTEM
M:	Johan Hovold <johan@kernel.org>
L:	linux-usb@vger.kernel.org
T:	git git://git.kernel.org/pub/scm/linux/kernel/git/johan/usb-serial.git
S:	Maintained
F:	Documentation/usb/usb-serial.txt
F:	drivers/usb/serial/
F:	include/linux/usb/serial.h

USB SMSC75XX ETHERNET DRIVER
M:	Steve Glendinning <steve.glendinning@shawell.net>
L:	netdev@vger.kernel.org
S:	Maintained
F:	drivers/net/usb/smsc75xx.*

USB SMSC95XX ETHERNET DRIVER
M:	Steve Glendinning <steve.glendinning@shawell.net>
M:	Microchip Linux Driver Support <UNGLinuxDriver@microchip.com>
L:	netdev@vger.kernel.org
S:	Maintained
F:	drivers/net/usb/smsc95xx.*

USB SUBSYSTEM
M:	Greg Kroah-Hartman <gregkh@linuxfoundation.org>
L:	linux-usb@vger.kernel.org
W:	http://www.linux-usb.org
T:	git git://git.kernel.org/pub/scm/linux/kernel/git/gregkh/usb.git
S:	Supported
F:	Documentation/devicetree/bindings/usb/
F:	Documentation/usb/
F:	drivers/usb/
F:	include/linux/usb.h
F:	include/linux/usb/

USB TYPEC PI3USB30532 MUX DRIVER
M:	Hans de Goede <hdegoede@redhat.com>
L:	linux-usb@vger.kernel.org
S:	Maintained
F:	drivers/usb/typec/mux/pi3usb30532.c

USB TYPEC CLASS
M:	Heikki Krogerus <heikki.krogerus@linux.intel.com>
L:	linux-usb@vger.kernel.org
S:	Maintained
F:	Documentation/ABI/testing/sysfs-class-typec
F:	Documentation/driver-api/usb/typec.rst
F:	drivers/usb/typec/
F:	include/linux/usb/typec.h

USB TYPEC BUS FOR ALTERNATE MODES
M:	Heikki Krogerus <heikki.krogerus@linux.intel.com>
L:	linux-usb@vger.kernel.org
S:	Maintained
F:	Documentation/ABI/testing/sysfs-bus-typec
F:	Documentation/driver-api/usb/typec_bus.rst
F:	drivers/usb/typec/altmodes/
F:	include/linux/usb/typec_altmode.h

USB UHCI DRIVER
M:	Alan Stern <stern@rowland.harvard.edu>
L:	linux-usb@vger.kernel.org
S:	Maintained
F:	drivers/usb/host/uhci*

USB VIDEO CLASS
M:	Laurent Pinchart <laurent.pinchart@ideasonboard.com>
L:	linux-uvc-devel@lists.sourceforge.net (subscribers-only)
L:	linux-media@vger.kernel.org
T:	git git://linuxtv.org/media_tree.git
W:	http://www.ideasonboard.org/uvc/
S:	Maintained
F:	drivers/media/usb/uvc/
F:	include/uapi/linux/uvcvideo.h

USB VISION DRIVER
M:	Hans Verkuil <hverkuil@xs4all.nl>
L:	linux-media@vger.kernel.org
T:	git git://linuxtv.org/media_tree.git
W:	https://linuxtv.org
S:	Odd Fixes
F:	drivers/media/usb/usbvision/

USB WEBCAM GADGET
M:	Laurent Pinchart <laurent.pinchart@ideasonboard.com>
L:	linux-usb@vger.kernel.org
S:	Maintained
F:	drivers/usb/gadget/function/*uvc*
F:	drivers/usb/gadget/legacy/webcam.c
F:	include/uapi/linux/usb/g_uvc.h

USB WIRELESS RNDIS DRIVER (rndis_wlan)
M:	Jussi Kivilinna <jussi.kivilinna@iki.fi>
L:	linux-wireless@vger.kernel.org
S:	Maintained
F:	drivers/net/wireless/rndis_wlan.c

USB XHCI DRIVER
M:	Mathias Nyman <mathias.nyman@intel.com>
L:	linux-usb@vger.kernel.org
S:	Supported
F:	drivers/usb/host/xhci*
F:	drivers/usb/host/pci-quirks*

USB ZD1201 DRIVER
L:	linux-wireless@vger.kernel.org
W:	http://linux-lc100020.sourceforge.net
S:	Orphan
F:	drivers/net/wireless/zydas/zd1201.*

USB ZR364XX DRIVER
M:	Antoine Jacquet <royale@zerezo.com>
L:	linux-usb@vger.kernel.org
L:	linux-media@vger.kernel.org
T:	git git://linuxtv.org/media_tree.git
W:	http://royale.zerezo.com/zr364xx/
S:	Maintained
F:	Documentation/media/v4l-drivers/zr364xx*
F:	drivers/media/usb/zr364xx/

USER-MODE LINUX (UML)
M:	Jeff Dike <jdike@addtoit.com>
M:	Richard Weinberger <richard@nod.at>
L:	linux-um@lists.infradead.org
W:	http://user-mode-linux.sourceforge.net
T:	git git://git.kernel.org/pub/scm/linux/kernel/git/rw/uml.git
S:	Maintained
F:	Documentation/virtual/uml/
F:	arch/um/
F:	arch/x86/um/
F:	fs/hostfs/
F:	fs/hppfs/

USERSPACE DMA BUFFER DRIVER
M:	Gerd Hoffmann <kraxel@redhat.com>
S:	Maintained
L:	dri-devel@lists.freedesktop.org
F:	drivers/dma-buf/udmabuf.c
F:	include/uapi/linux/udmabuf.h
T:	git git://anongit.freedesktop.org/drm/drm-misc

USERSPACE I/O (UIO)
M:	Greg Kroah-Hartman <gregkh@linuxfoundation.org>
S:	Maintained
T:	git git://git.kernel.org/pub/scm/linux/kernel/git/gregkh/char-misc.git
F:	Documentation/driver-api/uio-howto.rst
F:	drivers/uio/
F:	include/linux/uio*.h

UTIL-LINUX PACKAGE
M:	Karel Zak <kzak@redhat.com>
L:	util-linux@vger.kernel.org
W:	http://en.wikipedia.org/wiki/Util-linux
T:	git git://git.kernel.org/pub/scm/utils/util-linux/util-linux.git
S:	Maintained

UUID HELPERS
M:	Christoph Hellwig <hch@lst.de>
R:	Andy Shevchenko <andriy.shevchenko@linux.intel.com>
L:	linux-kernel@vger.kernel.org
T:	git git://git.infradead.org/users/hch/uuid.git
F:	lib/uuid.c
F:	lib/test_uuid.c
F:	include/linux/uuid.h
F:	include/uapi/linux/uuid.h
S:	Maintained

UVESAFB DRIVER
M:	Michal Januszewski <spock@gentoo.org>
L:	linux-fbdev@vger.kernel.org
W:	http://dev.gentoo.org/~spock/projects/uvesafb/
S:	Maintained
F:	Documentation/fb/uvesafb.txt
F:	drivers/video/fbdev/uvesafb.*

VF610 NAND DRIVER
M:	Stefan Agner <stefan@agner.ch>
L:	linux-mtd@lists.infradead.org
S:	Supported
F:	drivers/mtd/nand/raw/vf610_nfc.c

VFAT/FAT/MSDOS FILESYSTEM
M:	OGAWA Hirofumi <hirofumi@mail.parknet.co.jp>
S:	Maintained
F:	Documentation/filesystems/vfat.txt
F:	fs/fat/

VFIO DRIVER
M:	Alex Williamson <alex.williamson@redhat.com>
L:	kvm@vger.kernel.org
T:	git git://github.com/awilliam/linux-vfio.git
S:	Maintained
F:	Documentation/vfio.txt
F:	drivers/vfio/
F:	include/linux/vfio.h
F:	include/uapi/linux/vfio.h

VFIO MEDIATED DEVICE DRIVERS
M:	Kirti Wankhede <kwankhede@nvidia.com>
L:	kvm@vger.kernel.org
S:	Maintained
F:	Documentation/vfio-mediated-device.txt
F:	drivers/vfio/mdev/
F:	include/linux/mdev.h
F:	samples/vfio-mdev/

VFIO PLATFORM DRIVER
M:	Eric Auger <eric.auger@redhat.com>
L:	kvm@vger.kernel.org
S:	Maintained
F:	drivers/vfio/platform/

VGA_SWITCHEROO
R:	Lukas Wunner <lukas@wunner.de>
S:	Maintained
F:	Documentation/gpu/vga-switcheroo.rst
F:	drivers/gpu/vga/vga_switcheroo.c
F:	include/linux/vga_switcheroo.h
T:	git git://anongit.freedesktop.org/drm/drm-misc

VIA RHINE NETWORK DRIVER
S:	Orphan
F:	drivers/net/ethernet/via/via-rhine.c

VIA SD/MMC CARD CONTROLLER DRIVER
M:	Bruce Chang <brucechang@via.com.tw>
M:	Harald Welte <HaraldWelte@viatech.com>
S:	Maintained
F:	drivers/mmc/host/via-sdmmc.c

VIA UNICHROME(PRO)/CHROME9 FRAMEBUFFER DRIVER
M:	Florian Tobias Schandinat <FlorianSchandinat@gmx.de>
L:	linux-fbdev@vger.kernel.org
S:	Maintained
F:	include/linux/via-core.h
F:	include/linux/via-gpio.h
F:	include/linux/via_i2c.h
F:	drivers/video/fbdev/via/

VIA VELOCITY NETWORK DRIVER
M:	Francois Romieu <romieu@fr.zoreil.com>
L:	netdev@vger.kernel.org
S:	Maintained
F:	drivers/net/ethernet/via/via-velocity.*

VICODEC VIRTUAL CODEC DRIVER
M:	Hans Verkuil <hans.verkuil@cisco.com>
L:	linux-media@vger.kernel.org
T:	git git://linuxtv.org/media_tree.git
W:	https://linuxtv.org
S:	Maintained
F:	drivers/media/platform/vicodec/*

VIDEO MULTIPLEXER DRIVER
M:	Philipp Zabel <p.zabel@pengutronix.de>
L:	linux-media@vger.kernel.org
S:	Maintained
F:	drivers/media/platform/video-mux.c

VIDEO I2C POLLING DRIVER
M:	Matt Ranostay <matt.ranostay@konsulko.com>
L:	linux-media@vger.kernel.org
S:	Maintained
F:	drivers/media/i2c/video-i2c.c

VIDEOBUF2 FRAMEWORK
M:	Pawel Osciak <pawel@osciak.com>
M:	Marek Szyprowski <m.szyprowski@samsung.com>
M:	Kyungmin Park <kyungmin.park@samsung.com>
L:	linux-media@vger.kernel.org
S:	Maintained
F:	drivers/media/v4l2-core/videobuf2-*
F:	include/media/videobuf2-*

VIMC VIRTUAL MEDIA CONTROLLER DRIVER
M:	Helen Koike <helen.koike@collabora.com>
L:	linux-media@vger.kernel.org
T:	git git://linuxtv.org/media_tree.git
W:	https://linuxtv.org
S:	Maintained
F:	drivers/media/platform/vimc/*

VIRT LIB
M:	Alex Williamson <alex.williamson@redhat.com>
M:	Paolo Bonzini <pbonzini@redhat.com>
L:	kvm@vger.kernel.org
S:	Supported
F:	virt/lib/

VIRTIO AND VHOST VSOCK DRIVER
M:	Stefan Hajnoczi <stefanha@redhat.com>
L:	kvm@vger.kernel.org
L:	virtualization@lists.linux-foundation.org
L:	netdev@vger.kernel.org
S:	Maintained
F:	include/linux/virtio_vsock.h
F:	include/uapi/linux/virtio_vsock.h
F:	include/uapi/linux/vsockmon.h
F:	include/uapi/linux/vm_sockets_diag.h
F:	net/vmw_vsock/diag.c
F:	net/vmw_vsock/af_vsock_tap.c
F:	net/vmw_vsock/virtio_transport_common.c
F:	net/vmw_vsock/virtio_transport.c
F:	drivers/net/vsockmon.c
F:	drivers/vhost/vsock.c
F:	drivers/vhost/vsock.h
F:	tools/testing/vsock/

VIRTIO CONSOLE DRIVER
M:	Amit Shah <amit@kernel.org>
L:	virtualization@lists.linux-foundation.org
S:	Maintained
F:	drivers/char/virtio_console.c
F:	include/linux/virtio_console.h
F:	include/uapi/linux/virtio_console.h

VIRTIO CORE, NET AND BLOCK DRIVERS
M:	"Michael S. Tsirkin" <mst@redhat.com>
M:	Jason Wang <jasowang@redhat.com>
L:	virtualization@lists.linux-foundation.org
S:	Maintained
F:	Documentation/devicetree/bindings/virtio/
F:	drivers/virtio/
F:	tools/virtio/
F:	drivers/net/virtio_net.c
F:	drivers/block/virtio_blk.c
F:	include/linux/virtio*.h
F:	include/uapi/linux/virtio_*.h
F:	drivers/crypto/virtio/
F:	mm/balloon_compaction.c

VIRTIO CRYPTO DRIVER
M:	Gonglei <arei.gonglei@huawei.com>
L:	virtualization@lists.linux-foundation.org
L:	linux-crypto@vger.kernel.org
S:	Maintained
F:	drivers/crypto/virtio/
F:	include/uapi/linux/virtio_crypto.h

VIRTIO DRIVERS FOR S390
M:	Cornelia Huck <cohuck@redhat.com>
M:	Halil Pasic <pasic@linux.ibm.com>
L:	linux-s390@vger.kernel.org
L:	virtualization@lists.linux-foundation.org
L:	kvm@vger.kernel.org
S:	Supported
F:	drivers/s390/virtio/
F:	arch/s390/include/uapi/asm/virtio-ccw.h

VIRTIO GPU DRIVER
M:	David Airlie <airlied@linux.ie>
M:	Gerd Hoffmann <kraxel@redhat.com>
L:	dri-devel@lists.freedesktop.org
L:	virtualization@lists.linux-foundation.org
T:	git git://anongit.freedesktop.org/drm/drm-misc
S:	Maintained
F:	drivers/gpu/drm/virtio/
F:	include/uapi/linux/virtio_gpu.h

VIRTIO HOST (VHOST)
M:	"Michael S. Tsirkin" <mst@redhat.com>
M:	Jason Wang <jasowang@redhat.com>
L:	kvm@vger.kernel.org
L:	virtualization@lists.linux-foundation.org
L:	netdev@vger.kernel.org
T:	git git://git.kernel.org/pub/scm/linux/kernel/git/mst/vhost.git
S:	Maintained
F:	drivers/vhost/
F:	include/uapi/linux/vhost.h

VIRTIO INPUT DRIVER
M:	Gerd Hoffmann <kraxel@redhat.com>
S:	Maintained
F:	drivers/virtio/virtio_input.c
F:	include/uapi/linux/virtio_input.h

VIRTUAL BOX GUEST DEVICE DRIVER
M:	Hans de Goede <hdegoede@redhat.com>
M:	Arnd Bergmann <arnd@arndb.de>
M:	Greg Kroah-Hartman <gregkh@linuxfoundation.org>
S:	Maintained
F:	include/linux/vbox_utils.h
F:	include/uapi/linux/vbox*.h
F:	drivers/virt/vboxguest/

VIRTUAL SERIO DEVICE DRIVER
M:	Stephen Chandler Paul <thatslyude@gmail.com>
S:	Maintained
F:	drivers/input/serio/userio.c
F:	include/uapi/linux/userio.h

VIVID VIRTUAL VIDEO DRIVER
M:	Hans Verkuil <hverkuil@xs4all.nl>
L:	linux-media@vger.kernel.org
T:	git git://linuxtv.org/media_tree.git
W:	https://linuxtv.org
S:	Maintained
F:	drivers/media/platform/vivid/*

VLYNQ BUS
M:	Florian Fainelli <f.fainelli@gmail.com>
L:	openwrt-devel@lists.openwrt.org (subscribers-only)
S:	Maintained
F:	drivers/vlynq/vlynq.c
F:	include/linux/vlynq.h

VME SUBSYSTEM
M:	Martyn Welch <martyn@welchs.me.uk>
M:	Manohar Vanga <manohar.vanga@gmail.com>
M:	Greg Kroah-Hartman <gregkh@linuxfoundation.org>
L:	devel@driverdev.osuosl.org
S:	Maintained
T:	git git://git.kernel.org/pub/scm/linux/kernel/git/gregkh/char-misc.git
F:	Documentation/driver-api/vme.rst
F:	drivers/staging/vme/
F:	drivers/vme/
F:	include/linux/vme*

VMWARE BALLOON DRIVER
M:	Xavier Deguillard <xdeguillard@vmware.com>
M:	Nadav Amit <namit@vmware.com>
M:	"VMware, Inc." <pv-drivers@vmware.com>
L:	linux-kernel@vger.kernel.org
S:	Maintained
F:	drivers/misc/vmw_balloon.c

VMWARE HYPERVISOR INTERFACE
M:	Alok Kataria <akataria@vmware.com>
L:	virtualization@lists.linux-foundation.org
S:	Supported
F:	arch/x86/kernel/cpu/vmware.c

VMWARE PVRDMA DRIVER
M:	Adit Ranadive <aditr@vmware.com>
M:	VMware PV-Drivers <pv-drivers@vmware.com>
L:	linux-rdma@vger.kernel.org
S:	Maintained
F:	drivers/infiniband/hw/vmw_pvrdma/

VMware PVSCSI driver
M:	Jim Gill <jgill@vmware.com>
M:	VMware PV-Drivers <pv-drivers@vmware.com>
L:	linux-scsi@vger.kernel.org
S:	Maintained
F:	drivers/scsi/vmw_pvscsi.c
F:	drivers/scsi/vmw_pvscsi.h

VMWARE VMMOUSE SUBDRIVER
M:	"VMware Graphics" <linux-graphics-maintainer@vmware.com>
M:	"VMware, Inc." <pv-drivers@vmware.com>
L:	linux-input@vger.kernel.org
S:	Maintained
F:	drivers/input/mouse/vmmouse.c
F:	drivers/input/mouse/vmmouse.h

VMWARE VMXNET3 ETHERNET DRIVER
M:	Ronak Doshi <doshir@vmware.com>
M:	"VMware, Inc." <pv-drivers@vmware.com>
L:	netdev@vger.kernel.org
S:	Maintained
F:	drivers/net/vmxnet3/

VOCORE VOCORE2 BOARD
M:	Harvey Hunt <harveyhuntnexus@gmail.com>
L:	linux-mips@linux-mips.org
S:	Maintained
F:	arch/mips/boot/dts/ralink/vocore2.dts

VOLTAGE AND CURRENT REGULATOR FRAMEWORK
M:	Liam Girdwood <lgirdwood@gmail.com>
M:	Mark Brown <broonie@kernel.org>
L:	linux-kernel@vger.kernel.org
W:	http://www.slimlogic.co.uk/?p=48
T:	git git://git.kernel.org/pub/scm/linux/kernel/git/broonie/regulator.git
S:	Supported
F:	Documentation/devicetree/bindings/regulator/
F:	Documentation/power/regulator/
F:	drivers/regulator/
F:	include/dt-bindings/regulator/
F:	include/linux/regulator/

VRF
M:	David Ahern <dsa@cumulusnetworks.com>
M:	Shrijeet Mukherjee <shm@cumulusnetworks.com>
L:	netdev@vger.kernel.org
S:	Maintained
F:	drivers/net/vrf.c
F:	Documentation/networking/vrf.txt

VT1211 HARDWARE MONITOR DRIVER
M:	Juerg Haefliger <juergh@gmail.com>
L:	linux-hwmon@vger.kernel.org
S:	Maintained
F:	Documentation/hwmon/vt1211
F:	drivers/hwmon/vt1211.c

VT8231 HARDWARE MONITOR DRIVER
M:	Roger Lucas <vt8231@hiddenengine.co.uk>
L:	linux-hwmon@vger.kernel.org
S:	Maintained
F:	drivers/hwmon/vt8231.c

VUB300 USB to SDIO/SD/MMC bridge chip
M:	Tony Olech <tony.olech@elandigitalsystems.com>
L:	linux-mmc@vger.kernel.org
L:	linux-usb@vger.kernel.org
S:	Supported
F:	drivers/mmc/host/vub300.c

W1 DALLAS'S 1-WIRE BUS
M:	Evgeniy Polyakov <zbr@ioremap.net>
S:	Maintained
F:	Documentation/devicetree/bindings/w1/
F:	Documentation/w1/
F:	drivers/w1/
F:	include/linux/w1.h

W83791D HARDWARE MONITORING DRIVER
M:	Marc Hulsman <m.hulsman@tudelft.nl>
L:	linux-hwmon@vger.kernel.org
S:	Maintained
F:	Documentation/hwmon/w83791d
F:	drivers/hwmon/w83791d.c

W83793 HARDWARE MONITORING DRIVER
M:	Rudolf Marek <r.marek@assembler.cz>
L:	linux-hwmon@vger.kernel.org
S:	Maintained
F:	Documentation/hwmon/w83793
F:	drivers/hwmon/w83793.c

W83795 HARDWARE MONITORING DRIVER
M:	Jean Delvare <jdelvare@suse.com>
L:	linux-hwmon@vger.kernel.org
S:	Maintained
F:	drivers/hwmon/w83795.c

W83L51xD SD/MMC CARD INTERFACE DRIVER
M:	Pierre Ossman <pierre@ossman.eu>
S:	Maintained
F:	drivers/mmc/host/wbsd.*

WACOM PROTOCOL 4 SERIAL TABLETS
M:	Julian Squires <julian@cipht.net>
M:	Hans de Goede <hdegoede@redhat.com>
L:	linux-input@vger.kernel.org
S:	Maintained
F:	drivers/input/tablet/wacom_serial4.c

WATCHDOG DEVICE DRIVERS
M:	Wim Van Sebroeck <wim@linux-watchdog.org>
M:	Guenter Roeck <linux@roeck-us.net>
L:	linux-watchdog@vger.kernel.org
W:	http://www.linux-watchdog.org/
T:	git git://www.linux-watchdog.org/linux-watchdog.git
S:	Maintained
F:	Documentation/devicetree/bindings/watchdog/
F:	Documentation/watchdog/
F:	drivers/watchdog/
F:	include/linux/watchdog.h
F:	include/uapi/linux/watchdog.h

WHISKEYCOVE PMIC GPIO DRIVER
M:	Kuppuswamy Sathyanarayanan <sathyanarayanan.kuppuswamy@linux.intel.com>
L:	linux-gpio@vger.kernel.org
S:	Maintained
F:	drivers/gpio/gpio-wcove.c

WIIMOTE HID DRIVER
M:	David Herrmann <dh.herrmann@googlemail.com>
L:	linux-input@vger.kernel.org
S:	Maintained
F:	drivers/hid/hid-wiimote*

WILOCITY WIL6210 WIRELESS DRIVER
M:	Maya Erez <merez@codeaurora.org>
L:	linux-wireless@vger.kernel.org
L:	wil6210@qti.qualcomm.com
S:	Supported
W:	http://wireless.kernel.org/en/users/Drivers/wil6210
F:	drivers/net/wireless/ath/wil6210/

WIMAX STACK
M:	Inaky Perez-Gonzalez <inaky.perez-gonzalez@intel.com>
M:	linux-wimax@intel.com
L:	wimax@linuxwimax.org (subscribers-only)
S:	Supported
W:	http://linuxwimax.org
F:	Documentation/wimax/README.wimax
F:	include/linux/wimax/debug.h
F:	include/net/wimax.h
F:	include/uapi/linux/wimax.h
F:	net/wimax/

WINBOND CIR DRIVER
M:	David Härdeman <david@hardeman.nu>
S:	Maintained
F:	drivers/media/rc/winbond-cir.c

WINSYSTEMS EBC-C384 WATCHDOG DRIVER
M:	William Breathitt Gray <vilhelm.gray@gmail.com>
L:	linux-watchdog@vger.kernel.org
S:	Maintained
F:	drivers/watchdog/ebc-c384_wdt.c

WINSYSTEMS WS16C48 GPIO DRIVER
M:	William Breathitt Gray <vilhelm.gray@gmail.com>
L:	linux-gpio@vger.kernel.org
S:	Maintained
F:	drivers/gpio/gpio-ws16c48.c

WISTRON LAPTOP BUTTON DRIVER
M:	Miloslav Trmac <mitr@volny.cz>
S:	Maintained
F:	drivers/input/misc/wistron_btns.c

WL3501 WIRELESS PCMCIA CARD DRIVER
L:	linux-wireless@vger.kernel.org
S:	Odd fixes
F:	drivers/net/wireless/wl3501*

WOLFSON MICROELECTRONICS DRIVERS
L:	patches@opensource.cirrus.com
T:	git https://github.com/CirrusLogic/linux-drivers.git
W:	https://github.com/CirrusLogic/linux-drivers/wiki
S:	Supported
F:	Documentation/hwmon/wm83??
F:	Documentation/devicetree/bindings/extcon/extcon-arizona.txt
F:	Documentation/devicetree/bindings/regulator/arizona-regulator.txt
F:	Documentation/devicetree/bindings/mfd/arizona.txt
F:	Documentation/devicetree/bindings/mfd/wm831x.txt
F:	Documentation/devicetree/bindings/sound/wlf,arizona.txt
F:	arch/arm/mach-s3c64xx/mach-crag6410*
F:	drivers/clk/clk-wm83*.c
F:	drivers/extcon/extcon-arizona.c
F:	drivers/leds/leds-wm83*.c
F:	drivers/gpio/gpio-*wm*.c
F:	drivers/gpio/gpio-arizona.c
F:	drivers/hwmon/wm83??-hwmon.c
F:	drivers/input/misc/wm831x-on.c
F:	drivers/input/touchscreen/wm831x-ts.c
F:	drivers/input/touchscreen/wm97*.c
F:	drivers/mfd/arizona*
F:	drivers/mfd/wm*.c
F:	drivers/mfd/cs47l24*
F:	drivers/power/supply/wm83*.c
F:	drivers/rtc/rtc-wm83*.c
F:	drivers/regulator/wm8*.c
F:	drivers/regulator/arizona*
F:	drivers/video/backlight/wm83*_bl.c
F:	drivers/watchdog/wm83*_wdt.c
F:	include/linux/mfd/arizona/
F:	include/linux/mfd/wm831x/
F:	include/linux/mfd/wm8350/
F:	include/linux/mfd/wm8400*
F:	include/linux/regulator/arizona*
F:	include/linux/wm97xx.h
F:	include/sound/wm????.h
F:	sound/soc/codecs/arizona.?
F:	sound/soc/codecs/wm*
F:	sound/soc/codecs/cs47l24*

WORKQUEUE
M:	Tejun Heo <tj@kernel.org>
R:	Lai Jiangshan <jiangshanlai@gmail.com>
T:	git git://git.kernel.org/pub/scm/linux/kernel/git/tj/wq.git
S:	Maintained
F:	include/linux/workqueue.h
F:	kernel/workqueue.c
F:	Documentation/core-api/workqueue.rst

X-POWERS AXP288 PMIC DRIVERS
M:	Hans de Goede <hdegoede@redhat.com>
S:	Maintained
N:	axp288
F:	drivers/acpi/pmic/intel_pmic_xpower.c

X-POWERS MULTIFUNCTION PMIC DEVICE DRIVERS
M:	Chen-Yu Tsai <wens@csie.org>
L:	linux-kernel@vger.kernel.org
S:	Maintained
N:	axp[128]

X.25 NETWORK LAYER
M:	Andrew Hendry <andrew.hendry@gmail.com>
L:	linux-x25@vger.kernel.org
S:	Odd Fixes
F:	Documentation/networking/x25*
F:	include/net/x25*
F:	net/x25/

X86 ARCHITECTURE (32-BIT AND 64-BIT)
M:	Thomas Gleixner <tglx@linutronix.de>
M:	Ingo Molnar <mingo@redhat.com>
M:	Borislav Petkov <bp@alien8.de>
R:	"H. Peter Anvin" <hpa@zytor.com>
M:	x86@kernel.org
L:	linux-kernel@vger.kernel.org
T:	git git://git.kernel.org/pub/scm/linux/kernel/git/tip/tip.git x86/core
S:	Maintained
F:	Documentation/devicetree/bindings/x86/
F:	Documentation/x86/
F:	arch/x86/

X86 ENTRY CODE
M:	Andy Lutomirski <luto@kernel.org>
L:	linux-kernel@vger.kernel.org
T:	git git://git.kernel.org/pub/scm/linux/kernel/git/tip/tip.git x86/asm
S:	Maintained
F:	arch/x86/entry/

X86 MCE INFRASTRUCTURE
M:	Tony Luck <tony.luck@intel.com>
M:	Borislav Petkov <bp@alien8.de>
L:	linux-edac@vger.kernel.org
S:	Maintained
F:	arch/x86/kernel/cpu/mcheck/*

X86 MICROCODE UPDATE SUPPORT
M:	Borislav Petkov <bp@alien8.de>
S:	Maintained
F:	arch/x86/kernel/cpu/microcode/*

X86 MM
M:	Dave Hansen <dave.hansen@linux.intel.com>
M:	Andy Lutomirski <luto@kernel.org>
M:	Peter Zijlstra <peterz@infradead.org>
L:	linux-kernel@vger.kernel.org
T:	git git://git.kernel.org/pub/scm/linux/kernel/git/tip/tip.git x86/mm
S:	Maintained
F:	arch/x86/mm/

X86 PLATFORM DRIVERS
M:	Darren Hart <dvhart@infradead.org>
M:	Andy Shevchenko <andy@infradead.org>
L:	platform-driver-x86@vger.kernel.org
T:	git git://git.infradead.org/linux-platform-drivers-x86.git
S:	Maintained
F:	drivers/platform/x86/
F:	drivers/platform/olpc/

X86 VDSO
M:	Andy Lutomirski <luto@kernel.org>
L:	linux-kernel@vger.kernel.org
T:	git git://git.kernel.org/pub/scm/linux/kernel/git/tip/tip.git x86/vdso
S:	Maintained
F:	arch/x86/entry/vdso/

XC2028/3028 TUNER DRIVER
M:	Mauro Carvalho Chehab <mchehab@kernel.org>
L:	linux-media@vger.kernel.org
W:	https://linuxtv.org
T:	git git://linuxtv.org/media_tree.git
S:	Maintained
F:	drivers/media/tuners/tuner-xc2028.*

XDP SOCKETS (AF_XDP)
M:	Björn Töpel <bjorn.topel@intel.com>
M:	Magnus Karlsson <magnus.karlsson@intel.com>
L:	netdev@vger.kernel.org
S:	Maintained
F:	kernel/bpf/xskmap.c
F:	net/xdp/

XEN BLOCK SUBSYSTEM
M:	Konrad Rzeszutek Wilk <konrad.wilk@oracle.com>
M:	Roger Pau Monné <roger.pau@citrix.com>
L:	xen-devel@lists.xenproject.org (moderated for non-subscribers)
S:	Supported
F:	drivers/block/xen-blkback/*
F:	drivers/block/xen*

XEN HYPERVISOR ARM
M:	Stefano Stabellini <sstabellini@kernel.org>
L:	xen-devel@lists.xenproject.org (moderated for non-subscribers)
S:	Maintained
F:	arch/arm/xen/
F:	arch/arm/include/asm/xen/

XEN HYPERVISOR ARM64
M:	Stefano Stabellini <sstabellini@kernel.org>
L:	xen-devel@lists.xenproject.org (moderated for non-subscribers)
S:	Maintained
F:	arch/arm64/xen/
F:	arch/arm64/include/asm/xen/

XEN HYPERVISOR INTERFACE
M:	Boris Ostrovsky <boris.ostrovsky@oracle.com>
M:	Juergen Gross <jgross@suse.com>
L:	xen-devel@lists.xenproject.org (moderated for non-subscribers)
T:	git git://git.kernel.org/pub/scm/linux/kernel/git/xen/tip.git
S:	Supported
F:	arch/x86/xen/
F:	drivers/*/xen-*front.c
F:	drivers/xen/
F:	arch/x86/include/asm/xen/
F:	arch/x86/include/asm/pvclock-abi.h
F:	include/xen/
F:	include/uapi/xen/
F:	Documentation/ABI/stable/sysfs-hypervisor-xen
F:	Documentation/ABI/testing/sysfs-hypervisor-xen

XEN NETWORK BACKEND DRIVER
M:	Wei Liu <wei.liu2@citrix.com>
M:	Paul Durrant <paul.durrant@citrix.com>
L:	xen-devel@lists.xenproject.org (moderated for non-subscribers)
L:	netdev@vger.kernel.org
S:	Supported
F:	drivers/net/xen-netback/*

XEN PCI SUBSYSTEM
M:	Konrad Rzeszutek Wilk <konrad.wilk@oracle.com>
L:	xen-devel@lists.xenproject.org (moderated for non-subscribers)
S:	Supported
F:	arch/x86/pci/*xen*
F:	drivers/pci/*xen*

XEN PVSCSI DRIVERS
M:	Juergen Gross <jgross@suse.com>
L:	xen-devel@lists.xenproject.org (moderated for non-subscribers)
L:	linux-scsi@vger.kernel.org
S:	Supported
F:	drivers/scsi/xen-scsifront.c
F:	drivers/xen/xen-scsiback.c
F:	include/xen/interface/io/vscsiif.h

XEN SWIOTLB SUBSYSTEM
M:	Konrad Rzeszutek Wilk <konrad.wilk@oracle.com>
L:	xen-devel@lists.xenproject.org (moderated for non-subscribers)
L:	iommu@lists.linux-foundation.org
S:	Supported
F:	arch/x86/xen/*swiotlb*
F:	drivers/xen/*swiotlb*

XEN SOUND FRONTEND DRIVER
M:	Oleksandr Andrushchenko <oleksandr_andrushchenko@epam.com>
L:	xen-devel@lists.xenproject.org (moderated for non-subscribers)
L:	alsa-devel@alsa-project.org (moderated for non-subscribers)
S:	Supported
F:	sound/xen/*

XFS FILESYSTEM
M:	Darrick J. Wong <darrick.wong@oracle.com>
M:	linux-xfs@vger.kernel.org
L:	linux-xfs@vger.kernel.org
W:	http://xfs.org/
T:	git git://git.kernel.org/pub/scm/fs/xfs/xfs-linux.git
S:	Supported
F:	Documentation/filesystems/xfs.txt
F:	fs/xfs/

XILINX AXI ETHERNET DRIVER
M:	Anirudha Sarangi <anirudh@xilinx.com>
M:	John Linn <John.Linn@xilinx.com>
S:	Maintained
F:	drivers/net/ethernet/xilinx/xilinx_axienet*

XILINX UARTLITE SERIAL DRIVER
M:	Peter Korsgaard <jacmet@sunsite.dk>
L:	linux-serial@vger.kernel.org
S:	Maintained
F:	drivers/tty/serial/uartlite.c

XILINX VIDEO IP CORES
M:	Hyun Kwon <hyun.kwon@xilinx.com>
M:	Laurent Pinchart <laurent.pinchart@ideasonboard.com>
L:	linux-media@vger.kernel.org
T:	git git://linuxtv.org/media_tree.git
S:	Supported
F:	Documentation/devicetree/bindings/media/xilinx/
F:	drivers/media/platform/xilinx/
F:	include/uapi/linux/xilinx-v4l2-controls.h

XILLYBUS DRIVER
M:	Eli Billauer <eli.billauer@gmail.com>
L:	linux-kernel@vger.kernel.org
S:	Supported
F:	drivers/char/xillybus/

XLP9XX I2C DRIVER
M:	George Cherian <george.cherian@cavium.com>
M:	Jan Glauber <jglauber@cavium.com>
L:	linux-i2c@vger.kernel.org
W:	http://www.cavium.com
S:	Supported
F:	drivers/i2c/busses/i2c-xlp9xx.c

XRA1403 GPIO EXPANDER
M:	Nandor Han <nandor.han@ge.com>
M:	Semi Malinen <semi.malinen@ge.com>
L:	linux-gpio@vger.kernel.org
S:	Maintained
F:	drivers/gpio/gpio-xra1403.c
F:	Documentation/devicetree/bindings/gpio/gpio-xra1403.txt

XTENSA XTFPGA PLATFORM SUPPORT
M:	Max Filippov <jcmvbkbc@gmail.com>
L:	linux-xtensa@linux-xtensa.org
S:	Maintained
F:	drivers/spi/spi-xtensa-xtfpga.c
F:	sound/soc/xtensa/xtfpga-i2s.c

YAM DRIVER FOR AX.25
M:	Jean-Paul Roubelat <jpr@f6fbb.org>
L:	linux-hams@vger.kernel.org
S:	Maintained
F:	drivers/net/hamradio/yam*
F:	include/linux/yam.h

YAMA SECURITY MODULE
M:	Kees Cook <keescook@chromium.org>
T:	git git://git.kernel.org/pub/scm/linux/kernel/git/kees/linux.git yama/tip
S:	Supported
F:	security/yama/
F:	Documentation/admin-guide/LSM/Yama.rst

YEALINK PHONE DRIVER
M:	Henk Vergonet <Henk.Vergonet@gmail.com>
L:	usbb2k-api-dev@nongnu.org
S:	Maintained
F:	Documentation/input/devices/yealink.rst
F:	drivers/input/misc/yealink.*

Z8530 DRIVER FOR AX.25
M:	Joerg Reuter <jreuter@yaina.de>
W:	http://yaina.de/jreuter/
W:	http://www.qsl.net/dl1bke/
L:	linux-hams@vger.kernel.org
S:	Maintained
F:	Documentation/networking/z8530drv.txt
F:	drivers/net/hamradio/*scc.c
F:	drivers/net/hamradio/z8530.h

ZBUD COMPRESSED PAGE ALLOCATOR
M:	Seth Jennings <sjenning@redhat.com>
M:	Dan Streetman <ddstreet@ieee.org>
L:	linux-mm@kvack.org
S:	Maintained
F:	mm/zbud.c
F:	include/linux/zbud.h

ZD1211RW WIRELESS DRIVER
M:	Daniel Drake <dsd@gentoo.org>
M:	Ulrich Kunitz <kune@deine-taler.de>
W:	http://zd1211.ath.cx/wiki/DriverRewrite
L:	linux-wireless@vger.kernel.org
L:	zd1211-devs@lists.sourceforge.net (subscribers-only)
S:	Maintained
F:	drivers/net/wireless/zydas/zd1211rw/

ZD1301 MEDIA DRIVER
M:	Antti Palosaari <crope@iki.fi>
L:	linux-media@vger.kernel.org
W:	https://linuxtv.org/
W:	http://palosaari.fi/linux/
Q:	https://patchwork.linuxtv.org/project/linux-media/list/
S:	Maintained
F:	drivers/media/usb/dvb-usb-v2/zd1301*

ZD1301_DEMOD MEDIA DRIVER
M:	Antti Palosaari <crope@iki.fi>
L:	linux-media@vger.kernel.org
W:	https://linuxtv.org/
W:	http://palosaari.fi/linux/
Q:	https://patchwork.linuxtv.org/project/linux-media/list/
S:	Maintained
F:	drivers/media/dvb-frontends/zd1301_demod*

ZPOOL COMPRESSED PAGE STORAGE API
M:	Dan Streetman <ddstreet@ieee.org>
L:	linux-mm@kvack.org
S:	Maintained
F:	mm/zpool.c
F:	include/linux/zpool.h

ZR36067 VIDEO FOR LINUX DRIVER
L:	mjpeg-users@lists.sourceforge.net
L:	linux-media@vger.kernel.org
W:	http://mjpeg.sourceforge.net/driver-zoran/
T:	hg https://linuxtv.org/hg/v4l-dvb
S:	Odd Fixes
F:	drivers/staging/media/zoran/

ZRAM COMPRESSED RAM BLOCK DEVICE DRVIER
M:	Minchan Kim <minchan@kernel.org>
M:	Nitin Gupta <ngupta@vflare.org>
R:	Sergey Senozhatsky <sergey.senozhatsky.work@gmail.com>
L:	linux-kernel@vger.kernel.org
S:	Maintained
F:	drivers/block/zram/
F:	Documentation/blockdev/zram.txt

ZS DECSTATION Z85C30 SERIAL DRIVER
M:	"Maciej W. Rozycki" <macro@linux-mips.org>
S:	Maintained
F:	drivers/tty/serial/zs.*

ZSMALLOC COMPRESSED SLAB MEMORY ALLOCATOR
M:	Minchan Kim <minchan@kernel.org>
M:	Nitin Gupta <ngupta@vflare.org>
R:	Sergey Senozhatsky <sergey.senozhatsky.work@gmail.com>
L:	linux-mm@kvack.org
S:	Maintained
F:	mm/zsmalloc.c
F:	include/linux/zsmalloc.h
F:	Documentation/vm/zsmalloc.rst

ZSWAP COMPRESSED SWAP CACHING
M:	Seth Jennings <sjenning@redhat.com>
M:	Dan Streetman <ddstreet@ieee.org>
L:	linux-mm@kvack.org
S:	Maintained
F:	mm/zswap.c

THE REST
M:	Linus Torvalds <torvalds@linux-foundation.org>
L:	linux-kernel@vger.kernel.org
Q:	http://patchwork.kernel.org/project/LKML/list/
T:	git git://git.kernel.org/pub/scm/linux/kernel/git/torvalds/linux.git
S:	Buried alive in reporters
F:	*
F:	*/<|MERGE_RESOLUTION|>--- conflicted
+++ resolved
@@ -4756,10 +4756,7 @@
 
 DRM DRIVERS AND MISC GPU PATCHES
 M:	Maarten Lankhorst <maarten.lankhorst@linux.intel.com>
-<<<<<<< HEAD
-=======
 M:	Maxime Ripard <maxime.ripard@bootlin.com>
->>>>>>> f9885ef8
 M:	Sean Paul <sean@poorly.run>
 W:	https://01.org/linuxgraphics/gfx-docs/maintainer-tools/drm-misc.html
 S:	Maintained
@@ -6070,11 +6067,7 @@
 
 GASKET DRIVER FRAMEWORK
 M:	Rob Springer <rspringer@google.com>
-<<<<<<< HEAD
-M:	John Joseph <jnjoseph@google.com>
-=======
 M:	Todd Poynor <toddpoynor@google.com>
->>>>>>> f9885ef8
 M:	Ben Chan <benchan@chromium.org>
 S:	Maintained
 F:	drivers/staging/gasket/
