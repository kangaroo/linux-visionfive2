// SPDX-License-Identifier: (GPL-2.0+ OR MIT)
/*
 * Google Trogdor device tree source (common between revisions)
 *
 * Copyright 2019 Google LLC.
 */

#include <dt-bindings/gpio/gpio.h>
#include <dt-bindings/input/gpio-keys.h>
#include <dt-bindings/input/input.h>
#include <dt-bindings/regulator/qcom,rpmh-regulator.h>
#include <dt-bindings/sound/sc7180-lpass.h>

/* PMICs depend on spmi_bus label and so must come after SoC */
#include "pm6150.dtsi"
#include "pm6150l.dtsi"

/ {
	thermal-zones {
		charger_thermal: charger-thermal {
			polling-delay-passive = <0>;
			polling-delay = <0>;

			thermal-sensors = <&pm6150_adc_tm 0>;

			trips {
				charger-crit {
					temperature = <125000>;
					hysteresis = <1000>;
					type = "critical";
				};
			};
		};
	};
};

/*
 * Reserved memory changes
 *
 * Delete all unused memory nodes and define the peripheral memory regions
 * required by the board dts.
 */

/delete-node/ &hyp_mem;
/delete-node/ &xbl_mem;
/delete-node/ &aop_mem;
/delete-node/ &sec_apps_mem;
/delete-node/ &tz_mem;

/* Increase the size from 2MB to 8MB */
&rmtfs_mem {
	reg = <0x0 0x94600000 0x0 0x800000>;
};

/ {
	reserved-memory {
		atf_mem: memory@80b00000 {
			reg = <0x0 0x80b00000 0x0 0x100000>;
			no-map;
		};

		mpss_mem: memory@86000000 {
			reg = <0x0 0x86000000 0x0 0x2000000>;
			no-map;
		};

		venus_mem: memory@8f600000 {
			reg = <0 0x8f600000 0 0x500000>;
			no-map;
		};

		wlan_mem: memory@94100000 {
			reg = <0x0 0x94100000 0x0 0x200000>;
			no-map;
		};

		mba_mem: memory@94400000 {
			reg = <0x0 0x94400000 0x0 0x200000>;
			no-map;
		};
	};

	aliases {
		bluetooth0 = &bluetooth;
		hsuart0 = &uart3;
		serial0 = &uart8;
		wifi0 = &wifi;
	};

	chosen {
		stdout-path = "serial0:115200n8";
	};

	/* FIXED REGULATORS - parents above children */

	/* This is the top level supply and variable voltage */
	ppvar_sys: ppvar-sys-regulator {
		compatible = "regulator-fixed";
		regulator-name = "ppvar_sys";
		regulator-always-on;
		regulator-boot-on;
	};

	/* This divides ppvar_sys by 2, so voltage is variable */
	src_vph_pwr: src-vph-pwr-regulator {
		compatible = "regulator-fixed";
		regulator-name = "src_vph_pwr";

		/* EC turns on with switchcap_on; always on for AP */
		regulator-always-on;
		regulator-boot-on;

		vin-supply = <&ppvar_sys>;
	};

	pp5000_a: pp5000-a-regulator {
		compatible = "regulator-fixed";
		regulator-name = "pp5000_a";

		/* EC turns on with en_pp5000_a; always on for AP */
		regulator-always-on;
		regulator-boot-on;
		regulator-min-microvolt = <5000000>;
		regulator-max-microvolt = <5000000>;

		vin-supply = <&ppvar_sys>;
	};

	pp3300_a: pp3300-a-regulator {
		compatible = "regulator-fixed";
		regulator-name = "pp3300_a";

		/* EC turns on with en_pp3300_a; always on for AP */
		regulator-always-on;
		regulator-boot-on;
		regulator-min-microvolt = <3300000>;
		regulator-max-microvolt = <3300000>;

		/*
		 * Actually should be pp3300 but that's practically an alias for
		 * pp3300_a so we use pp3300's vin-supply here to avoid one more
		 * node.
		 */
		vin-supply = <&ppvar_sys>;
	};

	pp3300_audio:
	pp3300_codec: pp3300-codec-regulator {
		compatible = "regulator-fixed";
		regulator-name = "pp3300_codec";

		regulator-min-microvolt = <3300000>;
		regulator-max-microvolt = <3300000>;

		gpio = <&tlmm 83 GPIO_ACTIVE_HIGH>;
		enable-active-high;
		pinctrl-names = "default";
		pinctrl-0 = <&en_pp3300_codec>;

		vin-supply = <&pp3300_a>;
	};

	pp3300_dx_edp:
	pp3300_ts: pp3300-dx-edp-regulator {
		compatible = "regulator-fixed";
		regulator-name = "pp3300_dx_edp";

		regulator-min-microvolt = <3300000>;
		regulator-max-microvolt = <3300000>;

		gpio = <&tlmm 30 GPIO_ACTIVE_HIGH>;
		enable-active-high;
		pinctrl-names = "default";
		pinctrl-0 = <&en_pp3300_dx_edp>;

		vin-supply = <&pp3300_a>;
	};

	pp3300_fp_tp: pp3300-fp-tp-regulator {
		compatible = "regulator-fixed";
		regulator-name = "pp3300_fp_tp";

		regulator-min-microvolt = <3300000>;
		regulator-max-microvolt = <3300000>;

		/* AP turns on with PP1800_VIO_OUT; always on for AP */
		regulator-always-on;
		regulator-boot-on;

		vin-supply = <&pp3300_a>;
	};

	pp3300_hub: pp3300-hub {
		compatible = "regulator-fixed";
		regulator-name = "pp3300_hub";

		regulator-min-microvolt = <3300000>;
		regulator-max-microvolt = <3300000>;

		gpio = <&tlmm 84 GPIO_ACTIVE_HIGH>;
		enable-active-high;
		pinctrl-names = "default";
		pinctrl-0 = <&en_pp3300_hub>;

		regulator-always-on;
		regulator-boot-on;

		vin-supply = <&pp3300_a>;
	};

	/* BOARD-SPECIFIC TOP LEVEL NODES */

	backlight: backlight {
		compatible = "pwm-backlight";

		/* The panels don't seem to like anything below ~ 5% */
		brightness-levels = <
			196 256 324 400 484 576 676 784 900 1024 1156 1296
			1444 1600 1764 1936 2116 2304 2500 2704 2916 3136
			3364 3600 3844 4096
		>;
		num-interpolated-steps = <64>;
		default-brightness-level = <951>;

		pwms = <&cros_ec_pwm 1>;
		enable-gpios = <&tlmm 12 GPIO_ACTIVE_HIGH>;
		power-supply = <&ppvar_sys>;
		pinctrl-names = "default";
		pinctrl-0 = <&ap_edp_bklten>;
	};

	gpio_keys: gpio-keys {
		compatible = "gpio-keys";
		status = "disabled";
		pinctrl-names = "default";
		pinctrl-0 = <&pen_pdct_l>;

		pen_insert: pen-insert {
			label = "Pen Insert";

			/* Insert = low, eject = high */
			gpios = <&tlmm 52 GPIO_ACTIVE_LOW>;
			linux,code = <SW_PEN_INSERTED>;
			linux,input-type = <EV_SW>;
			wakeup-event-action = <EV_ACT_DEASSERTED>;
			wakeup-source;
		};
	};

	max98360a: audio-codec-0 {
		compatible = "maxim,max98360a";
		pinctrl-names = "default";
		pinctrl-0 = <&amp_en>;
		sdmode-gpios = <&tlmm 23 GPIO_ACTIVE_HIGH>;
		#sound-dai-cells = <0>;
	};

	pwmleds {
		compatible = "pwm-leds";
		keyboard_backlight: keyboard-backlight {
			status = "disabled";
			label = "cros_ec::kbd_backlight";
			pwms = <&cros_ec_pwm 0>;
			max-brightness = <1023>;
		};
	};

	sound: sound {
		compatible = "google,sc7180-trogdor";
		model = "sc7180-rt5682-max98357a-1mic";

		audio-routing =
			"Headphone Jack", "HPOL",
			"Headphone Jack", "HPOR";

		#address-cells = <1>;
		#size-cells = <0>;

		dai-link@0 {
			link-name = "MultiMedia0";
			reg = <MI2S_PRIMARY>;
			cpu {
				sound-dai = <&lpass_cpu MI2S_PRIMARY>;
			};

			sound_multimedia0_codec: codec {
				sound-dai = <&alc5682 0 /* aif1 */>;
			};
		};

		dai-link@1 {
			link-name = "MultiMedia1";
			reg = <MI2S_SECONDARY>;
			cpu {
				sound-dai = <&lpass_cpu MI2S_SECONDARY>;
			};

			sound_multimedia1_codec: codec {
				sound-dai = <&max98360a>;
			};
		};

		dai-link@5 {
			link-name = "MultiMedia2";
			reg = <LPASS_DP_RX>;
			cpu {
				sound-dai = <&lpass_cpu LPASS_DP_RX>;
			};

			codec {
				sound-dai = <&mdss_dp>;
			};
		};
	};
};

&qfprom {
	vcc-supply = <&pp1800_l11a>;
};

&qspi {
	status = "okay";
	pinctrl-names = "default";
	pinctrl-0 = <&qspi_clk>, <&qspi_cs0>, <&qspi_data01>;

	flash@0 {
		compatible = "jedec,spi-nor";
		reg = <0>;

		spi-max-frequency = <37500000>;
		spi-tx-bus-width = <2>;
		spi-rx-bus-width = <2>;
	};
};

&apps_rsc {
	pm6150-rpmh-regulators {
		compatible = "qcom,pm6150-rpmh-regulators";
		qcom,pmic-id = "a";

		vddpx_1:
		vdd2:
		pp1125_s1a: smps1 {
			regulator-min-microvolt = <1128000>;
			regulator-max-microvolt = <1128000>;
		};

		vdd_qlink_lv:
		vdd_qlink_lv_ck:
		vdd_qusb_hs0_core:
		vdd_ufs1_core:
		vdda_mipi_csi0_0p9:
		vdda_mipi_csi1_0p9:
		vdda_mipi_csi2_0p9:
		vdda_mipi_csi3_0p9:
		vdda_mipi_dsi0_pll:
		vdda_pll_cc_ebi01:
		vdda_qrefs_0p9:
		vdda_usb_ss_dp_core:
		pp900_l4a: ldo4 {
			regulator-min-microvolt = <824000>;
			regulator-max-microvolt = <928000>;
			regulator-initial-mode = <RPMH_REGULATOR_MODE_HPM>;
		};

		vdd_cx_wlan:
		pp800_l9a: ldo9 {
			regulator-min-microvolt = <488000>;
			regulator-max-microvolt = <800000>;
			regulator-initial-mode = <RPMH_REGULATOR_MODE_HPM>;
		};

		vdd1:
		vddpx_3:
		vddpx_7:
		vio_in:
		pp1800_l10a: ldo10 {
			regulator-min-microvolt = <1800000>;
			regulator-max-microvolt = <1800000>;
			regulator-initial-mode = <RPMH_REGULATOR_MODE_HPM>;
		};

		vdd_qfprom:
		vdda_apc1_cs_1p8:
		vdda_qrefs_1p8:
		vdda_qusb_hs0_1p8:
		vddpx_11:
		vreg_bb_clk:
		pp1800_l11a: ldo11 {
			regulator-min-microvolt = <1800000>;
			regulator-max-microvolt = <1800000>;
			regulator-initial-mode = <RPMH_REGULATOR_MODE_HPM>;
		};

		mcp_vccq:
		pp1800_l12a_r: ldo12 {
			regulator-min-microvolt = <1800000>;
			regulator-max-microvolt = <1800000>;
			regulator-initial-mode = <RPMH_REGULATOR_MODE_HPM>;
		};

		/*
		 * On trogdor this needs to match l10a since we use it to
		 * give power to things like SPI flash which communicate back
		 * on lines powered by l10a.  Thus we force to 1.8V.
		 */
		pp1800_l13a: ldo13 {
			regulator-min-microvolt = <1800000>;
			regulator-max-microvolt = <1800000>;
			regulator-initial-mode = <RPMH_REGULATOR_MODE_HPM>;
		};

		pp1800_prox:
		pp1800_l14a: ldo14 {
			regulator-min-microvolt = <1800000>;
			regulator-max-microvolt = <1800000>;
			regulator-initial-mode = <RPMH_REGULATOR_MODE_HPM>;
		};

		pp1800_alc5682:
		pp1800_l15a: ldo15 {
			regulator-min-microvolt = <1800000>;
			regulator-max-microvolt = <1800000>;
			regulator-initial-mode = <RPMH_REGULATOR_MODE_HPM>;
		};

		vdda_qusb_hs0_3p1:
		vdd_pdphy:
		pp3100_l17a: ldo17 {
			regulator-min-microvolt = <2920000>;
			regulator-max-microvolt = <3232000>;
			regulator-initial-mode = <RPMH_REGULATOR_MODE_HPM>;
		};

		pp1800_pen:
		pp1800_l18a: ldo18 {
			regulator-min-microvolt = <1800000>;
			regulator-max-microvolt = <1800000>;
			regulator-initial-mode = <RPMH_REGULATOR_MODE_HPM>;
		};

		mcp_vcc:
		pp2850_l19a: ldo19 {
			regulator-min-microvolt = <2960000>;
			regulator-max-microvolt = <2960000>;
			regulator-initial-mode = <RPMH_REGULATOR_MODE_HPM>;
		};
	};

	pm6150l-rpmh-regulators {
		compatible = "qcom,pm6150l-rpmh-regulators";
		qcom,pmic-id = "c";

		pp1300_s8c: smps8 {
			regulator-min-microvolt = <1120000>;
			regulator-max-microvolt = <1408000>;
		};

		pp1800_l1c: ldo1 {
			regulator-min-microvolt = <1616000>;
			regulator-max-microvolt = <1984000>;
			regulator-initial-mode = <RPMH_REGULATOR_MODE_HPM>;
		};

		vdd_wcss_adc_dac:
		pp1300_l2c: ldo2 {
			regulator-min-microvolt = <1168000>;
			regulator-max-microvolt = <1304000>;
			regulator-initial-mode = <RPMH_REGULATOR_MODE_HPM>;
		};

		pp1200_brij:
		vdd_ufs1_1p2:
		vdda_csi0_1p25:
		vdda_csi1_1p25:
		vdda_csi2_1p25:
		vdda_csi3_1p25:
		vdda_hv_ebi0:
		vdda_mipi_dsi0_1p2:
		vdda_usb_ss_dp_1p2:
		vddpx_10:
		pp1200_l3c: ldo3 {
			regulator-min-microvolt = <1200000>;
			regulator-max-microvolt = <1200000>;
			regulator-initial-mode = <RPMH_REGULATOR_MODE_HPM>;
		};

		vddpx_2:
		ppvar_l6c: ldo6 {
			regulator-min-microvolt = <1800000>;
			regulator-max-microvolt = <2952000>;
			regulator-initial-mode = <RPMH_REGULATOR_MODE_HPM>;
		};

		pp3300_l7c: ldo7 {
			regulator-min-microvolt = <3304000>;
			regulator-max-microvolt = <3304000>;
			regulator-initial-mode = <RPMH_REGULATOR_MODE_HPM>;
		};

		pp1800_brij_vccio:
		pp1800_edp_vpll:
		pp1800_l8c: ldo8 {
			regulator-min-microvolt = <1800000>;
			regulator-max-microvolt = <1800000>;
			regulator-initial-mode = <RPMH_REGULATOR_MODE_HPM>;
		};

		pp2950_l9c: ldo9 {
			regulator-min-microvolt = <2952000>;
			regulator-max-microvolt = <2952000>;
			regulator-initial-mode = <RPMH_REGULATOR_MODE_HPM>;
		};

		pp3300_l10c: ldo10 {
			regulator-min-microvolt = <3000000>;
			regulator-max-microvolt = <3400000>;
			regulator-initial-mode = <RPMH_REGULATOR_MODE_HPM>;
		};

		pp3300_l11c: ldo11 {
			regulator-min-microvolt = <3000000>;
			regulator-max-microvolt = <3400000>;
			regulator-initial-mode = <RPMH_REGULATOR_MODE_HPM>;
		};

		src_vreg_bob: bob {
			regulator-min-microvolt = <3008000>;
			regulator-max-microvolt = <3960000>;
			regulator-initial-mode = <RPMH_REGULATOR_MODE_AUTO>;
		};
	};
};

&ap_ec_spi {
	status = "okay";
	cros_ec: ec@0 {
		compatible = "google,cros-ec-spi";
		reg = <0>;
		interrupt-parent = <&tlmm>;
		interrupts = <94 IRQ_TYPE_LEVEL_LOW>;
		pinctrl-names = "default";
		pinctrl-0 = <&ap_ec_int_l>;
		spi-max-frequency = <3000000>;

		cros_ec_pwm: ec-pwm {
			compatible = "google,cros-ec-pwm";
			#pwm-cells = <1>;
		};

		i2c_tunnel: i2c-tunnel {
			compatible = "google,cros-ec-i2c-tunnel";
			google,remote-bus = <0>;
			#address-cells = <1>;
			#size-cells = <0>;
		};

		typec {
			compatible = "google,cros-ec-typec";
			#address-cells = <1>;
			#size-cells = <0>;

			usb_c0: connector@0 {
				compatible = "usb-c-connector";
				reg = <0>;
				label = "left";
				power-role = "dual";
				data-role = "host";
				try-power-role = "source";
			};

			usb_c1: connector@1 {
				compatible = "usb-c-connector";
				reg = <1>;
				label = "right";
				power-role = "dual";
				data-role = "host";
				try-power-role = "source";
			};
		};
	};
};

&ap_h1_spi {
	status = "okay";
	cr50: tpm@0 {
		compatible = "google,cr50";
		reg = <0>;
		pinctrl-names = "default";
		pinctrl-0 = <&h1_ap_int_odl>;
		spi-max-frequency = <800000>;
		interrupt-parent = <&tlmm>;
		interrupts = <42 IRQ_TYPE_EDGE_RISING>;
	};
};

&camcc {
	status = "disabled";
};

&dsi0 {
	status = "okay";
	vdda-supply = <&vdda_mipi_dsi0_1p2>;
};

&dsi_phy {
	status = "okay";
	vdds-supply = <&vdda_mipi_dsi0_pll>;
};

<<<<<<< HEAD
edp_brij_i2c: &i2c2 {
	status = "okay";
	clock-frequency = <400000>;

	sn65dsi86_bridge: bridge@2d {
		compatible = "ti,sn65dsi86";
		reg = <0x2d>;
		pinctrl-names = "default";
		pinctrl-0 = <&edp_brij_en>, <&edp_brij_irq>;
		gpio-controller;
		#gpio-cells = <2>;

		interrupt-parent = <&tlmm>;
		interrupts = <11 IRQ_TYPE_LEVEL_HIGH>;

		enable-gpios = <&tlmm 104 GPIO_ACTIVE_HIGH>;

		vpll-supply = <&pp1800_edp_vpll>;
		vccio-supply = <&pp1800_brij_vccio>;
		vcca-supply = <&pp1200_brij>;
		vcc-supply = <&pp1200_brij>;

		clocks = <&rpmhcc RPMH_LN_BB_CLK3>;
		clock-names = "refclk";

		no-hpd;

		ports {
			#address-cells = <1>;
			#size-cells = <0>;

			port@0 {
				reg = <0>;
				sn65dsi86_in: endpoint {
					remote-endpoint = <&dsi0_out>;
				};
			};

			port@1 {
				reg = <1>;
				sn65dsi86_out: endpoint {
					data-lanes = <0 1>;
					remote-endpoint = <&panel_in_edp>;
				};
			};
		};

		aux-bus {
			panel: panel {
				/* Compatible will be filled in per-board */
				power-supply = <&pp3300_dx_edp>;
				backlight = <&backlight>;
				hpd-gpios = <&sn65dsi86_bridge 2 GPIO_ACTIVE_HIGH>;

				port {
					panel_in_edp: endpoint {
						remote-endpoint = <&sn65dsi86_out>;
					};
				};
			};
		};
	};
};

=======
>>>>>>> df0cc57e
ap_sar_sensor_i2c: &i2c5 {
	clock-frequency = <400000>;

	ap_sar_sensor: proximity@28 {
		compatible = "semtech,sx9310";
		reg = <0x28>;
		#io-channel-cells = <1>;
		pinctrl-names = "default";
		pinctrl-0 = <&p_sensor_int_l>;

		interrupt-parent = <&tlmm>;
		interrupts = <24 IRQ_TYPE_LEVEL_LOW>;

		vdd-supply = <&pp3300_a>;
		svdd-supply = <&pp1800_prox>;

		status = "disabled";
		label = "proximity-wifi";
	};
};

ap_tp_i2c: &i2c7 {
	status = "okay";
	clock-frequency = <400000>;

	trackpad: trackpad@15 {
		compatible = "elan,ekth3000";
		reg = <0x15>;
		pinctrl-names = "default";
		pinctrl-0 = <&tp_int_odl>;

		interrupt-parent = <&tlmm>;
		interrupts = <0 IRQ_TYPE_EDGE_FALLING>;

		vcc-supply = <&pp3300_fp_tp>;

		wakeup-source;
	};
};

hp_i2c: &i2c9 {
	status = "okay";
	clock-frequency = <400000>;

	alc5682: codec@1a {
		compatible = "realtek,rt5682i";
		reg = <0x1a>;
		pinctrl-names = "default";
		pinctrl-0 = <&hp_irq>;

		#sound-dai-cells = <1>;

		interrupt-parent = <&tlmm>;
		/*
		 * This will get ignored because the interrupt type
		 * is set in rt5682.c.
		 */
		interrupts = <28 IRQ_TYPE_EDGE_BOTH>;

		AVDD-supply = <&pp1800_alc5682>;
		MICVDD-supply = <&pp3300_codec>;
		VBAT-supply = <&pp3300_audio>;

		realtek,dmic1-data-pin = <1>;
		realtek,dmic1-clk-pin = <1>;
		realtek,jd-src = <1>;
	};
};

&lpass_cpu {
	status = "okay";

	pinctrl-names = "default";
	pinctrl-0 = <&sec_mi2s_active>, <&pri_mi2s_active>, <&pri_mi2s_mclk_active>;

	#address-cells = <1>;
	#size-cells = <0>;

	mi2s@0 {
		reg = <MI2S_PRIMARY>;
		qcom,playback-sd-lines = <1>;
		qcom,capture-sd-lines = <0>;
	};

	secondary_mi2s: mi2s@1 {
		reg = <MI2S_SECONDARY>;
		qcom,playback-sd-lines = <0>;
	};

	hdmi@5 {
		reg = <LPASS_DP_RX>;
	};
};

&mdp {
	status = "okay";
};

&mdss {
	status = "okay";
};

&mdss_dp {
	status = "okay";
	pinctrl-names = "default";
	pinctrl-0 = <&dp_hot_plug_det>;
	data-lanes = <0 1>;
	vdda-1p2-supply = <&vdda_usb_ss_dp_1p2>;
	vdda-0p9-supply = <&vdda_usb_ss_dp_core>;
};

&pm6150_adc {
	charger-thermistor@4f {
		reg = <ADC5_AMUX_THM3_100K_PU>;
		qcom,ratiometric;
		qcom,hw-settle-time = <200>;
	};
};

&pm6150_adc_tm {
	status = "okay";

	charger-thermistor@0 {
		reg = <0>;
		io-channels = <&pm6150_adc ADC5_AMUX_THM3_100K_PU>;
		qcom,ratiometric;
		qcom,hw-settle-time-us = <200>;
	};
};

&pm6150_pon {
	status = "disabled";
};

&qupv3_id_0 {
	status = "okay";
};

&qupv3_id_1 {
	status = "okay";
};

&remoteproc_mpss {
	status = "okay";
	compatible = "qcom,sc7180-mss-pil";
	iommus = <&apps_smmu 0x461 0x0>, <&apps_smmu 0x444 0x3>;
	memory-region = <&mba_mem &mpss_mem>;

	/* This gets overridden for SKUs with LTE support. */
	firmware-name = "qcom/sc7180-trogdor/modem-nolte/mba.mbn",
			"qcom/sc7180-trogdor/modem-nolte/qdsp6sw.mbn";
};

&sdhc_1 {
	status = "okay";

	pinctrl-names = "default", "sleep";
	pinctrl-0 = <&sdc1_on>;
	pinctrl-1 = <&sdc1_off>;
	vmmc-supply = <&mcp_vcc>;
	vqmmc-supply = <&mcp_vccq>;
};

&sdhc_2 {
	pinctrl-names = "default", "sleep";
	pinctrl-0 = <&sdc2_on>;
	pinctrl-1 = <&sdc2_off>;
	vmmc-supply = <&pp2950_l9c>;
	vqmmc-supply = <&ppvar_l6c>;

	cd-gpios = <&tlmm 69 GPIO_ACTIVE_LOW>;
};

&spi0 {
	pinctrl-0 = <&qup_spi0_cs_gpio_init_high>, <&qup_spi0_cs_gpio>;
	cs-gpios = <&tlmm 37 GPIO_ACTIVE_LOW>;
};

&spi6 {
	pinctrl-0 = <&qup_spi6_cs_gpio_init_high>, <&qup_spi6_cs_gpio>;
	cs-gpios = <&tlmm 62 GPIO_ACTIVE_LOW>;
};

ap_spi_fp: &spi10 {
	pinctrl-0 = <&qup_spi10_cs_gpio_init_high>, <&qup_spi10_cs_gpio>;
	cs-gpios = <&tlmm 89 GPIO_ACTIVE_LOW>;

	cros_ec_fp: ec@0 {
		compatible = "google,cros-ec-spi";
		reg = <0>;
		interrupt-parent = <&tlmm>;
		interrupts = <4 IRQ_TYPE_LEVEL_LOW>;
		pinctrl-names = "default";
		pinctrl-0 = <&fp_to_ap_irq_l>;
		spi-max-frequency = <3000000>;
	};
};

#include <arm/cros-ec-keyboard.dtsi>
#include <arm/cros-ec-sbs.dtsi>

&uart3 {
	status = "okay";

	/delete-property/interrupts;
	interrupts-extended = <&intc GIC_SPI 604 IRQ_TYPE_LEVEL_HIGH>,
				<&tlmm 41 IRQ_TYPE_EDGE_FALLING>;

	pinctrl-names = "default", "sleep";
	pinctrl-1 = <&qup_uart3_sleep>;

	bluetooth: bluetooth {
		compatible = "qcom,wcn3991-bt";
		vddio-supply = <&pp1800_l10a>;
		vddxo-supply = <&pp1800_l1c>;
		vddrf-supply = <&pp1300_l2c>;
		vddch0-supply = <&pp3300_l10c>;
		max-speed = <3200000>;
	};
};

&uart8 {
	status = "okay";
};

&usb_1 {
	status = "okay";
};

&usb_1_dwc3 {
	dr_mode = "host";
};

&usb_1_hsphy {
	status = "okay";
	vdd-supply = <&vdd_qusb_hs0_core>;
	vdda-pll-supply = <&vdda_qusb_hs0_1p8>;
	vdda-phy-dpdm-supply = <&vdda_qusb_hs0_3p1>;
	qcom,imp-res-offset-value = <8>;
	qcom,preemphasis-level = <QUSB2_V2_PREEMPHASIS_15_PERCENT>;
	qcom,preemphasis-width = <QUSB2_V2_PREEMPHASIS_WIDTH_HALF_BIT>;
	qcom,bias-ctrl-value = <0x22>;
	qcom,charge-ctrl-value = <3>;
	qcom,hsdisc-trim-value = <0>;
};

&usb_1_qmpphy {
	status = "okay";
	vdda-phy-supply = <&vdda_usb_ss_dp_1p2>;
	vdda-pll-supply = <&vdda_usb_ss_dp_core>;
};

&venus {
	video-firmware {
		iommus = <&apps_smmu 0x0c42 0x0>;
	};
};

&wifi {
	status = "okay";
	vdd-0.8-cx-mx-supply = <&vdd_cx_wlan>;
	vdd-1.8-xo-supply = <&pp1800_l1c>;
	vdd-1.3-rfa-supply = <&pp1300_l2c>;
	vdd-3.3-ch0-supply = <&pp3300_l10c>;
	vdd-3.3-ch1-supply = <&pp3300_l11c>;

	wifi-firmware {
		iommus = <&apps_smmu 0xc2 0x1>;
	};
};

/* PINCTRL - additions to nodes defined in sc7180.dtsi */

&dp_hot_plug_det {
	pinconf {
		pins = "gpio117";
		bias-disable;
	};
};

&pri_mi2s_active {
	pinconf {
		pins = "gpio53", "gpio54", "gpio55", "gpio56";
		drive-strength = <2>;
		bias-pull-down;
	};
};

&pri_mi2s_mclk_active {
	pinconf {
		pins = "gpio57";
		drive-strength = <2>;
		bias-pull-down;
	};
};

&qspi_cs0 {
	pinconf {
		pins = "gpio68";
		bias-disable;
	};
};

&qspi_clk {
	pinconf {
		pins = "gpio63";
		drive-strength = <8>;
		bias-disable;
	};
};

&qspi_data01 {
	pinconf {
		pins = "gpio64", "gpio65";

		/* High-Z when no transfers; nice to park the lines */
		bias-pull-up;
	};
};

&qup_i2c2_default {
	pinconf {
		pins = "gpio15", "gpio16";
		drive-strength = <2>;

		/* Has external pullup */
		bias-disable;
	};
};

&qup_i2c4_default {
	pinconf {
		pins = "gpio115", "gpio116";
		drive-strength = <2>;

		/* Has external pullup */
		bias-disable;
	};
};

&qup_i2c5_default {
	pinconf {
		pins = "gpio25", "gpio26";
		drive-strength = <2>;

		/* Has external pullup */
		bias-disable;
	};
};

&qup_i2c7_default {
	pinconf {
		pins = "gpio6", "gpio7";
		drive-strength = <2>;

		/* Has external pullup */
		bias-disable;
	};
};

&qup_i2c9_default {
	pinconf {
		pins = "gpio46", "gpio47";
		drive-strength = <2>;

		/* Has external pullup */
		bias-disable;
	};
};

&qup_spi0_cs_gpio {
	pinconf {
		pins = "gpio34", "gpio35", "gpio36", "gpio37";
		drive-strength = <2>;
		bias-disable;
	};
};

&qup_spi6_cs_gpio {
	pinconf {
		pins = "gpio59", "gpio60", "gpio61", "gpio62";
		drive-strength = <2>;
		bias-disable;
	};
};

&qup_spi10_cs_gpio {
	pinconf {
		pins = "gpio86", "gpio87", "gpio88", "gpio89";
		drive-strength = <2>;
		bias-disable;
	};
};

&qup_uart3_default {
	pinconf-cts {
		/*
		 * Configure a pull-down on CTS to match the pull of
		 * the Bluetooth module.
		 */
		pins = "gpio38";
		bias-pull-down;
	};

	pinconf-rts-tx {
		/* We'll drive RTS and TX, so no pull */
		pins = "gpio39", "gpio40";
		drive-strength = <2>;
		bias-disable;
	};

	pinconf-rx {
		/*
		 * Configure a pull-up on RX. This is needed to avoid
		 * garbage data when the TX pin of the Bluetooth module is
		 * in tri-state (module powered off or not driving the
		 * signal yet).
		 */
		pins = "gpio41";
		bias-pull-up;
	};
};

&qup_uart8_default {
	pinconf-tx {
		pins = "gpio44";
		drive-strength = <2>;
		bias-disable;
	};

	pinconf-rx {
		pins = "gpio45";
		drive-strength = <2>;
		bias-pull-up;
	};
};

&sec_mi2s_active {
	pinconf {
		pins = "gpio49", "gpio50", "gpio51";
		drive-strength = <2>;
		bias-pull-down;
	};
};

/* PINCTRL - board-specific pinctrl */

&pm6150_gpio {
	status = "disabled"; /* No GPIOs are connected */
};

&pm6150l_gpio {
	gpio-line-names = "AP_SUSPEND",
			  "",
			  "",
			  "",
			  "",
			  "",
			  "",
			  "",
			  "",
			  "",
			  "",
			  "";
};

&tlmm {
	/*
	 * pinctrl settings for pins that have no real owners.
	 */
	pinctrl-names = "default";
	pinctrl-0 = <&bios_flash_wp_l>, <&ap_suspend_l_neuter>;

	amp_en: amp-en {
		pinmux {
			pins = "gpio23";
			function = "gpio";
		};

		pinconf {
			pins = "gpio23";
			bias-pull-down;
		};
	};

	ap_ec_int_l: ap-ec-int-l {
		pinmux {
			pins = "gpio94";
			function = "gpio";
			input-enable;
		};

		pinconf {
			pins = "gpio94";
			bias-pull-up;
		};
	};

	ap_edp_bklten: ap-edp-bklten {
		pinmux {
			pins = "gpio12";
			function = "gpio";
		};

		pinconf {
			pins = "gpio12";
			drive-strength = <2>;
			bias-disable;

			/* Force backlight to be disabled to match state at boot. */
			output-low;
		};
	};

	ap_suspend_l_neuter: ap-suspend-l-neuter {
		pinmux  {
			pins = "gpio27";
			function = "gpio";
		};

		pinconf {
			pins = "gpio27";
			bias-disable;
		};
	};

	bios_flash_wp_l: bios-flash-wp-l {
		pinmux {
			pins = "gpio66";
			function = "gpio";
			input-enable;
		};

		pinconf {
			pins = "gpio66";
			bias-disable;
		};
	};

	edp_brij_en: edp-brij-en {
		pinmux {
			pins = "gpio104";
			function = "gpio";
		};

		pinconf {
			pins = "gpio104";
			drive-strength = <2>;
			bias-disable;
		};
	};

	en_pp3300_codec: en-pp3300-codec {
		pinmux {
			pins = "gpio83";
			function = "gpio";
		};

		pinconf {
			pins = "gpio83";
			drive-strength = <2>;
			bias-disable;
		};
	};

	en_pp3300_dx_edp: en-pp3300-dx-edp {
		pinmux {
			pins = "gpio30";
			function = "gpio";
		};

		pinconf {
			pins = "gpio30";
			drive-strength = <2>;
			bias-disable;
		};
	};

	en_pp3300_hub: en-pp3300-hub {
		pinmux {
			pins = "gpio84";
			function = "gpio";
		};

		pinconf {
			pins = "gpio84";
			drive-strength = <2>;
			bias-disable;
		};
	};

	fp_to_ap_irq_l: fp-to-ap-irq-l {
		pinmux {
			pins = "gpio4";
			function = "gpio";
			input-enable;
		};

		pinconf {
			pins = "gpio4";

			/* Has external pullup */
			bias-disable;
		};
	};

	h1_ap_int_odl: h1-ap-int-odl {
		pinmux {
			pins = "gpio42";
			function = "gpio";
			input-enable;
		};

		pinconf {
			pins = "gpio42";
			bias-pull-up;
		};
	};

	hp_irq: hp-irq {
		pinmux {
			pins = "gpio28";
			function = "gpio";
		};

		pinconf {
			pins = "gpio28";
			bias-pull-up;
		};
	};

	pen_irq_l: pen-irq-l {
		pinmux {
			pins = "gpio21";
			function = "gpio";
		};

		pinconf {
			pins = "gpio21";

			/* Has external pullup */
			bias-disable;
		};
	};

	pen_pdct_l: pen-pdct-l {
		pinmux {
			pins = "gpio52";
			function = "gpio";
		};

		pinconf {
			pins = "gpio52";

			/* Has external pullup */
			bias-disable;
		};
	};

	pen_rst_odl: pen-rst-odl {
		pinmux  {
			pins = "gpio18";
			function = "gpio";
		};

		pinconf {
			pins = "gpio18";
			bias-disable;
			drive-strength = <2>;

			/*
			 * The pen driver doesn't currently support
			 * driving this reset line.  By specifying
			 * output-high here we're relying on the fact
			 * that this pin has a default pulldown at boot
			 * (which makes sure the pen was in reset if it
			 * was powered) and then we set it high here to
			 * take it out of reset.  Better would be if the
			 * pen driver could control this and we could
			 * remove "output-high" here.
			 */
			output-high; /* TODO: Remove this? */
		};
	};

	p_sensor_int_l: p-sensor-int-l {
		pinmux {
			pins = "gpio24";
			function = "gpio";
			input-enable;
		};

		pinconf {
			pins = "gpio24";
			/* Has external pullup */
			bias-disable;
		};
	};

	qup_spi0_cs_gpio_init_high: qup-spi0-cs-gpio-init-high {
		pinconf {
			pins = "gpio37";
			output-high;
		};
	};

	qup_spi6_cs_gpio_init_high: qup-spi6-cs-gpio-init-high {
		pinconf {
			pins = "gpio62";
			output-high;
		};
	};

	qup_spi10_cs_gpio_init_high: qup-spi10-cs-gpio-init-high {
		pinconf {
			pins = "gpio89";
			output-high;
		};
	};

	qup_uart3_sleep: qup-uart3-sleep {
		pinmux {
			pins = "gpio38", "gpio39",
			       "gpio40", "gpio41";
			function = "gpio";
		};

		pinconf-cts {
			/*
			 * Configure a pull-down on CTS to match the pull of
			 * the Bluetooth module.
			 */
			pins = "gpio38";
			bias-pull-down;
		};

		pinconf-rts {
			/*
			 * Configure pull-down on RTS. As RTS is active low
			 * signal, pull it low to indicate the BT SoC that it
			 * can wakeup the system anytime from suspend state by
			 * pulling RX low (by sending wakeup bytes).
			 */
			 pins = "gpio39";
			 bias-pull-down;
		};

		pinconf-tx {
			/*
			 * Configure pull-up on TX when it isn't actively driven
			 * to prevent BT SoC from receiving garbage during sleep.
			 */
			pins = "gpio40";
			bias-pull-up;
		};

		pinconf-rx {
			/*
			 * Configure a pull-up on RX. This is needed to avoid
			 * garbage data when the TX pin of the Bluetooth module
			 * is floating which may cause spurious wakeups.
			 */
			pins = "gpio41";
			bias-pull-up;
		};
	};

	/* Named trackpad_int_1v8_odl on earlier revision schematics */
	trackpad_int_1v8_odl:
	tp_int_odl: tp-int-odl {
		pinmux {
			pins = "gpio0";
			function = "gpio";
		};

		pinconf {
			pins = "gpio0";

			/* Has external pullup */
			bias-disable;
		};
	};

	ts_int_l: ts-int-l {
		pinmux  {
			pins = "gpio9";
			function = "gpio";
		};

		pinconf {
			pins = "gpio9";
			bias-pull-up;
		};
	};

	ts_reset_l: ts-reset-l {
		pinmux  {
			pins = "gpio8";
			function = "gpio";
		};

		pinconf {
			pins = "gpio8";
			bias-disable;
			drive-strength = <2>;
		};
	};

	sdc1_on: sdc1-on {
		pinconf-clk {
			pins = "sdc1_clk";
			bias-disable;
			drive-strength = <16>;
		};

		pinconf-cmd {
			pins = "sdc1_cmd";
			bias-pull-up;
<<<<<<< HEAD
			drive-strength = <10>;
=======
			drive-strength = <16>;
>>>>>>> df0cc57e
		};

		pinconf-data {
			pins = "sdc1_data";
			bias-pull-up;
<<<<<<< HEAD
			drive-strength = <10>;
=======
			drive-strength = <16>;
>>>>>>> df0cc57e
		};

		pinconf-rclk {
			pins = "sdc1_rclk";
			bias-pull-down;
		};
	};

	sdc1_off: sdc1-off {
		pinconf-clk {
			pins = "sdc1_clk";
			bias-disable;
			drive-strength = <2>;
		};

		pinconf-cmd {
			pins = "sdc1_cmd";
			bias-pull-up;
			drive-strength = <2>;
		};

		pinconf-data {
			pins = "sdc1_data";
			bias-pull-up;
			drive-strength = <2>;
		};

		pinconf-rclk {
			pins = "sdc1_rclk";
			bias-pull-down;
		};
	};

	sdc2_on: sdc2-on {
		pinconf-clk {
			pins = "sdc2_clk";
			bias-disable;
			drive-strength = <16>;
		};

		pinconf-cmd {
			pins = "sdc2_cmd";
			bias-pull-up;
			drive-strength = <10>;
		};

		pinconf-data {
			pins = "sdc2_data";
			bias-pull-up;
			drive-strength = <10>;
		};

		pinconf-sd-cd {
			pins = "gpio69";
			bias-pull-up;
			drive-strength = <2>;
		};
	};

	sdc2_off: sdc2-off {
		pinconf-clk {
			pins = "sdc2_clk";
			bias-disable;
			drive-strength = <2>;
		};

		pinconf-cmd {
			pins = "sdc2_cmd";
			bias-pull-up;
			drive-strength = <2>;
		};

		pinconf-data {
			pins = "sdc2_data";
			bias-pull-up;
			drive-strength = <2>;
		};

		pinconf-sd-cd {
			pins = "gpio69";
			bias-pull-up;
			drive-strength = <2>;
		};
	};
};<|MERGE_RESOLUTION|>--- conflicted
+++ resolved
@@ -608,73 +608,6 @@
 	vdds-supply = <&vdda_mipi_dsi0_pll>;
 };
 
-<<<<<<< HEAD
-edp_brij_i2c: &i2c2 {
-	status = "okay";
-	clock-frequency = <400000>;
-
-	sn65dsi86_bridge: bridge@2d {
-		compatible = "ti,sn65dsi86";
-		reg = <0x2d>;
-		pinctrl-names = "default";
-		pinctrl-0 = <&edp_brij_en>, <&edp_brij_irq>;
-		gpio-controller;
-		#gpio-cells = <2>;
-
-		interrupt-parent = <&tlmm>;
-		interrupts = <11 IRQ_TYPE_LEVEL_HIGH>;
-
-		enable-gpios = <&tlmm 104 GPIO_ACTIVE_HIGH>;
-
-		vpll-supply = <&pp1800_edp_vpll>;
-		vccio-supply = <&pp1800_brij_vccio>;
-		vcca-supply = <&pp1200_brij>;
-		vcc-supply = <&pp1200_brij>;
-
-		clocks = <&rpmhcc RPMH_LN_BB_CLK3>;
-		clock-names = "refclk";
-
-		no-hpd;
-
-		ports {
-			#address-cells = <1>;
-			#size-cells = <0>;
-
-			port@0 {
-				reg = <0>;
-				sn65dsi86_in: endpoint {
-					remote-endpoint = <&dsi0_out>;
-				};
-			};
-
-			port@1 {
-				reg = <1>;
-				sn65dsi86_out: endpoint {
-					data-lanes = <0 1>;
-					remote-endpoint = <&panel_in_edp>;
-				};
-			};
-		};
-
-		aux-bus {
-			panel: panel {
-				/* Compatible will be filled in per-board */
-				power-supply = <&pp3300_dx_edp>;
-				backlight = <&backlight>;
-				hpd-gpios = <&sn65dsi86_bridge 2 GPIO_ACTIVE_HIGH>;
-
-				port {
-					panel_in_edp: endpoint {
-						remote-endpoint = <&sn65dsi86_out>;
-					};
-				};
-			};
-		};
-	};
-};
-
-=======
->>>>>>> df0cc57e
 ap_sar_sensor_i2c: &i2c5 {
 	clock-frequency = <400000>;
 
@@ -1493,21 +1426,13 @@
 		pinconf-cmd {
 			pins = "sdc1_cmd";
 			bias-pull-up;
-<<<<<<< HEAD
-			drive-strength = <10>;
-=======
 			drive-strength = <16>;
->>>>>>> df0cc57e
 		};
 
 		pinconf-data {
 			pins = "sdc1_data";
 			bias-pull-up;
-<<<<<<< HEAD
-			drive-strength = <10>;
-=======
 			drive-strength = <16>;
->>>>>>> df0cc57e
 		};
 
 		pinconf-rclk {
