menu "SoC selection"

config ARCH_MICROCHIP_POLARFIRE
	def_bool SOC_MICROCHIP_POLARFIRE

config SOC_MICROCHIP_POLARFIRE
	bool "Microchip PolarFire SoCs"
	help
	  This enables support for Microchip PolarFire SoC platforms.

config ARCH_RENESAS
	bool "Renesas RISC-V SoCs"
	help
	  This enables support for the RISC-V based Renesas SoCs.

config ARCH_SIFIVE
	def_bool SOC_SIFIVE

config SOC_SIFIVE
	bool "SiFive SoCs"
	select ERRATA_SIFIVE if !XIP_KERNEL
	help
	  This enables support for SiFive SoC platform hardware.

config ARCH_STARFIVE
	def_bool SOC_STARFIVE

config SOC_STARFIVE
	bool "StarFive SoCs"
	select PINCTRL
	select RESET_CONTROLLER
	help
	  This enables support for StarFive SoC platform hardware.

<<<<<<< HEAD
config ARCH_SUNXI
	bool "Allwinner sun20i SoCs"
	depends on MMU && !XIP_KERNEL
	select ERRATA_THEAD
	select SUN4I_TIMER
	help
	  This enables support for Allwinner sun20i platform hardware,
	  including boards based on the D1 and D1s SoCs.

config ARCH_VIRT
	def_bool SOC_VIRT
	
=======
config ARCH_VIRT
	def_bool SOC_VIRT

>>>>>>> eb9be831
config SOC_VIRT
	bool "QEMU Virt Machine"
	select CLINT_TIMER if RISCV_M_MODE
	select POWER_RESET
	select POWER_RESET_SYSCON
	select POWER_RESET_SYSCON_POWEROFF
	select GOLDFISH
	select RTC_DRV_GOLDFISH if RTC_CLASS
	select PM_GENERIC_DOMAINS if PM
	select PM_GENERIC_DOMAINS_OF if PM && OF
	select RISCV_SBI_CPUIDLE if CPU_IDLE && RISCV_SBI
	help
	  This enables support for QEMU Virt Machine.

config ARCH_CANAAN
	def_bool SOC_CANAAN

config SOC_CANAAN
	bool "Canaan Kendryte K210 SoC"
	depends on !MMU
	select CLINT_TIMER if RISCV_M_MODE
	select ARCH_HAS_RESET_CONTROLLER
	select PINCTRL
	select COMMON_CLK
	help
	  This enables support for Canaan Kendryte K210 SoC platform hardware.

if ARCH_CANAAN

config ARCH_CANAAN_K210_DTB_BUILTIN
	def_bool SOC_CANAAN_K210_DTB_BUILTIN

config SOC_CANAAN_K210_DTB_BUILTIN
	bool "Builtin device tree for the Canaan Kendryte K210"
	depends on ARCH_CANAAN
	default y
	select OF
	select BUILTIN_DTB
	help
	  Build a device tree for the Kendryte K210 into the Linux image.
	  This option should be selected if no bootloader is being used.
	  If unsure, say Y.

config ARCH_CANAAN_K210_DTB_SOURCE
<<<<<<< HEAD
	def_bool SOC_CANAAN_K210_DTB_SOURCE
=======
	string
	default SOC_CANAAN_K210_DTB_SOURCE
>>>>>>> eb9be831

config SOC_CANAAN_K210_DTB_SOURCE
	string "Source file for the Canaan Kendryte K210 builtin DTB"
	depends on ARCH_CANAAN
	depends on ARCH_CANAAN_K210_DTB_BUILTIN
	default "k210_generic"
	help
	  Base name (without suffix, relative to arch/riscv/boot/dts/canaan)
	  for the DTS file that will be used to produce the DTB linked into the
	  kernel.

endif # ARCH_CANAAN

endmenu # "SoC selection"<|MERGE_RESOLUTION|>--- conflicted
+++ resolved
@@ -32,7 +32,6 @@
 	help
 	  This enables support for StarFive SoC platform hardware.
 
-<<<<<<< HEAD
 config ARCH_SUNXI
 	bool "Allwinner sun20i SoCs"
 	depends on MMU && !XIP_KERNEL
@@ -44,12 +43,7 @@
 
 config ARCH_VIRT
 	def_bool SOC_VIRT
-	
-=======
-config ARCH_VIRT
-	def_bool SOC_VIRT
 
->>>>>>> eb9be831
 config SOC_VIRT
 	bool "QEMU Virt Machine"
 	select CLINT_TIMER if RISCV_M_MODE
@@ -94,12 +88,8 @@
 	  If unsure, say Y.
 
 config ARCH_CANAAN_K210_DTB_SOURCE
-<<<<<<< HEAD
-	def_bool SOC_CANAAN_K210_DTB_SOURCE
-=======
 	string
 	default SOC_CANAAN_K210_DTB_SOURCE
->>>>>>> eb9be831
 
 config SOC_CANAAN_K210_DTB_SOURCE
 	string "Source file for the Canaan Kendryte K210 builtin DTB"
